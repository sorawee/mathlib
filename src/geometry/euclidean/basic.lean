--- conflicted
+++ resolved
@@ -835,11 +835,7 @@
           _root_.orthogonal_projection s.direction (p₁ -ᵥ p₂) - (p₁ -ᵥ p₂),
           _root_.orthogonal_projection s.direction (p₁ -ᵥ p₂) +
           _root_.orthogonal_projection s.direction (p₁ -ᵥ p₂) - (p₁ -ᵥ p₂)⟫
-<<<<<<< HEAD
-        : by {rw [vsub_vadd_eq_vsub_sub, vadd_vsub_assoc, add_comm, add_sub_assoc,
-=======
         : by { rw [vsub_vadd_eq_vsub_sub, vadd_vsub_assoc, add_comm, add_sub_assoc,
->>>>>>> 5d824431
           ←vsub_vadd_eq_vsub_sub, vsub_vadd_comm, vsub_vadd_eq_vsub_sub, ←add_sub_assoc, ←coe_vsub,
           ←affine_map.linear_map_vsub], simp }
     ... = -4 * inner (p₁ -ᵥ p₂ - (_root_.orthogonal_projection s.direction (p₁ -ᵥ p₂) : V))
