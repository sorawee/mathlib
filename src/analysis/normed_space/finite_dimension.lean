--- conflicted
+++ resolved
@@ -177,34 +177,20 @@
   end,
   ..e }
 
-<<<<<<< HEAD
-/-- Two finite-dimensional normed spaces are linearly equivalent if they have the same (finite)
-dimension. -/
-=======
 /-- Two finite-dimensional normed spaces are continuously linearly equivalent if they have the same
 (finite) dimension. -/
->>>>>>> 6910759e
 theorem finite_dimensional.nonempty_continuous_linear_equiv_of_findim_eq
   [finite_dimensional 𝕜 E] [finite_dimensional 𝕜 F] (cond : findim 𝕜 E = findim 𝕜 F) :
   nonempty (E ≃L[𝕜] F) :=
 (nonempty_linear_equiv_of_findim_eq cond).map linear_equiv.to_continuous_linear_equiv
 
-<<<<<<< HEAD
-/-- Two finite-dimensional normed spaces are linearly equivalent if and only if they have the same
-(finite) dimension. -/
-=======
 /-- Two finite-dimensional normed spaces are continuously linearly equivalent if and only if they
 have the same (finite) dimension. -/
->>>>>>> 6910759e
 theorem finite_dimensional.nonempty_continuous_linear_equiv_iff_findim_eq
   [finite_dimensional 𝕜 E] [finite_dimensional 𝕜 F] :
    nonempty (E ≃L[𝕜] F) ↔ findim 𝕜 E = findim 𝕜 F :=
 ⟨ λ ⟨h⟩, h.to_linear_equiv.findim_eq,
-<<<<<<< HEAD
-  λ h, finite_dimensional.nonempty_continuous_linear_equiv_of_findim_eq h⟩
-=======
   λ h, finite_dimensional.nonempty_continuous_linear_equiv_of_findim_eq h ⟩
->>>>>>> 6910759e
 
 /-- A continuous linear equivalence between two finite-dimensional normed spaces of the same
 (finite) dimension. -/
