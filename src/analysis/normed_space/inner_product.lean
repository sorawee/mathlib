/-
Copyright (c) 2019 Zhouhang Zhou. All rights reserved.
Released under Apache 2.0 license as described in the file LICENSE.
Authors: Zhouhang Zhou, Sébastien Gouëzel, Frédéric Dupuis
-/

import linear_algebra.bilinear_form
import linear_algebra.sesquilinear_form
import analysis.special_functions.pow
import topology.metric_space.pi_Lp
import data.complex.is_R_or_C

/-!
# Inner Product Space

This file defines inner product spaces and proves its basic properties.

An inner product space is a vector space endowed with an inner product. It generalizes the notion of
dot product in `ℝ^n` and provides the means of defining the length of a vector and the angle between
two vectors. In particular vectors `x` and `y` are orthogonal if their inner product equals zero.
We define both the real and complex cases at the same time using the `is_R_or_C` typeclass.

## Main results

- We define the class `inner_product_space 𝕜 E` extending `normed_space 𝕜 E` with a number of basic
  properties, most notably the Cauchy-Schwarz inequality. Here `𝕜` is understood to be either `ℝ`
  or `ℂ`, through the `is_R_or_C` typeclass.
- We show that if `f i` is an inner product space for each `i`, then so is `Π i, f i`
- We define `euclidean_space 𝕜 n` to be `n → 𝕜` for any `fintype n`, and show that
  this an inner product space.
- Existence of orthogonal projection onto nonempty complete subspace:
  Let `u` be a point in an inner product space, and let `K` be a nonempty complete subspace.
  Then there exists a unique `v` in `K` that minimizes the distance `∥u - v∥` to `u`.
  The point `v` is usually called the orthogonal projection of `u` onto `K`.

## Notation

We globally denote the real and complex inner products by `⟪·, ·⟫_ℝ` and `⟪·, ·⟫_ℂ` respectively.
We also provide two notation namespaces: `real_inner_product_space`, `complex_inner_product_space`,
which respectively introduce the plain notation `⟪·, ·⟫` for the the real and complex inner product.

## Implementation notes

We choose the convention that inner products are conjugate linear in the first argument and linear
in the second.

## TODO

- Fix the section on the existence of minimizers and orthogonal projections to make sure that it
  also applies in the complex case.

## Tags

inner product space, norm

## References
*  [Clément & Martin, *The Lax-Milgram Theorem. A detailed proof to be formalized in Coq*]
*  [Clément & Martin, *A Coq formal proof of the Lax–Milgram theorem*]

The Coq code is available at the following address: <http://www.lri.fr/~sboldo/elfic/index.html>
-/

noncomputable theory

open is_R_or_C real
open_locale big_operators classical

variables {𝕜 E F : Type*} [is_R_or_C 𝕜]

/-- Syntactic typeclass for types endowed with an inner product -/
class has_inner (𝕜 E : Type*) := (inner : E → E → 𝕜)

export has_inner (inner)

notation `⟪`x`, `y`⟫_ℝ` := @inner ℝ _ _ x y
notation `⟪`x`, `y`⟫_ℂ` := @inner ℂ _ _ x y

section notations

localized "notation `⟪`x`, `y`⟫` := @inner ℝ _ _ x y" in real_inner_product_space
localized "notation `⟪`x`, `y`⟫` := @inner ℂ _ _ x y" in complex_inner_product_space

end notations

/--
An inner product space is a vector space with an additional operation called inner product.
The norm could be derived from the inner product, instead we require the existence of a norm and
the fact that `∥x∥^2 = re ⟪x, x⟫` to be able to put instances on `𝕂` or product
spaces.

To construct a norm from an inner product, see `inner_product_space.of_core`.
-/
class inner_product_space (𝕜 : Type*) (E : Type*) [is_R_or_C 𝕜]
  extends normed_group E, normed_space 𝕜 E, has_inner 𝕜 E :=
(norm_sq_eq_inner : ∀ (x : E), ∥x∥^2 = re (inner x x))
(conj_sym  : ∀ x y, conj (inner y x) = inner x y)
(nonneg_im : ∀ x, im (inner x x) = 0)
(add_left  : ∀ x y z, inner (x + y) z = inner x z + inner y z)
(smul_left : ∀ x y r, inner (r • x) y = (conj r) * inner x y)

attribute [nolint dangerous_instance] inner_product_space.to_normed_group
-- note [is_R_or_C instance]

/-!
### Constructing a normed space structure from an inner product

In the definition of an inner product space, we require the existence of a norm, which is equal
(but maybe not defeq) to the square root of the scalar product. This makes it possible to put
an inner product space structure on spaces with a preexisting norm (for instance `ℝ`), with good
properties. However, sometimes, one would like to define the norm starting only from a well-behaved
scalar product. This is what we implement in this paragraph, starting from a structure
`inner_product_space.core` stating that we have a nice scalar product.

Our goal here is not to develop a whole theory with all the supporting API, as this will be done
below for `inner_product_space`. Instead, we implement the bare minimum to go as directly as
possible to the construction of the norm and the proof of the triangular inequality.

Warning: Do not use this `core` structure if the space you are interested in already has a norm
instance defined on it, otherwise this will create a second non-defeq norm instance!
-/

/-- A structure requiring that a scalar product is positive definite and symmetric, from which one
can construct an `inner_product_space` instance in `inner_product_space.of_core`. -/
@[nolint has_inhabited_instance]
structure inner_product_space.core
  (𝕜 : Type*) (F : Type*)
  [is_R_or_C 𝕜] [add_comm_group F] [semimodule 𝕜 F] :=
(inner     : F → F → 𝕜)
(conj_sym  : ∀ x y, conj (inner y x) = inner x y)
(nonneg_im : ∀ x, im (inner x x) = 0)
(nonneg_re : ∀ x, 0 ≤ re (inner x x))
(definite  : ∀ x, inner x x = 0 → x = 0)
(add_left  : ∀ x y z, inner (x + y) z = inner x z + inner y z)
(smul_left : ∀ x y r, inner (r • x) y = (conj r) * inner x y)

/- We set `inner_product_space.core` to be a class as we will use it as such in the construction
of the normed space structure that it produces. However, all the instances we will use will be
local to this proof. -/
attribute [class] inner_product_space.core

namespace inner_product_space.of_core

variables [add_comm_group F] [semimodule 𝕜 F] [c : inner_product_space.core 𝕜 F]
include c

local notation `⟪`x`, `y`⟫` := @inner 𝕜 F _ x y
local notation `norm_sqK` := @is_R_or_C.norm_sq 𝕜 _
local notation `reK` := @is_R_or_C.re 𝕜 _
local notation `absK` := @is_R_or_C.abs 𝕜 _
local notation `ext_iff` := @is_R_or_C.ext_iff 𝕜 _
local postfix `†`:90 := @is_R_or_C.conj 𝕜 _

/-- Inner product defined by the `inner_product_space.core` structure. -/
def to_has_inner : has_inner 𝕜 F := { inner := c.inner }
local attribute [instance] to_has_inner

/-- The norm squared function for `inner_product_space.core` structure. -/
def norm_sq (x : F) := reK ⟪x, x⟫

local notation `norm_sqF` := @norm_sq 𝕜 F _ _ _ _

lemma inner_conj_sym (x y : F) : ⟪y, x⟫† = ⟪x, y⟫ := c.conj_sym x y

lemma inner_self_nonneg {x : F} : 0 ≤ re ⟪x, x⟫ := c.nonneg_re _

lemma inner_self_nonneg_im {x : F} : im ⟪x, x⟫ = 0 := c.nonneg_im _

lemma inner_self_im_zero {x : F} : im ⟪x, x⟫ = 0 := c.nonneg_im _

lemma inner_add_left {x y z : F} : ⟪x + y, z⟫ = ⟪x, z⟫ + ⟪y, z⟫ :=
c.add_left _ _ _

lemma inner_add_right {x y z : F} : ⟪x, y + z⟫ = ⟪x, y⟫ + ⟪x, z⟫ :=
by rw [←inner_conj_sym, inner_add_left, ring_hom.map_add]; simp only [inner_conj_sym]

lemma inner_norm_sq_eq_inner_self (x : F) : (norm_sqF x : 𝕜) = ⟪x, x⟫ :=
begin
  rw ext_iff,
  exact ⟨by simp only [of_real_re]; refl, by simp only [inner_self_nonneg_im, of_real_im]⟩
end

lemma inner_re_symm {x y : F} : re ⟪x, y⟫ = re ⟪y, x⟫ :=
by rw [←inner_conj_sym, conj_re]

lemma inner_im_symm {x y : F} : im ⟪x, y⟫ = -im ⟪y, x⟫ :=
by rw [←inner_conj_sym, conj_im]

lemma inner_smul_left {x y : F} {r : 𝕜} : ⟪r • x, y⟫ = r† * ⟪x, y⟫ :=
c.smul_left _ _ _

lemma inner_smul_right {x y : F} {r : 𝕜} : ⟪x, r • y⟫ = r * ⟪x, y⟫ :=
by rw [←inner_conj_sym, inner_smul_left]; simp only [conj_conj, inner_conj_sym, ring_hom.map_mul]

lemma inner_zero_left {x : F} : ⟪0, x⟫ = 0 :=
by rw [←zero_smul 𝕜 (0 : F), inner_smul_left]; simp only [zero_mul, ring_hom.map_zero]

lemma inner_zero_right {x : F} : ⟪x, 0⟫ = 0 :=
by rw [←inner_conj_sym, inner_zero_left]; simp only [ring_hom.map_zero]

lemma inner_self_eq_zero {x : F} : ⟪x, x⟫ = 0 ↔ x = 0 :=
iff.intro (c.definite _) (by { rintro rfl, exact inner_zero_left })

lemma inner_self_re_to_K {x : F} : (re ⟪x, x⟫ : 𝕜) = ⟪x, x⟫ :=
by norm_num [ext_iff, inner_self_nonneg_im]

lemma inner_abs_conj_sym {x y : F} : abs ⟪x, y⟫ = abs ⟪y, x⟫ :=
  by rw [←inner_conj_sym, abs_conj]

lemma inner_neg_left {x y : F} : ⟪-x, y⟫ = -⟪x, y⟫ :=
by { rw [← neg_one_smul 𝕜 x, inner_smul_left], simp }

lemma inner_neg_right {x y : F} : ⟪x, -y⟫ = -⟪x, y⟫ :=
by rw [←inner_conj_sym, inner_neg_left]; simp only [ring_hom.map_neg, inner_conj_sym]

lemma inner_sub_left {x y z : F} : ⟪x - y, z⟫ = ⟪x, z⟫ - ⟪y, z⟫ :=
by { simp [sub_eq_add_neg, inner_add_left, inner_neg_left] }

lemma inner_sub_right {x y z : F} : ⟪x, y - z⟫ = ⟪x, y⟫ - ⟪x, z⟫ :=
by { simp [sub_eq_add_neg, inner_add_right, inner_neg_right] }

lemma inner_mul_conj_re_abs {x y : F} : re (⟪x, y⟫ * ⟪y, x⟫) = abs (⟪x, y⟫ * ⟪y, x⟫) :=
by { rw[←inner_conj_sym, mul_comm], exact re_eq_abs_of_mul_conj (inner y x), }

/-- Expand `inner (x + y) (x + y)` -/
lemma inner_add_add_self {x y : F} : ⟪x + y, x + y⟫ = ⟪x, x⟫ + ⟪x, y⟫ + ⟪y, x⟫ + ⟪y, y⟫ :=
by simp only [inner_add_left, inner_add_right]; ring

/- Expand `inner (x - y) (x - y)` -/
lemma inner_sub_sub_self {x y : F} : ⟪x - y, x - y⟫ = ⟪x, x⟫ - ⟪x, y⟫ - ⟪y, x⟫ + ⟪y, y⟫ :=
by simp only [inner_sub_left, inner_sub_right]; ring

/--
Cauchy–Schwarz inequality. This proof follows "Proof 2" on Wikipedia.
We need this for the `core` structure to prove the triangle inequality below when
showing the core is a normed group.
-/
lemma inner_mul_inner_self_le (x y : F) : abs ⟪x, y⟫ * abs ⟪y, x⟫ ≤ re ⟪x, x⟫ * re ⟪y, y⟫ :=
begin
  by_cases hy : y = 0,
  { rw [hy], simp only [is_R_or_C.abs_zero, inner_zero_left, mul_zero, add_monoid_hom.map_zero] },
  { change y ≠ 0 at hy,
    have hy' : ⟪y, y⟫ ≠ 0 := λ h, by rw [inner_self_eq_zero] at h; exact hy h,
    set T := ⟪y, x⟫ / ⟪y, y⟫ with hT,
    have h₁ : re ⟪y, x⟫ = re ⟪x, y⟫ := inner_re_symm,
    have h₂ : im ⟪y, x⟫ = -im ⟪x, y⟫ := inner_im_symm,
    have h₃ : ⟪y, x⟫ * ⟪x, y⟫ * ⟪y, y⟫ / (⟪y, y⟫ * ⟪y, y⟫) = ⟪y, x⟫ * ⟪x, y⟫ / ⟪y, y⟫,
    { rw [mul_div_assoc],
      have : ⟪y, y⟫ / (⟪y, y⟫ * ⟪y, y⟫) = 1 / ⟪y, y⟫ :=
        by rw [div_mul_eq_div_mul_one_div, div_self hy', one_mul],
      rw [this, div_eq_mul_inv, one_mul, ←div_eq_mul_inv] },
    have h₄ : ⟪y, y⟫ = re ⟪y, y⟫ := by simp only [inner_self_re_to_K],
    have h₅ : re ⟪y, y⟫ > 0,
    { refine lt_of_le_of_ne inner_self_nonneg _,
      intro H,
      apply hy',
      rw ext_iff,
      exact ⟨by simp [H],by simp [inner_self_nonneg_im]⟩ },
    have h₆ : re ⟪y, y⟫ ≠ 0 := ne_of_gt h₅,
    have hmain := calc
      0   ≤ re ⟪x - T • y, x - T • y⟫
                  : inner_self_nonneg
      ... = re ⟪x, x⟫ - re ⟪T • y, x⟫ - re ⟪x, T • y⟫ + re ⟪T • y, T • y⟫
                  : by simp [inner_sub_sub_self, inner_smul_left, inner_smul_right, h₁, h₂]
      ... = re ⟪x, x⟫ - re (T† * ⟪y, x⟫) - re (T * ⟪x, y⟫) + re (T * T† * ⟪y, y⟫)
                  : by simp [inner_smul_left, inner_smul_right, mul_assoc]
      ... = re ⟪x, x⟫ - re (⟪x, y⟫ / ⟪y, y⟫ * ⟪y, x⟫)
                  : by field_simp [-mul_re, inner_conj_sym, hT, conj_div, h₁, h₃]
      ... = re ⟪x, x⟫ - re (⟪x, y⟫ * ⟪y, x⟫ / ⟪y, y⟫)
                  : by rw [div_mul_eq_mul_div_comm, ←mul_div_assoc]
      ... = re ⟪x, x⟫ - re (⟪x, y⟫ * ⟪y, x⟫ / re ⟪y, y⟫)
                  : by conv_lhs { rw [h₄] }
      ... = re ⟪x, x⟫ - re (⟪x, y⟫ * ⟪y, x⟫) / re ⟪y, y⟫
                  : by rw [div_re_of_real]
      ... = re ⟪x, x⟫ - abs (⟪x, y⟫ * ⟪y, x⟫) / re ⟪y, y⟫
                  : by rw [inner_mul_conj_re_abs]
      ... = re ⟪x, x⟫ - abs ⟪x, y⟫ * abs ⟪y, x⟫ / re ⟪y, y⟫
                  : by rw is_R_or_C.abs_mul,
    have hmain' : abs ⟪x, y⟫ * abs ⟪y, x⟫ / re ⟪y, y⟫ ≤ re ⟪x, x⟫ := by linarith,
    have := (mul_le_mul_right h₅).mpr hmain',
    rwa [div_mul_cancel (abs ⟪x, y⟫ * abs ⟪y, x⟫) h₆] at this }
end

/-- Norm constructed from a `inner_product_space.core` structure, defined to be the square root
of the scalar product. -/
def to_has_norm : has_norm F :=
{ norm := λ x, sqrt (re ⟪x, x⟫) }

local attribute [instance] to_has_norm

lemma norm_eq_sqrt_inner (x : F) : ∥x∥ = sqrt (re ⟪x, x⟫) := rfl

lemma inner_self_eq_norm_square (x : F) : re ⟪x, x⟫ = ∥x∥ * ∥x∥ :=
by rw[norm_eq_sqrt_inner, ←sqrt_mul inner_self_nonneg (re ⟪x, x⟫),
  sqrt_mul_self inner_self_nonneg]

lemma sqrt_norm_sq_eq_norm {x : F} : sqrt (norm_sqF x) = ∥x∥ := rfl

/-- Cauchy–Schwarz inequality with norm -/
lemma abs_inner_le_norm (x y : F) : abs ⟪x, y⟫ ≤ ∥x∥ * ∥y∥ :=
nonneg_le_nonneg_of_squares_le (mul_nonneg (sqrt_nonneg _) (sqrt_nonneg _))
begin
  have H : ∥x∥ * ∥y∥ * (∥x∥ * ∥y∥) = re ⟪y, y⟫ * re ⟪x, x⟫,
  { simp only [inner_self_eq_norm_square], ring, },
  rw H,
  conv
  begin
    to_lhs, congr, rw[inner_abs_conj_sym],
  end,
  exact inner_mul_inner_self_le y x,
end

/-- Normed group structure constructed from an `inner_product_space.core` structure -/
def to_normed_group : normed_group F :=
normed_group.of_core F
{ norm_eq_zero_iff := assume x,
  begin
    split,
    { intro H,
      change sqrt (re ⟪x, x⟫) = 0 at H,
      rw [sqrt_eq_zero inner_self_nonneg] at H,
      apply (inner_self_eq_zero : ⟪x, x⟫ = 0 ↔ x = 0).mp,
      rw ext_iff,
      exact ⟨by simp [H], by simp [inner_self_im_zero]⟩ },
    { rintro rfl,
      change sqrt (re ⟪0, 0⟫) = 0,
      simp only [sqrt_zero, inner_zero_right, add_monoid_hom.map_zero] }
  end,
  triangle := assume x y,
  begin
    have h₁ : abs ⟪x, y⟫ ≤ ∥x∥ * ∥y∥ := abs_inner_le_norm _ _,
    have h₂ : re ⟪x, y⟫ ≤ abs ⟪x, y⟫ := re_le_abs _,
    have h₃ : re ⟪x, y⟫ ≤ ∥x∥ * ∥y∥ := by linarith,
    have h₄ : re ⟪y, x⟫ ≤ ∥x∥ * ∥y∥ := by rwa [←inner_conj_sym, conj_re],
    have : ∥x + y∥ * ∥x + y∥ ≤ (∥x∥ + ∥y∥) * (∥x∥ + ∥y∥),
    { simp [←inner_self_eq_norm_square, inner_add_add_self, add_mul, mul_add, mul_comm],
      linarith },
    exact nonneg_le_nonneg_of_squares_le (add_nonneg (sqrt_nonneg _) (sqrt_nonneg _)) this
  end,
  norm_neg := λ x, by simp only [norm, inner_neg_left, neg_neg, inner_neg_right] }

local attribute [instance] to_normed_group

/-- Normed space structure constructed from a `inner_product_space.core` structure -/
def to_normed_space : normed_space 𝕜 F :=
{ norm_smul_le := assume r x,
  begin
    rw [norm_eq_sqrt_inner, inner_smul_left, inner_smul_right, ←mul_assoc],
    rw [conj_mul_eq_norm_sq_left, of_real_mul_re, sqrt_mul, ←inner_norm_sq_eq_inner_self, of_real_re],
    { simp [sqrt_norm_sq_eq_norm, is_R_or_C.sqrt_norm_sq_eq_norm] },
    { exact norm_sq_nonneg r }
  end }

end inner_product_space.of_core

/-- Given a `inner_product_space.core` structure on a space, one can use it to turn
the space into an inner product space, constructing the norm out of the inner product -/
def inner_product_space.of_core [add_comm_group F] [semimodule 𝕜 F]
  (c : inner_product_space.core 𝕜 F) : inner_product_space 𝕜 F :=
begin
  letI : normed_group F := @inner_product_space.of_core.to_normed_group 𝕜 F _ _ _ c,
  letI : normed_space 𝕜 F := @inner_product_space.of_core.to_normed_space 𝕜 F _ _ _ c,
  exact { norm_sq_eq_inner := λ x,
    begin
      have h₁ : ∥x∥^2 = (sqrt (re (c.inner x x))) ^ 2 := rfl,
      have h₂ : 0 ≤ re (c.inner x x) := inner_product_space.of_core.inner_self_nonneg,
      simp [h₁, sqr_sqrt, h₂],
    end,
    ..c }
end

/-! ### Properties of inner product spaces -/

variables [inner_product_space 𝕜 E] [inner_product_space ℝ F]
local notation `⟪`x`, `y`⟫` := @inner 𝕜 _ _ x y
local notation `IK` := @is_R_or_C.I 𝕜 _
local notation `absR` := _root_.abs
local notation `absK` := @is_R_or_C.abs 𝕜 _
local postfix `†`:90 := @is_R_or_C.conj 𝕜 _
local postfix `⋆`:90 := complex.conj

export inner_product_space (norm_sq_eq_inner)

section basic_properties

lemma inner_conj_sym (x y : E) : ⟪y, x⟫† = ⟪x, y⟫ := inner_product_space.conj_sym _ _
lemma real_inner_comm (x y : F) : ⟪y, x⟫_ℝ = ⟪x, y⟫_ℝ := inner_conj_sym x y

lemma inner_eq_zero_sym {x y : E} : ⟪x, y⟫ = 0 ↔ ⟪y, x⟫ = 0 :=
⟨λ h, by simp [←inner_conj_sym, h], λ h, by simp [←inner_conj_sym, h]⟩

lemma inner_self_nonneg_im {x : E} : im ⟪x, x⟫ = 0 := inner_product_space.nonneg_im _

lemma inner_self_im_zero {x : E} : im ⟪x, x⟫ = 0 := inner_product_space.nonneg_im _

lemma inner_add_left {x y z : E} : ⟪x + y, z⟫ = ⟪x, z⟫ + ⟪y, z⟫ :=
inner_product_space.add_left _ _ _

lemma inner_add_right {x y z : E} : ⟪x, y + z⟫ = ⟪x, y⟫ + ⟪x, z⟫ :=
begin
  rw [←inner_conj_sym, inner_add_left, ring_hom.map_add],
  conv_rhs { rw ←inner_conj_sym, conv { congr, skip, rw ←inner_conj_sym } }
end

lemma inner_re_symm {x y : E} : re ⟪x, y⟫ = re ⟪y, x⟫ :=
by rw [←inner_conj_sym, conj_re]

lemma inner_im_symm {x y : E} : im ⟪x, y⟫ = -im ⟪y, x⟫ :=
by rw [←inner_conj_sym, conj_im]

lemma inner_smul_left {x y : E} {r : 𝕜} : ⟪r • x, y⟫ = r† * ⟪x, y⟫ :=
inner_product_space.smul_left _ _ _
lemma real_inner_smul_left {x y : F} {r : ℝ} : ⟪r • x, y⟫_ℝ = r * ⟪x, y⟫_ℝ := inner_smul_left

lemma inner_smul_real_left {x y : E} {r : ℝ} : ⟪(r : 𝕜) • x, y⟫ = r • ⟪x, y⟫ :=
by { rw [inner_smul_left, conj_of_real, algebra.smul_def], refl }

lemma inner_smul_right {x y : E} {r : 𝕜} : ⟪x, r • y⟫ = r * ⟪x, y⟫ :=
by rw [←inner_conj_sym, inner_smul_left, ring_hom.map_mul, conj_conj, inner_conj_sym]
lemma real_inner_smul_right {x y : F} {r : ℝ} : ⟪x, r • y⟫_ℝ = r * ⟪x, y⟫_ℝ := inner_smul_right

lemma inner_smul_real_right {x y : E} {r : ℝ} : ⟪x, (r : 𝕜) • y⟫ = r • ⟪x, y⟫ :=
by { rw [inner_smul_right, algebra.smul_def], refl }

/-- The inner product as a sesquilinear form. -/
def sesq_form_of_inner : sesq_form 𝕜 E (conj_to_ring_equiv 𝕜) :=
{ sesq := λ x y, ⟪y, x⟫,    -- Note that sesquilinear forms are linear in the first argument
  sesq_add_left := λ x y z, inner_add_right,
  sesq_add_right := λ x y z, inner_add_left,
  sesq_smul_left := λ r x y, inner_smul_right,
  sesq_smul_right := λ r x y, inner_smul_left }

/-- The real inner product as a bilinear form. -/
def bilin_form_of_real_inner : bilin_form ℝ F :=
{ bilin := inner,
  bilin_add_left := λ x y z, inner_add_left,
  bilin_smul_left := λ a x y, inner_smul_left,
  bilin_add_right := λ x y z, inner_add_right,
  bilin_smul_right := λ a x y, inner_smul_right }

/-- An inner product with a sum on the left. -/
lemma sum_inner {ι : Type*} (s : finset ι) (f : ι → E) (x : E) :
  ⟪∑ i in s, f i, x⟫ = ∑ i in s, ⟪f i, x⟫ :=
sesq_form.map_sum_right (sesq_form_of_inner) _ _ _

/-- An inner product with a sum on the right. -/
lemma inner_sum {ι : Type*} (s : finset ι) (f : ι → E) (x : E) :
  ⟪x, ∑ i in s, f i⟫ = ∑ i in s, ⟪x, f i⟫ :=
sesq_form.map_sum_left (sesq_form_of_inner) _ _ _

@[simp] lemma inner_zero_left {x : E} : ⟪0, x⟫ = 0 :=
by rw [← zero_smul 𝕜 (0:E), inner_smul_left, ring_hom.map_zero, zero_mul]

lemma inner_re_zero_left {x : E} : re ⟪0, x⟫ = 0 :=
by simp only [inner_zero_left, add_monoid_hom.map_zero]

@[simp] lemma inner_zero_right {x : E} : ⟪x, 0⟫ = 0 :=
by rw [←inner_conj_sym, inner_zero_left, ring_hom.map_zero]

lemma inner_re_zero_right {x : E} : re ⟪x, 0⟫ = 0 :=
by simp only [inner_zero_right, add_monoid_hom.map_zero]

lemma inner_self_nonneg {x : E} : 0 ≤ re ⟪x, x⟫ :=
by rw [←norm_sq_eq_inner]; exact pow_nonneg (norm_nonneg x) 2
lemma real_inner_self_nonneg {x : F} : 0 ≤ ⟪x, x⟫_ℝ := @inner_self_nonneg ℝ F _ _ x

@[simp] lemma inner_self_eq_zero {x : E} : ⟪x, x⟫ = 0 ↔ x = 0 :=
begin
  split,
  { intro h,
    have h₁ : re ⟪x, x⟫ = 0 := by rw is_R_or_C.ext_iff at h; simp [h.1],
    rw [←norm_sq_eq_inner x] at h₁,
    rw [←norm_eq_zero],
    exact pow_eq_zero h₁ },
  { rintro rfl,
    exact inner_zero_left }
end

@[simp] lemma inner_self_nonpos {x : E} : re ⟪x, x⟫ ≤ 0 ↔ x = 0 :=
begin
  split,
  { intro h,
    rw ←inner_self_eq_zero,
    have H₁ : re ⟪x, x⟫ ≥ 0, exact inner_self_nonneg,
    have H₂ : re ⟪x, x⟫ = 0, exact le_antisymm h H₁,
    rw is_R_or_C.ext_iff,
    exact ⟨by simp [H₂], by simp [inner_self_nonneg_im]⟩ },
  { rintro rfl,
    simp only [inner_zero_left, add_monoid_hom.map_zero] }
end

lemma real_inner_self_nonpos {x : F} : ⟪x, x⟫_ℝ ≤ 0 ↔ x = 0 :=
by { have h := @inner_self_nonpos ℝ F _ _ x, simpa using h }

@[simp] lemma inner_self_re_to_K {x : E} : (re ⟪x, x⟫ : 𝕜) = ⟪x, x⟫ :=
by rw is_R_or_C.ext_iff; exact ⟨by simp, by simp [inner_self_nonneg_im]⟩

lemma inner_self_re_abs {x : E} : re ⟪x, x⟫ = abs ⟪x, x⟫ :=
begin
  have H : ⟪x, x⟫ = (re ⟪x, x⟫ : 𝕜) + im ⟪x, x⟫ * I,
  { rw re_add_im, },
  rw [H, is_add_hom.map_add re ((re ⟪x, x⟫) : 𝕜) (((im ⟪x, x⟫) : 𝕜) * I)],
  rw [mul_re, I_re, mul_zero, I_im, zero_sub, tactic.ring.add_neg_eq_sub],
  rw [of_real_re, of_real_im, sub_zero, inner_self_nonneg_im],
  simp only [abs_of_real, add_zero, of_real_zero, zero_mul],
  exact (_root_.abs_of_nonneg inner_self_nonneg).symm,
end

lemma inner_self_abs_to_K {x : E} : (absK ⟪x, x⟫ : 𝕜) = ⟪x, x⟫ :=
by { rw[←inner_self_re_abs], exact inner_self_re_to_K }

lemma real_inner_self_abs {x : F} : absR ⟪x, x⟫_ℝ = ⟪x, x⟫_ℝ :=
by { have h := @inner_self_abs_to_K ℝ F _ _ x, simpa using h }

lemma inner_abs_conj_sym {x y : E} : abs ⟪x, y⟫ = abs ⟪y, x⟫ :=
by rw [←inner_conj_sym, abs_conj]

@[simp] lemma inner_neg_left {x y : E} : ⟪-x, y⟫ = -⟪x, y⟫ :=
by { rw [← neg_one_smul 𝕜 x, inner_smul_left], simp }

@[simp] lemma inner_neg_right {x y : E} : ⟪x, -y⟫ = -⟪x, y⟫ :=
by rw [←inner_conj_sym, inner_neg_left]; simp only [ring_hom.map_neg, inner_conj_sym]

lemma inner_neg_neg {x y : E} : ⟪-x, -y⟫ = ⟪x, y⟫ := by simp

@[simp] lemma inner_self_conj {x : E} : ⟪x, x⟫† = ⟪x, x⟫ :=
by rw [is_R_or_C.ext_iff]; exact ⟨by rw [conj_re], by rw [conj_im, inner_self_im_zero, neg_zero]⟩

lemma inner_sub_left {x y z : E} : ⟪x - y, z⟫ = ⟪x, z⟫ - ⟪y, z⟫ :=
by { simp [sub_eq_add_neg, inner_add_left] }

lemma inner_sub_right {x y z : E} : ⟪x, y - z⟫ = ⟪x, y⟫ - ⟪x, z⟫ :=
by { simp [sub_eq_add_neg, inner_add_right] }

lemma inner_mul_conj_re_abs {x y : E} : re (⟪x, y⟫ * ⟪y, x⟫) = abs (⟪x, y⟫ * ⟪y, x⟫) :=
by { rw[←inner_conj_sym, mul_comm], exact re_eq_abs_of_mul_conj (inner y x), }

/-- Expand `⟪x + y, x + y⟫` -/
lemma inner_add_add_self {x y : E} : ⟪x + y, x + y⟫ = ⟪x, x⟫ + ⟪x, y⟫ + ⟪y, x⟫ + ⟪y, y⟫ :=
by simp only [inner_add_left, inner_add_right]; ring

/-- Expand `⟪x + y, x + y⟫_ℝ` -/
lemma real_inner_add_add_self {x y : F} : ⟪x + y, x + y⟫_ℝ = ⟪x, x⟫_ℝ + 2 * ⟪x, y⟫_ℝ + ⟪y, y⟫_ℝ :=
begin
  have : ⟪y, x⟫_ℝ = ⟪x, y⟫_ℝ := by rw [←inner_conj_sym]; refl,
  simp [inner_add_add_self, this],
  ring,
end

/- Expand `⟪x - y, x - y⟫` -/
lemma inner_sub_sub_self {x y : E} : ⟪x - y, x - y⟫ = ⟪x, x⟫ - ⟪x, y⟫ - ⟪y, x⟫ + ⟪y, y⟫ :=
by simp only [inner_sub_left, inner_sub_right]; ring

/-- Expand `⟪x - y, x - y⟫_ℝ` -/
lemma real_inner_sub_sub_self {x y : F} : ⟪x - y, x - y⟫_ℝ = ⟪x, x⟫_ℝ - 2 * ⟪x, y⟫_ℝ + ⟪y, y⟫_ℝ :=
begin
  have : ⟪y, x⟫_ℝ = ⟪x, y⟫_ℝ := by rw [←inner_conj_sym]; refl,
  simp [inner_sub_sub_self, this],
  ring,
end

/-- Parallelogram law -/
lemma parallelogram_law {x y : E} :
  ⟪x + y, x + y⟫ + ⟪x - y, x - y⟫ = 2 * (⟪x, x⟫ + ⟪y, y⟫) :=
by simp [inner_add_add_self, inner_sub_sub_self, two_mul, sub_eq_add_neg, add_comm, add_left_comm]

/-- Cauchy–Schwarz inequality. This proof follows "Proof 2" on Wikipedia. -/
lemma inner_mul_inner_self_le (x y : E) : abs ⟪x, y⟫ * abs ⟪y, x⟫ ≤ re ⟪x, x⟫ * re ⟪y, y⟫ :=
begin
  by_cases hy : y = 0,
  { rw [hy], simp only [is_R_or_C.abs_zero, inner_zero_left, mul_zero, add_monoid_hom.map_zero] },
  { change y ≠ 0 at hy,
    have hy' : ⟪y, y⟫ ≠ 0 := λ h, by rw [inner_self_eq_zero] at h; exact hy h,
    set T := ⟪y, x⟫ / ⟪y, y⟫ with hT,
    have h₁ : re ⟪y, x⟫ = re ⟪x, y⟫ := inner_re_symm,
    have h₂ : im ⟪y, x⟫ = -im ⟪x, y⟫ := inner_im_symm,
    have h₃ : ⟪y, x⟫ * ⟪x, y⟫ * ⟪y, y⟫ / (⟪y, y⟫ * ⟪y, y⟫) = ⟪y, x⟫ * ⟪x, y⟫ / ⟪y, y⟫,
    { rw [mul_div_assoc],
      have : ⟪y, y⟫ / (⟪y, y⟫ * ⟪y, y⟫) = 1 / ⟪y, y⟫ :=
        by rw [div_mul_eq_div_mul_one_div, div_self hy', one_mul],
      rw [this, div_eq_mul_inv, one_mul, ←div_eq_mul_inv] },
    have h₄ : ⟪y, y⟫ = re ⟪y, y⟫ := by simp,
    have h₅ : re ⟪y, y⟫ > 0,
    { refine lt_of_le_of_ne inner_self_nonneg _,
      intro H,
      apply hy',
      rw is_R_or_C.ext_iff,
      exact ⟨by simp [H],by simp [inner_self_nonneg_im]⟩ },
    have h₆ : re ⟪y, y⟫ ≠ 0 := ne_of_gt h₅,
    have hmain := calc
      0   ≤ re ⟪x - T • y, x - T • y⟫
                  : inner_self_nonneg
      ... = re ⟪x, x⟫ - re ⟪T • y, x⟫ - re ⟪x, T • y⟫ + re ⟪T • y, T • y⟫
                  : by simp [inner_sub_sub_self, inner_smul_left, inner_smul_right, h₁, h₂]
      ... = re ⟪x, x⟫ - re (T† * ⟪y, x⟫) - re (T * ⟪x, y⟫) + re (T * T† * ⟪y, y⟫)
                  : by simp [inner_smul_left, inner_smul_right, mul_assoc]
      ... = re ⟪x, x⟫ - re (⟪x, y⟫ / ⟪y, y⟫ * ⟪y, x⟫)
                  : by field_simp [-mul_re, hT, conj_div, h₁, h₃, inner_conj_sym]
      ... = re ⟪x, x⟫ - re (⟪x, y⟫ * ⟪y, x⟫ / ⟪y, y⟫)
                  : by rw [div_mul_eq_mul_div_comm, ←mul_div_assoc]
      ... = re ⟪x, x⟫ - re (⟪x, y⟫ * ⟪y, x⟫ / re ⟪y, y⟫)
                  : by conv_lhs { rw [h₄] }
      ... = re ⟪x, x⟫ - re (⟪x, y⟫ * ⟪y, x⟫) / re ⟪y, y⟫
                  : by rw [div_re_of_real]
      ... = re ⟪x, x⟫ - abs (⟪x, y⟫ * ⟪y, x⟫) / re ⟪y, y⟫
                  : by rw [inner_mul_conj_re_abs]
      ... = re ⟪x, x⟫ - abs ⟪x, y⟫ * abs ⟪y, x⟫ / re ⟪y, y⟫
                  : by rw is_R_or_C.abs_mul,
    have hmain' : abs ⟪x, y⟫ * abs ⟪y, x⟫ / re ⟪y, y⟫ ≤ re ⟪x, x⟫ := by linarith,
    have := (mul_le_mul_right h₅).mpr hmain',
    rwa [div_mul_cancel (abs ⟪x, y⟫ * abs ⟪y, x⟫) h₆] at this }
end

/-- Cauchy–Schwarz inequality for real inner products. -/
lemma real_inner_mul_inner_self_le (x y : F) : ⟪x, y⟫_ℝ * ⟪x, y⟫_ℝ ≤ ⟪x, x⟫_ℝ * ⟪y, y⟫_ℝ :=
begin
  have h₁ : ⟪y, x⟫_ℝ = ⟪x, y⟫_ℝ := by rw [←inner_conj_sym]; refl,
  have h₂ := @inner_mul_inner_self_le ℝ F _ _ x y,
  dsimp at h₂,
  have h₃ := abs_mul_abs_self ⟪x, y⟫_ℝ,
  rw [h₁] at h₂,
  simpa [h₃] using h₂,
end

/-- A family of vectors is linearly independent if they are nonzero
and orthogonal. -/
lemma linear_independent_of_ne_zero_of_inner_eq_zero {ι : Type*} {v : ι → E}
  (hz : ∀ i, v i ≠ 0) (ho : ∀ i j, i ≠ j → ⟪v i, v j⟫ = 0) : linear_independent 𝕜 v :=
begin
  rw linear_independent_iff',
  intros s g hg i hi,
  have h' : g i * inner (v i) (v i) = inner (v i) (∑ j in s, g j • v j),
  { rw inner_sum,
    symmetry,
    convert finset.sum_eq_single i _ _,
    { rw inner_smul_right },
    { intros j hj hji,
      rw [inner_smul_right, ho i j hji.symm, mul_zero] },
    { exact λ h, false.elim (h hi) } },
  simpa [hg, hz] using h'
end

end basic_properties

section norm

lemma norm_eq_sqrt_inner (x : E) : ∥x∥ = sqrt (re ⟪x, x⟫) :=
begin
  have h₁ : ∥x∥^2 = re ⟪x, x⟫ := norm_sq_eq_inner x,
  have h₂ := congr_arg sqrt h₁,
  simpa using h₂,
end

lemma norm_eq_sqrt_real_inner (x : F) : ∥x∥ = sqrt ⟪x, x⟫_ℝ :=
by { have h := @norm_eq_sqrt_inner ℝ F _ _ x, simpa using h }

lemma inner_self_eq_norm_square (x : E) : re ⟪x, x⟫ = ∥x∥ * ∥x∥ :=
by rw[norm_eq_sqrt_inner, ←sqrt_mul inner_self_nonneg (re ⟪x, x⟫),
  sqrt_mul_self inner_self_nonneg]

lemma real_inner_self_eq_norm_square (x : F) : ⟪x, x⟫_ℝ = ∥x∥ * ∥x∥ :=
by { have h := @inner_self_eq_norm_square ℝ F _ _ x, simpa using h }


/-- Expand the square -/
lemma norm_add_pow_two {x y : E} : ∥x + y∥^2 = ∥x∥^2 + 2 * (re ⟪x, y⟫) + ∥y∥^2 :=
begin
  repeat {rw [pow_two, ←inner_self_eq_norm_square]},
  rw[inner_add_add_self, two_mul],
  simp only [add_assoc, add_left_inj, add_right_inj, add_monoid_hom.map_add],
  rw [←inner_conj_sym, conj_re],
end

/-- Expand the square -/
lemma norm_add_pow_two_real {x y : F} : ∥x + y∥^2 = ∥x∥^2 + 2 * ⟪x, y⟫_ℝ + ∥y∥^2 :=
by { have h := @norm_add_pow_two ℝ F _ _, simpa using h }

/-- Expand the square -/
lemma norm_add_mul_self {x y : E} : ∥x + y∥ * ∥x + y∥ = ∥x∥ * ∥x∥ + 2 * (re ⟪x, y⟫) + ∥y∥ * ∥y∥ :=
by { repeat {rw [← pow_two]}, exact norm_add_pow_two }

/-- Expand the square -/
lemma norm_add_mul_self_real {x y : F} : ∥x + y∥ * ∥x + y∥ = ∥x∥ * ∥x∥ + 2 * ⟪x, y⟫_ℝ + ∥y∥ * ∥y∥ :=
by { have h := @norm_add_mul_self ℝ F _ _, simpa using h }

/-- Expand the square -/
lemma norm_sub_pow_two {x y : E} : ∥x - y∥^2 = ∥x∥^2 - 2 * (re ⟪x, y⟫) + ∥y∥^2 :=
begin
  repeat {rw [pow_two, ←inner_self_eq_norm_square]},
  rw[inner_sub_sub_self],
  calc
    re (⟪x, x⟫ - ⟪x, y⟫ - ⟪y, x⟫ + ⟪y, y⟫)
        = re ⟪x, x⟫ - re ⟪x, y⟫ - re ⟪y, x⟫ + re ⟪y, y⟫  : by simp
    ... = -re ⟪y, x⟫ - re ⟪x, y⟫ + re ⟪x, x⟫ + re ⟪y, y⟫  : by ring
    ... = -re (⟪x, y⟫†) - re ⟪x, y⟫ + re ⟪x, x⟫ + re ⟪y, y⟫ : by rw[inner_conj_sym]
    ... = -re ⟪x, y⟫ - re ⟪x, y⟫ + re ⟪x, x⟫ + re ⟪y, y⟫ : by rw[conj_re]
    ... = re ⟪x, x⟫ - 2*re ⟪x, y⟫ + re ⟪y, y⟫ : by ring
end

/-- Expand the square -/
lemma norm_sub_pow_two_real {x y : F} : ∥x - y∥^2 = ∥x∥^2 - 2 * ⟪x, y⟫_ℝ + ∥y∥^2 :=
by { have h := @norm_sub_pow_two ℝ F _ _, simpa using h }

/-- Expand the square -/
lemma norm_sub_mul_self {x y : E} : ∥x - y∥ * ∥x - y∥ = ∥x∥ * ∥x∥ - 2 * re ⟪x, y⟫ + ∥y∥ * ∥y∥ :=
by { repeat {rw [← pow_two]}, exact norm_sub_pow_two }

/-- Expand the square -/
lemma norm_sub_mul_self_real {x y : F} : ∥x - y∥ * ∥x - y∥ = ∥x∥ * ∥x∥ - 2 * ⟪x, y⟫_ℝ + ∥y∥ * ∥y∥ :=
by { have h := @norm_sub_mul_self ℝ F _ _, simpa using h }

/-- Cauchy–Schwarz inequality with norm -/
lemma abs_inner_le_norm (x y : E) : abs ⟪x, y⟫ ≤ ∥x∥ * ∥y∥ :=
nonneg_le_nonneg_of_squares_le (mul_nonneg (norm_nonneg _) (norm_nonneg _))
begin
  have : ∥x∥ * ∥y∥ * (∥x∥ * ∥y∥) = (re ⟪x, x⟫) * (re ⟪y, y⟫),
    simp only [inner_self_eq_norm_square], ring,
  rw this,
  conv_lhs { congr, skip, rw [inner_abs_conj_sym] },
  exact inner_mul_inner_self_le _ _
end

/-- Cauchy–Schwarz inequality with norm -/
lemma abs_real_inner_le_norm (x y : F) : absR ⟪x, y⟫_ℝ ≤ ∥x∥ * ∥y∥ :=
by { have h := @abs_inner_le_norm ℝ F _ _ x y, simpa using h }

include 𝕜
lemma parallelogram_law_with_norm {x y : E} :
  ∥x + y∥ * ∥x + y∥ + ∥x - y∥ * ∥x - y∥ = 2 * (∥x∥ * ∥x∥ + ∥y∥ * ∥y∥) :=
begin
  simp only [(inner_self_eq_norm_square _).symm],
  rw[←add_monoid_hom.map_add, parallelogram_law, two_mul, two_mul],
  simp only [add_monoid_hom.map_add],
end
omit 𝕜

lemma parallelogram_law_with_norm_real {x y : F} :
  ∥x + y∥ * ∥x + y∥ + ∥x - y∥ * ∥x - y∥ = 2 * (∥x∥ * ∥x∥ + ∥y∥ * ∥y∥) :=
by { have h := @parallelogram_law_with_norm ℝ F _ _ x y, simpa using h }

/-- Polarization identity: The real inner product, in terms of the norm. -/
lemma real_inner_eq_norm_add_mul_self_sub_norm_mul_self_sub_norm_mul_self_div_two (x y : F) :
  ⟪x, y⟫_ℝ = (∥x + y∥ * ∥x + y∥ - ∥x∥ * ∥x∥ - ∥y∥ * ∥y∥) / 2 :=
by rw norm_add_mul_self; ring

/-- Polarization identity: The real inner product, in terms of the norm. -/
lemma real_inner_eq_norm_mul_self_add_norm_mul_self_sub_norm_sub_mul_self_div_two (x y : F) :
  ⟪x, y⟫_ℝ = (∥x∥ * ∥x∥ + ∥y∥ * ∥y∥ - ∥x - y∥ * ∥x - y∥) / 2 :=
by rw norm_sub_mul_self; ring

/-- Pythagorean theorem, if-and-only-if vector inner product form. -/
lemma norm_add_square_eq_norm_square_add_norm_square_iff_real_inner_eq_zero (x y : F) :
  ∥x + y∥ * ∥x + y∥ = ∥x∥ * ∥x∥ + ∥y∥ * ∥y∥ ↔ ⟪x, y⟫_ℝ = 0 :=
begin
  rw [norm_add_mul_self, add_right_cancel_iff, add_right_eq_self, mul_eq_zero],
  norm_num
end

/-- Pythagorean theorem, vector inner product form. -/
lemma norm_add_square_eq_norm_square_add_norm_square_of_inner_eq_zero (x y : E) (h : ⟪x, y⟫ = 0) :
  ∥x + y∥ * ∥x + y∥ = ∥x∥ * ∥x∥ + ∥y∥ * ∥y∥ :=
begin
  rw [norm_add_mul_self, add_right_cancel_iff, add_right_eq_self, mul_eq_zero],
  apply or.inr,
  simp only [h, zero_re'],
end

/-- Pythagorean theorem, vector inner product form. -/
lemma norm_add_square_eq_norm_square_add_norm_square_real {x y : F} (h : ⟪x, y⟫_ℝ = 0) :
  ∥x + y∥ * ∥x + y∥ = ∥x∥ * ∥x∥ + ∥y∥ * ∥y∥ :=
(norm_add_square_eq_norm_square_add_norm_square_iff_real_inner_eq_zero x y).2 h

/-- Pythagorean theorem, subtracting vectors, if-and-only-if vector
inner product form. -/
lemma norm_sub_square_eq_norm_square_add_norm_square_iff_real_inner_eq_zero (x y : F) :
  ∥x - y∥ * ∥x - y∥ = ∥x∥ * ∥x∥ + ∥y∥ * ∥y∥ ↔ ⟪x, y⟫_ℝ = 0 :=
begin
  rw [norm_sub_mul_self, add_right_cancel_iff, sub_eq_add_neg, add_right_eq_self, neg_eq_zero,
      mul_eq_zero],
  norm_num
end

/-- Pythagorean theorem, subtracting vectors, vector inner product
form. -/
lemma norm_sub_square_eq_norm_square_add_norm_square_real {x y : F} (h : ⟪x, y⟫_ℝ = 0) :
  ∥x - y∥ * ∥x - y∥ = ∥x∥ * ∥x∥ + ∥y∥ * ∥y∥ :=
(norm_sub_square_eq_norm_square_add_norm_square_iff_real_inner_eq_zero x y).2 h

/-- The sum and difference of two vectors are orthogonal if and only
if they have the same norm. -/
lemma real_inner_add_sub_eq_zero_iff (x y : F) : ⟪x + y, x - y⟫_ℝ = 0 ↔ ∥x∥ = ∥y∥ :=
begin
  conv_rhs { rw ←mul_self_inj_of_nonneg (norm_nonneg _) (norm_nonneg _) },
  simp only [←inner_self_eq_norm_square, inner_add_left, inner_sub_right,
            real_inner_comm y x, sub_eq_zero, re_to_real],
  split,
  { intro h,
    rw [add_comm] at h,
    linarith },
  { intro h,
    linarith }
end

/-- The real inner product of two vectors, divided by the product of their
norms, has absolute value at most 1. -/
lemma abs_real_inner_div_norm_mul_norm_le_one (x y : F) : absR (⟪x, y⟫_ℝ / (∥x∥ * ∥y∥)) ≤ 1 :=
begin
  rw _root_.abs_div,
  by_cases h : 0 = absR (∥x∥ * ∥y∥),
  { rw [←h, div_zero],
    norm_num },
  { change 0 ≠ absR (∥x∥ * ∥y∥) at h,
    rw div_le_iff' (lt_of_le_of_ne (ge_iff_le.mp (_root_.abs_nonneg (∥x∥ * ∥y∥))) h),
    convert abs_real_inner_le_norm x y using 1,
    rw [_root_.abs_mul, _root_.abs_of_nonneg (norm_nonneg x), _root_.abs_of_nonneg (norm_nonneg y), mul_one] }
end

/-- The inner product of a vector with a multiple of itself. -/
lemma real_inner_smul_self_left (x : F) (r : ℝ) : ⟪r • x, x⟫_ℝ = r * (∥x∥ * ∥x∥) :=
by rw [real_inner_smul_left, ←real_inner_self_eq_norm_square]

/-- The inner product of a vector with a multiple of itself. -/
lemma real_inner_smul_self_right (x : F) (r : ℝ) : ⟪x, r • x⟫_ℝ = r * (∥x∥ * ∥x∥) :=
by rw [inner_smul_right, ←real_inner_self_eq_norm_square]

/-- The inner product of a nonzero vector with a nonzero multiple of
itself, divided by the product of their norms, has absolute value
1. -/
lemma abs_inner_div_norm_mul_norm_eq_one_of_ne_zero_of_ne_zero_mul
  {x : E} {r : 𝕜} (hx : x ≠ 0) (hr : r ≠ 0) : abs ⟪x, r • x⟫ / (∥x∥ * ∥r • x∥) = 1 :=
begin
  have hx' : ∥x∥ ≠ 0 := by simp [norm_eq_zero, hx],
  have hr' : abs r ≠ 0 := by simp [is_R_or_C.abs_eq_zero, hr],
  rw [inner_smul_right, is_R_or_C.abs_mul, ←inner_self_re_abs, inner_self_eq_norm_square, norm_smul],
  rw [is_R_or_C.norm_eq_abs, ←mul_assoc, ←div_div_eq_div_mul, mul_div_cancel _ hx',
     ←div_div_eq_div_mul, mul_comm, mul_div_cancel _ hr', div_self hx'],
end

/-- The inner product of a nonzero vector with a nonzero multiple of
itself, divided by the product of their norms, has absolute value
1. -/
lemma abs_real_inner_div_norm_mul_norm_eq_one_of_ne_zero_of_ne_zero_mul
  {x : F} {r : ℝ} (hx : x ≠ 0) (hr : r ≠ 0) : absR ⟪x, r • x⟫_ℝ / (∥x∥ * ∥r • x∥) = 1 :=
begin
  rw ← abs_to_real,
  exact abs_inner_div_norm_mul_norm_eq_one_of_ne_zero_of_ne_zero_mul hx hr
end

/-- The inner product of a nonzero vector with a positive multiple of
itself, divided by the product of their norms, has value 1. -/
lemma real_inner_div_norm_mul_norm_eq_one_of_ne_zero_of_pos_mul
  {x : F} {r : ℝ} (hx : x ≠ 0) (hr : 0 < r) : ⟪x, r • x⟫_ℝ / (∥x∥ * ∥r • x∥) = 1 :=
begin
  rw [real_inner_smul_self_right, norm_smul, real.norm_eq_abs, ←mul_assoc ∥x∥, mul_comm _ (absR r),
      mul_assoc, _root_.abs_of_nonneg (le_of_lt hr), div_self],
  exact mul_ne_zero (ne_of_gt hr)
    (λ h, hx (norm_eq_zero.1 (eq_zero_of_mul_self_eq_zero h)))
end

/-- The inner product of a nonzero vector with a negative multiple of
itself, divided by the product of their norms, has value -1. -/
lemma real_inner_div_norm_mul_norm_eq_neg_one_of_ne_zero_of_neg_mul
  {x : F} {r : ℝ} (hx : x ≠ 0) (hr : r < 0) : ⟪x, r • x⟫_ℝ / (∥x∥ * ∥r • x∥) = -1 :=
begin
  rw [real_inner_smul_self_right, norm_smul, real.norm_eq_abs, ←mul_assoc ∥x∥, mul_comm _ (absR r),
      mul_assoc, abs_of_neg hr, ←neg_mul_eq_neg_mul, div_neg_eq_neg_div, div_self],
  exact mul_ne_zero (ne_of_lt hr)
    (λ h, hx (norm_eq_zero.1 (eq_zero_of_mul_self_eq_zero h)))
end

/-- The inner product of two vectors, divided by the product of their
norms, has absolute value 1 if and only if they are nonzero and one is
a multiple of the other. One form of equality case for Cauchy-Schwarz. -/
lemma abs_inner_div_norm_mul_norm_eq_one_iff (x y : E) :
  abs (⟪x, y⟫ / (∥x∥ * ∥y∥)) = 1 ↔ (x ≠ 0 ∧ ∃ (r : 𝕜), r ≠ 0 ∧ y = r • x) :=
begin
  split,
  { intro h,
    have hx0 : x ≠ 0,
    { intro hx0,
      rw [hx0, inner_zero_left, zero_div] at h,
      norm_num at h,
      exact h },
    refine and.intro hx0 _,
    set r := ⟪x, y⟫ / (∥x∥ * ∥x∥) with hr,
    use r,
    set t := y - r • x with ht,
    have ht0 : ⟪x, t⟫ = 0,
    { rw [ht, inner_sub_right, inner_smul_right, hr],
      norm_cast,
      rw [←inner_self_eq_norm_square, inner_self_re_to_K,
          div_mul_cancel _ (λ h, hx0 (inner_self_eq_zero.1 h)), sub_self] },
    replace h : ∥r • x∥ / ∥t + r • x∥ = 1,
    { rw [←sub_add_cancel y (r • x), ←ht, inner_add_right, ht0, zero_add, inner_smul_right,
        is_R_or_C.abs_div, is_R_or_C.abs_mul, ←inner_self_re_abs,
        inner_self_eq_norm_square] at h,
      norm_cast at h,
      rwa [_root_.abs_mul, abs_norm_eq_norm, abs_norm_eq_norm, ←mul_assoc, mul_comm,
        mul_div_mul_left _ _ (λ h, hx0 (norm_eq_zero.1 h)), ←is_R_or_C.norm_eq_abs,
        ←norm_smul] at h },
    have hr0 : r ≠ 0,
    { intro hr0,
      rw [hr0, zero_smul, norm_zero, zero_div] at h,
      norm_num at h },
    refine and.intro hr0 _,
    have h2 : ∥r • x∥ ^ 2 = ∥t + r • x∥ ^ 2,
    { rw [eq_of_div_eq_one h] },
    replace h2 : ⟪r • x, r • x⟫ = ⟪t, t⟫ + ⟪t, r • x⟫ + ⟪r • x, t⟫ + ⟪r • x, r • x⟫,
    { rw [pow_two, pow_two, ←inner_self_eq_norm_square, ←inner_self_eq_norm_square ] at h2,
      have h2' := congr_arg (λ z : ℝ, (z : 𝕜)) h2,
      simp_rw [inner_self_re_to_K, inner_add_add_self] at h2',
      exact h2' },
    conv at h2 in ⟪r • x, t⟫ { rw [inner_smul_left, ht0, mul_zero] },
    symmetry' at h2,
    have h₁ : ⟪t, r • x⟫ = 0 := by { rw [inner_smul_right, ←inner_conj_sym, ht0], simp },
    rw [add_zero, h₁, add_left_eq_self, add_zero, inner_self_eq_zero] at h2,
    rw h2 at ht,
    exact eq_of_sub_eq_zero ht.symm },
  { intro h,
    rcases h with ⟨hx, ⟨r, ⟨hr, hy⟩⟩⟩,
    rw [hy, is_R_or_C.abs_div],
    norm_cast,
    rw [_root_.abs_mul, abs_norm_eq_norm, abs_norm_eq_norm],
    exact abs_inner_div_norm_mul_norm_eq_one_of_ne_zero_of_ne_zero_mul hx hr }
end

/-- The inner product of two vectors, divided by the product of their
norms, has absolute value 1 if and only if they are nonzero and one is
a multiple of the other. One form of equality case for Cauchy-Schwarz. -/
lemma abs_real_inner_div_norm_mul_norm_eq_one_iff (x y : F) :
  absR (⟪x, y⟫_ℝ / (∥x∥ * ∥y∥)) = 1 ↔ (x ≠ 0 ∧ ∃ (r : ℝ), r ≠ 0 ∧ y = r • x) :=
begin
  have := @abs_inner_div_norm_mul_norm_eq_one_iff ℝ F _ _ x y,
  simpa [coe_real_eq_id] using this,
end

/--
If the inner product of two vectors is equal to the product of their norms, then the two vectors
are multiples of each other. One form of the equality case for Cauchy-Schwarz.
-/
lemma abs_inner_eq_norm_iff (x y : E) (hx0 : x ≠ 0) (hy0 : y ≠ 0):
  abs ⟪x, y⟫ = ∥x∥ * ∥y∥ ↔ ∃ (r : 𝕜), r ≠ 0 ∧ y = r • x :=
begin
  have hx0' : ∥x∥ ≠ 0 := by simp [norm_eq_zero, hx0],
  have hy0' : ∥y∥ ≠ 0 := by simp [norm_eq_zero, hy0],
  have hxy0 : ∥x∥ * ∥y∥ ≠ 0 := by simp [hx0', hy0'],
  have h₁ : abs ⟪x, y⟫ = ∥x∥ * ∥y∥ ↔ abs (⟪x, y⟫ / (∥x∥ * ∥y∥)) = 1,
  { refine ⟨_ ,_⟩,
    { intro h,
      norm_cast,
      rw [is_R_or_C.abs_div, h, abs_of_real, _root_.abs_mul, abs_norm_eq_norm, abs_norm_eq_norm],
      exact div_self hxy0 },
    { intro h,
      norm_cast at h,
      rwa [is_R_or_C.abs_div, abs_of_real, _root_.abs_mul, abs_norm_eq_norm, abs_norm_eq_norm,
          div_eq_one_iff_eq hxy0] at h } },
  rw [h₁, abs_inner_div_norm_mul_norm_eq_one_iff x y],
  have : x ≠ 0 := λ h, (hx0' $ norm_eq_zero.mpr h),
  simp [this]
end

/-- The inner product of two vectors, divided by the product of their
norms, has value 1 if and only if they are nonzero and one is
a positive multiple of the other. -/
lemma real_inner_div_norm_mul_norm_eq_one_iff (x y : F) :
  ⟪x, y⟫_ℝ / (∥x∥ * ∥y∥) = 1 ↔ (x ≠ 0 ∧ ∃ (r : ℝ), 0 < r ∧ y = r • x) :=
begin
  split,
  { intro h,
    have ha := h,
    apply_fun absR at ha,
    norm_num at ha,
    rcases (abs_real_inner_div_norm_mul_norm_eq_one_iff x y).1 ha with ⟨hx, ⟨r, ⟨hr, hy⟩⟩⟩,
    use [hx, r],
    refine and.intro _ hy,
    by_contradiction hrneg,
    rw hy at h,
    rw real_inner_div_norm_mul_norm_eq_neg_one_of_ne_zero_of_neg_mul hx
      (lt_of_le_of_ne (le_of_not_lt hrneg) hr) at h,
    norm_num at h },
  { intro h,
    rcases h with ⟨hx, ⟨r, ⟨hr, hy⟩⟩⟩,
    rw hy,
    exact real_inner_div_norm_mul_norm_eq_one_of_ne_zero_of_pos_mul hx hr }
end

/-- The inner product of two vectors, divided by the product of their
norms, has value -1 if and only if they are nonzero and one is
a negative multiple of the other. -/
lemma real_inner_div_norm_mul_norm_eq_neg_one_iff (x y : F) :
  ⟪x, y⟫_ℝ / (∥x∥ * ∥y∥) = -1 ↔ (x ≠ 0 ∧ ∃ (r : ℝ), r < 0 ∧ y = r • x) :=
begin
  split,
  { intro h,
    have ha := h,
    apply_fun absR at ha,
    norm_num at ha,
    rcases (abs_real_inner_div_norm_mul_norm_eq_one_iff x y).1 ha with ⟨hx, ⟨r, ⟨hr, hy⟩⟩⟩,
    use [hx, r],
    refine and.intro _ hy,
    by_contradiction hrpos,
    rw hy at h,
    rw real_inner_div_norm_mul_norm_eq_one_of_ne_zero_of_pos_mul hx
      (lt_of_le_of_ne (le_of_not_lt hrpos) hr.symm) at h,
    norm_num at h },
  { intro h,
    rcases h with ⟨hx, ⟨r, ⟨hr, hy⟩⟩⟩,
    rw hy,
    exact real_inner_div_norm_mul_norm_eq_neg_one_of_ne_zero_of_neg_mul hx hr }
end

/-- The inner product of two weighted sums, where the weights in each
sum add to 0, in terms of the norms of pairwise differences. -/
lemma inner_sum_smul_sum_smul_of_sum_eq_zero {ι₁ : Type*} {s₁ : finset ι₁} {w₁ : ι₁ → ℝ}
    (v₁ : ι₁ → F) (h₁ : ∑ i in s₁, w₁ i = 0) {ι₂ : Type*} {s₂ : finset ι₂} {w₂ : ι₂ → ℝ}
    (v₂ : ι₂ → F) (h₂ : ∑ i in s₂, w₂ i = 0) :
  ⟪(∑ i₁ in s₁, w₁ i₁ • v₁ i₁), (∑ i₂ in s₂, w₂ i₂ • v₂ i₂)⟫_ℝ =
    (-∑ i₁ in s₁, ∑ i₂ in s₂, w₁ i₁ * w₂ i₂ * (∥v₁ i₁ - v₂ i₂∥ * ∥v₁ i₁ - v₂ i₂∥)) / 2 :=
by simp_rw [sum_inner, inner_sum, real_inner_smul_left, real_inner_smul_right,
            real_inner_eq_norm_mul_self_add_norm_mul_self_sub_norm_sub_mul_self_div_two,
            ←div_sub_div_same, ←div_add_div_same, mul_sub_left_distrib, left_distrib,
            finset.sum_sub_distrib, finset.sum_add_distrib, ←finset.mul_sum, ←finset.sum_mul,
            h₁, h₂, zero_mul, mul_zero, finset.sum_const_zero, zero_add, zero_sub, finset.mul_sum,
            neg_div, finset.sum_div, mul_div_assoc, mul_assoc]

/-- The inner product with a fixed left element, as a continuous linear map.  This can be upgraded
to a continuous map which is jointly conjugate-linear in the left argument and linear in the right
argument, once (TODO) conjugate-linear maps have been defined. -/
def inner_left (v : E) : E →L[𝕜] 𝕜 :=
linear_map.mk_continuous
  { to_fun := λ w, ⟪v, w⟫,
    map_add' := λ x y, inner_add_right,
    map_smul' := λ c x, inner_smul_right }
  ∥v∥
  (by simpa [is_R_or_C.norm_eq_abs] using abs_inner_le_norm v)

@[simp] lemma inner_left_coe (v : E) : (inner_left v : E → 𝕜) = λ w, ⟪v, w⟫ := rfl

@[simp] lemma inner_left_apply (v w : E) : inner_left v w = ⟪v, w⟫ := rfl

end norm

/-! ### Inner product space structure on product spaces -/

/-
 If `ι` is a finite type and each space `f i`, `i : ι`, is an inner product space,
then `Π i, f i` is an inner product space as well. Since `Π i, f i` is endowed with the sup norm,
we use instead `pi_Lp 2 one_le_two f` for the product space, which is endowed with the `L^2` norm.
-/
instance pi_Lp.inner_product_space {ι : Type*} [fintype ι] (f : ι → Type*)
  [Π i, inner_product_space 𝕜 (f i)] : inner_product_space 𝕜 (pi_Lp 2 one_le_two f) :=
{ inner := λ x y, ∑ i, inner (x i) (y i),
  norm_sq_eq_inner :=
  begin
    intro x,
    have h₁ : ∑ (i : ι), ∥x i∥ ^ (2 : ℕ) = ∑ (i : ι), ∥x i∥ ^ (2 : ℝ),
    { apply finset.sum_congr rfl,
      intros j hj,
      simp [←rpow_nat_cast] },
    have h₂ : 0 ≤ ∑ (i : ι), ∥x i∥ ^ (2 : ℝ),
    { rw [←h₁],
      exact finset.sum_nonneg (λ (j : ι) (hj : j ∈ finset.univ), pow_nonneg (norm_nonneg (x j)) 2) },
    simp [norm, add_monoid_hom.map_sum, ←norm_sq_eq_inner],
    rw [←rpow_nat_cast ((∑ (i : ι), ∥x i∥ ^ (2 : ℝ)) ^ (2 : ℝ)⁻¹) 2],
    rw [←rpow_mul h₂],
    norm_num [h₁],
  end,
  conj_sym :=
  begin
    intros x y,
    unfold inner,
    rw [←finset.sum_hom finset.univ conj],
    apply finset.sum_congr rfl,
    rintros z -,
    apply inner_conj_sym,
    apply_instance
  end,
  nonneg_im :=
  begin
    intro x,
    unfold inner,
    rw[←finset.sum_hom finset.univ im],
    apply finset.sum_eq_zero,
    rintros z -,
    exact inner_self_nonneg_im,
    apply_instance
  end,
  add_left := λ x y z,
    show ∑ i, inner (x i + y i) (z i) = ∑ i, inner (x i) (z i) + ∑ i, inner (y i) (z i),
    by simp only [inner_add_left, finset.sum_add_distrib],
  smul_left := λ x y r,
    show ∑ (i : ι), inner (r • x i) (y i) = (conj r) * ∑ i, inner (x i) (y i),
    by simp only [finset.mul_sum, inner_smul_left]
}

/-- A field `𝕜` satisfying `is_R_or_C` is itself a `𝕜`-inner product space. -/
instance is_R_or_C.inner_product_space : inner_product_space 𝕜 𝕜 :=
{ inner := (λ x y, (conj x) * y),
  norm_sq_eq_inner := λ x, by unfold inner; rw [mul_comm, mul_conj, of_real_re, norm_sq, norm_sq_eq_def],
  conj_sym := λ x y, by simp [mul_comm],
  nonneg_im := λ x, by rw[mul_im, conj_re, conj_im]; ring,
  add_left := λ x y z, by simp [inner, add_mul],
  smul_left := λ x y z, by simp [inner, mul_assoc] }

/-- The standard real/complex Euclidean space, functions on a finite type. For an `n`-dimensional
space use `euclidean_space 𝕜 (fin n)`. -/
@[reducible, nolint unused_arguments]
def euclidean_space (𝕜 : Type*) [is_R_or_C 𝕜]
  (n : Type*) [fintype n] : Type* := pi_Lp 2 one_le_two (λ (i : n), 𝕜)

section is_R_or_C_to_real

variables {G : Type*}

variables (𝕜 E)
include 𝕜

/-- A general inner product implies a real inner product. This is not registered as an instance
since it creates problems with the case `𝕜 = ℝ`. -/
def has_inner.is_R_or_C_to_real : has_inner ℝ E :=
{ inner := λ x y, re ⟪x, y⟫ }

/-- A general inner product space structure implies a real inner product structure. This is not
registered as an instance since it creates problems with the case `𝕜 = ℝ`, but in can be used in a
proof to obtain a real inner product space structure from a given `𝕜`-inner product space
structure. -/
def inner_product_space.is_R_or_C_to_real : inner_product_space ℝ E :=
{ norm_sq_eq_inner := norm_sq_eq_inner,
  conj_sym := λ x y, inner_re_symm,
  nonneg_im := λ x, rfl,
  add_left := λ x y z, by {
    change re ⟪x + y, z⟫ = re ⟪x, z⟫ + re ⟪y, z⟫,
    simp [inner_add_left] },
  smul_left := λ x y r, by {
    change re ⟪(r : 𝕜) • x, y⟫ = r * re ⟪x, y⟫,
    simp [inner_smul_left] },
  ..has_inner.is_R_or_C_to_real 𝕜 E,
  ..normed_space.restrict_scalars ℝ 𝕜 E }

variable {E}

lemma real_inner_eq_re_inner (x y : E) :
  @has_inner.inner ℝ E (has_inner.is_R_or_C_to_real 𝕜 E) x y = re ⟪x, y⟫ := rfl

omit 𝕜

/-- A complex inner product implies a real inner product -/
instance inner_product_space.complex_to_real [inner_product_space ℂ G] : inner_product_space ℝ G :=
inner_product_space.is_R_or_C_to_real ℂ G

end is_R_or_C_to_real

section deriv

variables [normed_space ℝ E] [is_scalar_tower ℝ 𝕜 E]

lemma is_bounded_bilinear_map_inner : is_bounded_bilinear_map ℝ (λ p : E × E, ⟪p.1, p.2⟫) :=
{ add_left := λ _ _ _, inner_add_left,
  smul_left := λ r x y,
    by simp only [← algebra_map_smul 𝕜 r x, algebra_map_eq_of_real, inner_smul_real_left],
  add_right := λ _ _ _, inner_add_right,
  smul_right := λ r x y,
    by simp only [← algebra_map_smul 𝕜 r y, algebra_map_eq_of_real, inner_smul_real_right],
  bound := ⟨1, zero_lt_one, λ x y,
    by { rw [one_mul, is_R_or_C.norm_eq_abs], exact abs_inner_le_norm x y, }⟩ }

lemma times_cont_diff_inner {n} : times_cont_diff ℝ n (λ p : E × E, ⟪p.1, p.2⟫) :=
is_bounded_bilinear_map_inner.times_cont_diff

lemma times_cont_diff_at_inner {p : E × E} {n} :
  times_cont_diff_at ℝ n (λ p : E × E, ⟪p.1, p.2⟫) p :=
times_cont_diff_inner.times_cont_diff_at

lemma differentiable_inner : differentiable ℝ (λ p : E × E, ⟪p.1, p.2⟫) :=
times_cont_diff_inner.differentiable le_rfl

lemma continuous_inner : continuous (λ p : E × E, ⟪p.1, p.2⟫) :=
differentiable_inner.continuous

variables {G : Type*} [normed_group G] [normed_space ℝ G]
  {f g : G → E} {f' g' : G →L[ℝ] E} {s : set G} {x : G} {n : with_top ℕ}

include 𝕜

lemma times_cont_diff_within_at.inner (hf : times_cont_diff_within_at ℝ n f s x)
  (hg : times_cont_diff_within_at ℝ n g s x) :
  times_cont_diff_within_at ℝ n (λ x, ⟪f x, g x⟫) s x :=
times_cont_diff_at_inner.comp_times_cont_diff_within_at x (hf.prod hg)

lemma times_cont_diff_at.inner (hf : times_cont_diff_at ℝ n f x)
  (hg : times_cont_diff_at ℝ n g x) :
  times_cont_diff_at ℝ n (λ x, ⟪f x, g x⟫) x :=
hf.inner hg

lemma times_cont_diff_on.inner (hf : times_cont_diff_on ℝ n f s) (hg : times_cont_diff_on ℝ n g s) :
  times_cont_diff_on ℝ n (λ x, ⟪f x, g x⟫) s :=
λ x hx, (hf x hx).inner (hg x hx)

lemma times_cont_diff.inner (hf : times_cont_diff ℝ n f) (hg : times_cont_diff ℝ n g) :
  times_cont_diff ℝ n (λ x, ⟪f x, g x⟫) :=
times_cont_diff_inner.comp (hf.prod hg)

lemma differentiable_within_at.inner (hf : differentiable_within_at ℝ f s x)
  (hg : differentiable_within_at ℝ g s x) :
  differentiable_within_at ℝ (λ x, ⟪f x, g x⟫) s x :=
((differentiable_inner _).has_fderiv_at.comp_has_fderiv_within_at x
  (hf.prod hg).has_fderiv_within_at).differentiable_within_at

lemma differentiable_at.inner (hf : differentiable_at ℝ f x) (hg : differentiable_at ℝ g x) :
  differentiable_at ℝ (λ x, ⟪f x, g x⟫) x :=
(differentiable_inner _).comp x (hf.prod hg)

lemma differentiable_on.inner (hf : differentiable_on ℝ f s) (hg : differentiable_on ℝ g s) :
  differentiable_on ℝ (λ x, ⟪f x, g x⟫) s :=
λ x hx, (hf x hx).inner (hg x hx)

lemma differentiable.inner (hf : differentiable ℝ f) (hg : differentiable ℝ g) :
  differentiable ℝ (λ x, ⟪f x, g x⟫) :=
λ x, (hf x).inner (hg x)

end deriv

section pi_Lp
local attribute [reducible] pi_Lp
variables {ι : Type*} [fintype ι]

instance : finite_dimensional 𝕜 (euclidean_space 𝕜 ι) := by apply_instance

@[simp] lemma findim_euclidean_space :
  finite_dimensional.findim 𝕜 (euclidean_space 𝕜 ι) = fintype.card ι := by simp

lemma findim_euclidean_space_fin {n : ℕ} :
  finite_dimensional.findim 𝕜 (euclidean_space 𝕜 (fin n)) = n := by simp

end pi_Lp


/-! ### Orthogonal projection in inner product spaces -/

section orthogonal

open filter

/--
Existence of minimizers
Let `u` be a point in a real inner product space, and let `K` be a nonempty complete convex subset.
Then there exists a (unique) `v` in `K` that minimizes the distance `∥u - v∥` to `u`.
 -/
-- FIXME this monolithic proof causes a deterministic timeout with `-T50000`
-- It should be broken in a sequence of more manageable pieces,
-- perhaps with individual statements for the three steps below.
theorem exists_norm_eq_infi_of_complete_convex {K : set F} (ne : K.nonempty) (h₁ : is_complete K)
  (h₂ : convex K) : ∀ u : F, ∃ v ∈ K, ∥u - v∥ = ⨅ w : K, ∥u - w∥ := assume u,
begin
  let δ := ⨅ w : K, ∥u - w∥,
  letI : nonempty K := ne.to_subtype,
  have zero_le_δ : 0 ≤ δ := le_cinfi (λ _, norm_nonneg _),
  have δ_le : ∀ w : K, δ ≤ ∥u - w∥,
    from cinfi_le ⟨0, set.forall_range_iff.2 $ λ _, norm_nonneg _⟩,
  have δ_le' : ∀ w ∈ K, δ ≤ ∥u - w∥ := assume w hw, δ_le ⟨w, hw⟩,
  -- Step 1: since `δ` is the infimum, can find a sequence `w : ℕ → K` in `K`
  -- such that `∥u - w n∥ < δ + 1 / (n + 1)` (which implies `∥u - w n∥ --> δ`);
  -- maybe this should be a separate lemma
  have exists_seq : ∃ w : ℕ → K, ∀ n, ∥u - w n∥ < δ + 1 / (n + 1),
  { have hδ : ∀n:ℕ, δ < δ + 1 / (n + 1), from
      λ n, lt_add_of_le_of_pos (le_refl _) nat.one_div_pos_of_nat,
    have h := λ n, exists_lt_of_cinfi_lt (hδ n),
    let w : ℕ → K := λ n, classical.some (h n),
    exact ⟨w, λ n, classical.some_spec (h n)⟩ },
  rcases exists_seq with ⟨w, hw⟩,
  have norm_tendsto : tendsto (λ n, ∥u - w n∥) at_top (nhds δ),
  { have h : tendsto (λ n:ℕ, δ) at_top (nhds δ) := tendsto_const_nhds,
    have h' : tendsto (λ n:ℕ, δ + 1 / (n + 1)) at_top (nhds δ),
    { convert h.add tendsto_one_div_add_at_top_nhds_0_nat, simp only [add_zero] },
    exact tendsto_of_tendsto_of_tendsto_of_le_of_le h h'
      (λ x, δ_le _) (λ x, le_of_lt (hw _)) },
  -- Step 2: Prove that the sequence `w : ℕ → K` is a Cauchy sequence
  have seq_is_cauchy : cauchy_seq (λ n, ((w n):F)),
  { rw cauchy_seq_iff_le_tendsto_0, -- splits into three goals
    let b := λ n:ℕ, (8 * δ * (1/(n+1)) + 4 * (1/(n+1)) * (1/(n+1))),
    use (λn, sqrt (b n)),
    split,
    -- first goal :  `∀ (n : ℕ), 0 ≤ sqrt (b n)`
    assume n, exact sqrt_nonneg _,
    split,
    -- second goal : `∀ (n m N : ℕ), N ≤ n → N ≤ m → dist ↑(w n) ↑(w m) ≤ sqrt (b N)`
    assume p q N hp hq,
    let wp := ((w p):F), let wq := ((w q):F),
    let a := u - wq, let b := u - wp,
    let half := 1 / (2:ℝ), let div := 1 / ((N:ℝ) + 1),
    have : 4 * ∥u - half • (wq + wp)∥ * ∥u - half • (wq + wp)∥ + ∥wp - wq∥ * ∥wp - wq∥ =
      2 * (∥a∥ * ∥a∥ + ∥b∥ * ∥b∥) :=
    calc
      4 * ∥u - half•(wq + wp)∥ * ∥u - half•(wq + wp)∥ + ∥wp - wq∥ * ∥wp - wq∥
          = (2*∥u - half•(wq + wp)∥) * (2 * ∥u - half•(wq + wp)∥) + ∥wp-wq∥*∥wp-wq∥ : by ring
      ... = (absR ((2:ℝ)) * ∥u - half•(wq + wp)∥) * (absR ((2:ℝ)) * ∥u - half•(wq+wp)∥) + ∥wp-wq∥*∥wp-wq∥ :
      by { rw _root_.abs_of_nonneg, exact add_nonneg zero_le_one zero_le_one }
      ... = ∥(2:ℝ) • (u - half • (wq + wp))∥ * ∥(2:ℝ) • (u - half • (wq + wp))∥ + ∥wp-wq∥ * ∥wp-wq∥ :
      by simp [norm_smul]
      ... = ∥a + b∥ * ∥a + b∥ + ∥a - b∥ * ∥a - b∥ :
      begin
        rw [smul_sub, smul_smul, mul_one_div_cancel (_root_.two_ne_zero : (2 : ℝ) ≠ 0),
            ← one_add_one_eq_two, add_smul],
        simp only [one_smul],
        have eq₁ : wp - wq = a - b := calc
            wp - wq = (u - wq) - (u - wp)    : by rw [sub_sub_assoc_swap, add_sub_assoc, sub_add_sub_cancel']
                ... = a - b                  : rfl,
        have eq₂ : u + u - (wq + wp) = a + b, show u + u - (wq + wp) = (u - wq) + (u - wp), abel,
        rw [eq₁, eq₂],
      end
      ... = 2 * (∥a∥ * ∥a∥ + ∥b∥ * ∥b∥) : parallelogram_law_with_norm,
    have eq : δ ≤ ∥u - half • (wq + wp)∥,
    { rw smul_add,
      apply δ_le', apply h₂,
        repeat {exact subtype.mem _},
        repeat {exact le_of_lt one_half_pos},
        exact add_halves 1 },
    have eq₁ : 4 * δ * δ ≤ 4 * ∥u - half • (wq + wp)∥ * ∥u - half • (wq + wp)∥,
    {  mono, mono, norm_num, apply mul_nonneg, norm_num, exact norm_nonneg _ },
    have eq₂ : ∥a∥ * ∥a∥ ≤ (δ + div) * (δ + div) :=
      mul_self_le_mul_self (norm_nonneg _)
        (le_trans (le_of_lt $ hw q) (add_le_add_left (nat.one_div_le_one_div hq) _)),
    have eq₂' : ∥b∥ * ∥b∥ ≤ (δ + div) * (δ + div) :=
      mul_self_le_mul_self (norm_nonneg _)
        (le_trans (le_of_lt $ hw p) (add_le_add_left (nat.one_div_le_one_div hp) _)),
    rw dist_eq_norm,
    apply nonneg_le_nonneg_of_squares_le, { exact sqrt_nonneg _ },
    rw mul_self_sqrt,
    exact calc
      ∥wp - wq∥ * ∥wp - wq∥ = 2 * (∥a∥*∥a∥ + ∥b∥*∥b∥) - 4 * ∥u - half • (wq+wp)∥ * ∥u - half • (wq+wp)∥ :
        by { rw ← this, simp }
      ... ≤ 2 * (∥a∥ * ∥a∥ + ∥b∥ * ∥b∥) - 4 * δ * δ : sub_le_sub_left eq₁ _
      ... ≤ 2 * ((δ + div) * (δ + div) + (δ + div) * (δ + div)) - 4 * δ * δ :
        sub_le_sub_right (mul_le_mul_of_nonneg_left (add_le_add eq₂ eq₂') (by norm_num)) _
      ... = 8 * δ * div + 4 * div * div : by ring,
    exact add_nonneg (mul_nonneg (mul_nonneg (by norm_num) zero_le_δ) (le_of_lt nat.one_div_pos_of_nat))
      (mul_nonneg (mul_nonneg (by norm_num) (le_of_lt nat.one_div_pos_of_nat)) (le_of_lt nat.one_div_pos_of_nat)),
    -- third goal : `tendsto (λ (n : ℕ), sqrt (b n)) at_top (𝓝 0)`
    apply tendsto.comp,
    { convert continuous_sqrt.continuous_at, exact sqrt_zero.symm },
    have eq₁ : tendsto (λ (n : ℕ), 8 * δ * (1 / (n + 1))) at_top (nhds (0:ℝ)),
    { convert (@tendsto_const_nhds _ _ _ (8 * δ) _).mul tendsto_one_div_add_at_top_nhds_0_nat,
      simp only [mul_zero] },
    have : tendsto (λ (n : ℕ), (4:ℝ) * (1 / (n + 1))) at_top (nhds (0:ℝ)),
    { convert (@tendsto_const_nhds _ _ _ (4:ℝ) _).mul tendsto_one_div_add_at_top_nhds_0_nat,
      simp only [mul_zero] },
    have eq₂ : tendsto (λ (n : ℕ), (4:ℝ) * (1 / (n + 1)) * (1 / (n + 1))) at_top (nhds (0:ℝ)),
    { convert this.mul tendsto_one_div_add_at_top_nhds_0_nat,
      simp only [mul_zero] },
    convert eq₁.add eq₂, simp only [add_zero] },
  -- Step 3: By completeness of `K`, let `w : ℕ → K` converge to some `v : K`.
  -- Prove that it satisfies all requirements.
  rcases cauchy_seq_tendsto_of_is_complete h₁ (λ n, _) seq_is_cauchy with ⟨v, hv, w_tendsto⟩,
  use v, use hv,
  have h_cont : continuous (λ v, ∥u - v∥) :=
    continuous.comp continuous_norm (continuous.sub continuous_const continuous_id),
  have : tendsto (λ n, ∥u - w n∥) at_top (nhds ∥u - v∥),
    convert (tendsto.comp h_cont.continuous_at w_tendsto),
  exact tendsto_nhds_unique this norm_tendsto,
  exact subtype.mem _
end

/-- Characterization of minimizers for the projection on a convex set in a real inner product
space. -/
theorem norm_eq_infi_iff_real_inner_le_zero {K : set F} (h : convex K) {u : F} {v : F}
  (hv : v ∈ K) : ∥u - v∥ = (⨅ w : K, ∥u - w∥) ↔ ∀ w ∈ K, ⟪u - v, w - v⟫_ℝ ≤ 0 :=
iff.intro
begin
  assume eq w hw,
  let δ := ⨅ w : K, ∥u - w∥, let p := ⟪u - v, w - v⟫_ℝ, let q := ∥w - v∥^2,
  letI : nonempty K := ⟨⟨v, hv⟩⟩,
  have zero_le_δ : 0 ≤ δ,
    apply le_cinfi, intro, exact norm_nonneg _,
  have δ_le : ∀ w : K, δ ≤ ∥u - w∥,
    assume w, apply cinfi_le, use (0:ℝ), rintros _ ⟨_, rfl⟩, exact norm_nonneg _,
  have δ_le' : ∀ w ∈ K, δ ≤ ∥u - w∥ := assume w hw, δ_le ⟨w, hw⟩,
  have : ∀θ:ℝ, 0 < θ → θ ≤ 1 → 2 * p ≤ θ * q,
    assume θ hθ₁ hθ₂,
    have : ∥u - v∥^2 ≤ ∥u - v∥^2 - 2 * θ * ⟪u - v, w - v⟫_ℝ + θ*θ*∥w - v∥^2 :=
    calc
      ∥u - v∥^2 ≤ ∥u - (θ•w + (1-θ)•v)∥^2 :
      begin
        simp only [pow_two], apply mul_self_le_mul_self (norm_nonneg _),
        rw [eq], apply δ_le',
        apply h hw hv,
        exacts [le_of_lt hθ₁, sub_nonneg.2 hθ₂, add_sub_cancel'_right _ _],
      end
      ... = ∥(u - v) - θ • (w - v)∥^2 :
      begin
        have : u - (θ•w + (1-θ)•v) = (u - v) - θ • (w - v),
        { rw [smul_sub, sub_smul, one_smul],
          simp only [sub_eq_add_neg, add_comm, add_left_comm, add_assoc, neg_add_rev] },
        rw this
      end
      ... = ∥u - v∥^2 - 2 * θ * inner (u - v) (w - v) + θ*θ*∥w - v∥^2 :
      begin
        rw [norm_sub_pow_two, inner_smul_right, norm_smul],
        simp only [pow_two],
        show ∥u-v∥*∥u-v∥-2*(θ*inner(u-v)(w-v))+absR (θ)*∥w-v∥*(absR (θ)*∥w-v∥)=
                ∥u-v∥*∥u-v∥-2*θ*inner(u-v)(w-v)+θ*θ*(∥w-v∥*∥w-v∥),
        rw abs_of_pos hθ₁, ring
      end,
    have eq₁ : ∥u-v∥^2-2*θ*inner(u-v)(w-v)+θ*θ*∥w-v∥^2=∥u-v∥^2+(θ*θ*∥w-v∥^2-2*θ*inner(u-v)(w-v)), abel,
    rw [eq₁, le_add_iff_nonneg_right] at this,
    have eq₂ : θ*θ*∥w-v∥^2-2*θ*inner(u-v)(w-v)=θ*(θ*∥w-v∥^2-2*inner(u-v)(w-v)), ring,
    rw eq₂ at this,
    have := le_of_sub_nonneg (nonneg_of_mul_nonneg_left this hθ₁),
    exact this,
  by_cases hq : q = 0,
  { rw hq at this,
    have : p ≤ 0,
      have := this (1:ℝ) (by norm_num) (by norm_num),
      linarith,
    exact this },
  { have q_pos : 0 < q,
      apply lt_of_le_of_ne, exact pow_two_nonneg _, intro h, exact hq h.symm,
    by_contradiction hp, rw not_le at hp,
    let θ := min (1:ℝ) (p / q),
    have eq₁ : θ*q ≤ p := calc
      θ*q ≤ (p/q) * q : mul_le_mul_of_nonneg_right (min_le_right _ _) (pow_two_nonneg _)
      ... = p : div_mul_cancel _ hq,
    have : 2 * p ≤ p := calc
      2 * p ≤ θ*q : by { refine this θ (lt_min (by norm_num) (div_pos hp q_pos)) (by norm_num) }
      ... ≤ p : eq₁,
    linarith }
end
begin
  assume h,
  letI : nonempty K := ⟨⟨v, hv⟩⟩,
  apply le_antisymm,
  { apply le_cinfi, assume w,
    apply nonneg_le_nonneg_of_squares_le (norm_nonneg _),
    have := h w w.2,
    exact calc
      ∥u - v∥ * ∥u - v∥ ≤ ∥u - v∥ * ∥u - v∥ - 2 * inner (u - v) ((w:F) - v) : by linarith
      ... ≤ ∥u - v∥^2 - 2 * inner (u - v) ((w:F) - v) + ∥(w:F) - v∥^2 :
        by { rw pow_two, refine le_add_of_nonneg_right _, exact pow_two_nonneg _ }
      ... = ∥(u - v) - (w - v)∥^2 : norm_sub_pow_two.symm
      ... = ∥u - w∥ * ∥u - w∥ :
        by { have : (u - v) - (w - v) = u - w, abel, rw [this, pow_two] } },
  { show (⨅ (w : K), ∥u - w∥) ≤ (λw:K, ∥u - w∥) ⟨v, hv⟩,
      apply cinfi_le, use 0, rintros y ⟨z, rfl⟩, exact norm_nonneg _ }
end

/--
Existence of projections on complete subspaces.
Let `u` be a point in an inner product space, and let `K` be a nonempty complete subspace.
Then there exists a (unique) `v` in `K` that minimizes the distance `∥u - v∥` to `u`.
This point `v` is usually called the orthogonal projection of `u` onto `K`.
-/
theorem exists_norm_eq_infi_of_complete_subspace (K : subspace 𝕜 E)
  (h : is_complete (↑K : set E)) : ∀ u : E, ∃ v ∈ K, ∥u - v∥ = ⨅ w : (K : set E), ∥u - w∥ :=
begin
  letI : inner_product_space ℝ E := inner_product_space.is_R_or_C_to_real 𝕜 E,
  letI : module ℝ E := restrict_scalars.semimodule ℝ 𝕜 E,
  letI : is_scalar_tower ℝ 𝕜 E := restrict_scalars.is_scalar_tower _ _ _,
  let K' : subspace ℝ E := submodule.restrict_scalars ℝ K,
  exact exists_norm_eq_infi_of_complete_convex ⟨0, K'.zero_mem⟩ h K'.convex
end

/--
Characterization of minimizers in the projection on a subspace, in the real case.
Let `u` be a point in a real inner product space, and let `K` be a nonempty subspace.
Then point `v` minimizes the distance `∥u - v∥` over points in `K` if and only if
for all `w ∈ K`, `⟪u - v, w⟫ = 0` (i.e., `u - v` is orthogonal to the subspace `K`).
This is superceded by `norm_eq_infi_iff_inner_eq_zero` that gives the same conclusion over
any `is_R_or_C` field.
-/
theorem norm_eq_infi_iff_real_inner_eq_zero (K : subspace ℝ F) {u : F} {v : F}
  (hv : v ∈ K) : ∥u - v∥ = (⨅ w : (↑K : set F), ∥u - w∥) ↔ ∀ w ∈ K, ⟪u - v, w⟫_ℝ = 0 :=
iff.intro
begin
  assume h,
  have h : ∀ w ∈ K, ⟪u - v, w - v⟫_ℝ ≤ 0,
  { rwa [norm_eq_infi_iff_real_inner_le_zero] at h, exacts [K.convex, hv] },
  assume w hw,
  have le : ⟪u - v, w⟫_ℝ ≤ 0,
    let w' := w + v,
    have : w' ∈ K := submodule.add_mem _ hw hv,
    have h₁ := h w' this,
    have h₂ : w' - v = w, simp only [add_neg_cancel_right, sub_eq_add_neg],
    rw h₂ at h₁, exact h₁,
  have ge : ⟪u - v, w⟫_ℝ ≥ 0,
    let w'' := -w + v,
    have : w'' ∈ K := submodule.add_mem _ (submodule.neg_mem _ hw) hv,
    have h₁ := h w'' this,
    have h₂ : w'' - v = -w, simp only [neg_inj, add_neg_cancel_right, sub_eq_add_neg],
    rw [h₂, inner_neg_right] at h₁,
    linarith,
    exact le_antisymm le ge
end
begin
  assume h,
  have : ∀ w ∈ K, ⟪u - v, w - v⟫_ℝ ≤ 0,
    assume w hw,
    let w' := w - v,
    have : w' ∈ K := submodule.sub_mem _ hw hv,
    have h₁ := h w' this,
    exact le_of_eq h₁,
  rwa norm_eq_infi_iff_real_inner_le_zero,
  exacts [submodule.convex _, hv]
end

/--
Characterization of minimizers in the projection on a subspace.
Let `u` be a point in an inner product space, and let `K` be a nonempty subspace.
Then point `v` minimizes the distance `∥u - v∥` over points in `K` if and only if
for all `w ∈ K`, `⟪u - v, w⟫ = 0` (i.e., `u - v` is orthogonal to the subspace `K`)
-/
theorem norm_eq_infi_iff_inner_eq_zero (K : subspace 𝕜 E) {u : E} {v : E}
  (hv : v ∈ K) : ∥u - v∥ = (⨅ w : (↑K : set E), ∥u - w∥) ↔ ∀ w ∈ K, ⟪u - v, w⟫ = 0 :=
begin
  letI : inner_product_space ℝ E := inner_product_space.is_R_or_C_to_real 𝕜 E,
  letI : module ℝ E := restrict_scalars.semimodule ℝ 𝕜 E,
  letI : is_scalar_tower ℝ 𝕜 E := restrict_scalars.is_scalar_tower _ _ _,
  let K' : subspace ℝ E := K.restrict_scalars ℝ,
  split,
  { assume H,
    have A : ∀ w ∈ K, re ⟪u - v, w⟫ = 0 := (norm_eq_infi_iff_real_inner_eq_zero K' hv).1 H,
    assume w hw,
    apply ext,
    { simp [A w hw] },
    { symmetry, calc
      im (0 : 𝕜) = 0 : im.map_zero
      ... = re ⟪u - v, (-I) • w⟫ : (A _ (K.smul_mem (-I) hw)).symm
      ... = re ((-I) * ⟪u - v, w⟫) : by rw inner_smul_right
      ... = im ⟪u - v, w⟫ : by simp } },
  { assume H,
    have : ∀ w ∈ K', ⟪u - v, w⟫_ℝ = 0,
    { assume w hw,
      rw [real_inner_eq_re_inner, H w hw],
      exact zero_re' },
    exact (norm_eq_infi_iff_real_inner_eq_zero K' hv).2 this }
end

/-- The orthogonal projection onto a complete subspace, as an
unbundled function.  This definition is only intended for use in
setting up the bundled version `orthogonal_projection` and should not
be used once that is defined. -/
def orthogonal_projection_fn (K : subspace 𝕜 E) [complete_space K] (v : E) :=
(exists_norm_eq_infi_of_complete_subspace K (complete_space_coe_iff_is_complete.mp ‹_›) v).some

/-- The unbundled orthogonal projection is in the given subspace.
This lemma is only intended for use in setting up the bundled version
and should not be used once that is defined. -/
lemma orthogonal_projection_fn_mem {K : submodule 𝕜 E} [complete_space K] (v : E) :
  orthogonal_projection_fn K v ∈ K :=
(exists_norm_eq_infi_of_complete_subspace K (complete_space_coe_iff_is_complete.mp ‹_›) v).some_spec.some

/-- The characterization of the unbundled orthogonal projection.  This
lemma is only intended for use in setting up the bundled version
and should not be used once that is defined. -/
lemma orthogonal_projection_fn_inner_eq_zero {K : submodule 𝕜 E} [complete_space K]
  (v : E) : ∀ w ∈ K, ⟪v - orthogonal_projection_fn K v, w⟫ = 0 :=
begin
  rw ←norm_eq_infi_iff_inner_eq_zero K (orthogonal_projection_fn_mem v),
  exact (exists_norm_eq_infi_of_complete_subspace K (complete_space_coe_iff_is_complete.mp ‹_›) v).some_spec.some_spec
end

/-- The unbundled orthogonal projection is the unique point in `K`
with the orthogonality property.  This lemma is only intended for use
in setting up the bundled version and should not be used once that is
defined. -/
lemma eq_orthogonal_projection_fn_of_mem_of_inner_eq_zero {K : submodule 𝕜 E} [complete_space K]
  {u v : E} (hvm : v ∈ K) (hvo : ∀ w ∈ K, ⟪u - v, w⟫ = 0) :
  v = orthogonal_projection_fn K u :=
begin
  rw [←sub_eq_zero, ←inner_self_eq_zero],
  have hvs : v - orthogonal_projection_fn K u ∈ K :=
    submodule.sub_mem K hvm (orthogonal_projection_fn_mem u),
  have huo : ⟪u - orthogonal_projection_fn K u, v - orthogonal_projection_fn K u⟫ = 0 :=
    orthogonal_projection_fn_inner_eq_zero u _ hvs,
  have huv : ⟪u - v, v - orthogonal_projection_fn K u⟫ = 0 := hvo _ hvs,
  have houv : ⟪(u - orthogonal_projection_fn K u) - (u - v), v - orthogonal_projection_fn K u⟫ = 0,
  { rw [inner_sub_left, huo, huv, sub_zero] },
  rwa sub_sub_sub_cancel_left at houv
end

<<<<<<< HEAD
lemma orthogonal_projection_fn_norm_sq (K : submodule 𝕜 E) [complete_space K] (v : E) :
  ∥v∥ * ∥v∥ = ∥v - (orthogonal_projection_fn K v)∥ * ∥v - (orthogonal_projection_fn K v)∥
            + ∥orthogonal_projection_fn K v∥ * ∥orthogonal_projection_fn K v∥ :=
begin
  set p := orthogonal_projection_fn K v,
  have h' : ⟪v - p, p⟫ = 0,
  { apply orthogonal_projection_fn_inner_eq_zero,
    exact orthogonal_projection_fn_mem v },
  convert norm_add_square_eq_norm_square_add_norm_square_of_inner_eq_zero (v - p) p h' using 2;
  simp,
end

/-- The orthogonal projection onto a complete subspace. -/
def orthogonal_projection (K : submodule 𝕜 E) [complete_space K] : E →L[𝕜] K :=
linear_map.mk_continuous
  { to_fun := λ v, ⟨orthogonal_projection_fn K v, orthogonal_projection_fn_mem v⟩,
    map_add' := λ x y, begin
      have hm : orthogonal_projection_fn K x + orthogonal_projection_fn K y ∈ K :=
        submodule.add_mem K (orthogonal_projection_fn_mem x) (orthogonal_projection_fn_mem y),
      have ho :
        ∀ w ∈ K, ⟪x + y - (orthogonal_projection_fn K x + orthogonal_projection_fn K y), w⟫ = 0,
      { intros w hw,
        rw [add_sub_comm, inner_add_left, orthogonal_projection_fn_inner_eq_zero _ w hw,
            orthogonal_projection_fn_inner_eq_zero _ w hw, add_zero] },
      ext,
      simp [eq_orthogonal_projection_fn_of_mem_of_inner_eq_zero hm ho]
    end,
    map_smul' := λ c x, begin
      have hm : c • orthogonal_projection_fn K x ∈ K :=
        submodule.smul_mem K _ (orthogonal_projection_fn_mem x),
      have ho : ∀ w ∈ K, ⟪c • x - c • orthogonal_projection_fn K x, w⟫ = 0,
      { intros w hw,
        rw [←smul_sub, inner_smul_left, orthogonal_projection_fn_inner_eq_zero _ w hw, mul_zero] },
      ext,
      simp [eq_orthogonal_projection_fn_of_mem_of_inner_eq_zero hm ho]
    end }
  1
  (λ x, begin
    simp only [one_mul, linear_map.coe_mk],
    refine le_of_pow_le_pow 2 (norm_nonneg _) (by norm_num) _,
    change ∥orthogonal_projection_fn K x∥ ^ 2 ≤ ∥x∥ ^ 2,
    nlinarith [orthogonal_projection_fn_norm_sq K x]
  end)

@[simp]
lemma orthogonal_projection_fn_eq {K : submodule 𝕜 E} [complete_space K] (v : E) :
  orthogonal_projection_fn K v = ↑(orthogonal_projection K v) :=
=======
/-- The orthogonal projection onto a complete subspace. -/
def orthogonal_projection (K : submodule 𝕜 E) [complete_space K] : E →ₗ[𝕜] K :=
{ to_fun := λ v, ⟨orthogonal_projection_fn K v, orthogonal_projection_fn_mem v⟩,
  map_add' := λ x y, begin
    have hm : orthogonal_projection_fn K x + orthogonal_projection_fn K y ∈ K :=
      submodule.add_mem K (orthogonal_projection_fn_mem x) (orthogonal_projection_fn_mem y),
    have ho :
      ∀ w ∈ K, ⟪x + y - (orthogonal_projection_fn K x + orthogonal_projection_fn K y), w⟫ = 0,
    { intros w hw,
      rw [add_sub_comm, inner_add_left, orthogonal_projection_fn_inner_eq_zero _ w hw,
          orthogonal_projection_fn_inner_eq_zero _ w hw, add_zero] },
    ext,
    simp [eq_orthogonal_projection_fn_of_mem_of_inner_eq_zero hm ho]
  end,
  map_smul' := λ c x, begin
    have hm : c • orthogonal_projection_fn K x ∈ K :=
      submodule.smul_mem K _ (orthogonal_projection_fn_mem x),
    have ho : ∀ w ∈ K, ⟪c • x - c • orthogonal_projection_fn K x, w⟫ = 0,
    { intros w hw,
      rw [←smul_sub, inner_smul_left, orthogonal_projection_fn_inner_eq_zero _ w hw, mul_zero] },
    ext,
    simp [eq_orthogonal_projection_fn_of_mem_of_inner_eq_zero hm ho]
  end }

@[simp]
lemma orthogonal_projection_fn_eq {K : submodule 𝕜 E} [complete_space K] (v : E) :
  orthogonal_projection_fn K v = orthogonal_projection K v :=
>>>>>>> 3fc60fc7
rfl

/-- The characterization of the orthogonal projection.  -/
@[simp]
lemma orthogonal_projection_inner_eq_zero {K : submodule 𝕜 E} [complete_space K] (v : E) :
  ∀ w ∈ K, ⟪v - orthogonal_projection K v, w⟫ = 0 :=
orthogonal_projection_fn_inner_eq_zero v

/-- The orthogonal projection is the unique point in `K` with the
orthogonality property. -/
lemma eq_orthogonal_projection_of_mem_of_inner_eq_zero {K : submodule 𝕜 E} [complete_space K]
  {u v : E} (hvm : v ∈ K) (hvo : ∀ w ∈ K, ⟪u - v, w⟫ = 0) :
  v = orthogonal_projection K u :=
eq_orthogonal_projection_fn_of_mem_of_inner_eq_zero hvm hvo

/-- The orthogonal projections onto equal subspaces are coerced back to the same point in `E`. -/
lemma eq_orthogonal_projection_of_eq_submodule {K K' : submodule 𝕜 E} [complete_space K]
  [complete_space K'] (h : K = K') (u : E) :
  (orthogonal_projection K u : E) = (orthogonal_projection K' u : E) :=
<<<<<<< HEAD
begin
  change orthogonal_projection_fn K u = orthogonal_projection_fn K' u,
  congr,
  exact h
end

/-- The orthogonal projection sends elements of `K` to themselves. -/
lemma orthogonal_projection_mem_subspace_eq_self {K : submodule 𝕜 E} [complete_space K]
  {v : E} (hv : v ∈ K) :
  ↑(orthogonal_projection K v) = v :=
begin
  have h_mem : v - orthogonal_projection K v ∈ K,
  { exact submodule.sub_mem K hv (orthogonal_projection K v).2 },
  symmetry,
  rw [← sub_eq_zero, ← inner_self_eq_zero],
  exact orthogonal_projection_inner_eq_zero v _ h_mem
=======
begin
  change orthogonal_projection_fn K u = orthogonal_projection_fn K' u,
  congr,
  exact h
>>>>>>> 3fc60fc7
end

/-- The orthogonal projection has norm `≤ 1`. -/
lemma orthogonal_projection_norm_le (K : submodule 𝕜 E) [complete_space K] :
  ∥orthogonal_projection K∥ ≤ 1 :=
linear_map.mk_continuous_norm_le _ (by norm_num) _

/-- The subspace of vectors orthogonal to a given subspace. -/
def submodule.orthogonal (K : submodule 𝕜 E) : submodule 𝕜 E :=
{ carrier := {v | ∀ u ∈ K, ⟪u, v⟫ = 0},
  zero_mem' := λ _ _, inner_zero_right,
  add_mem' := λ x y hx hy u hu, by rw [inner_add_right, hx u hu, hy u hu, add_zero],
  smul_mem' := λ c x hx u hu, by rw [inner_smul_right, hx u hu, mul_zero] }

/-- When a vector is in `K.orthogonal`. -/
lemma submodule.mem_orthogonal (K : submodule 𝕜 E) (v : E) :
  v ∈ K.orthogonal ↔ ∀ u ∈ K, ⟪u, v⟫ = 0 :=
iff.rfl

/-- When a vector is in `K.orthogonal`, with the inner product the
other way round. -/
lemma submodule.mem_orthogonal' (K : submodule 𝕜 E) (v : E) :
  v ∈ K.orthogonal ↔ ∀ u ∈ K, ⟪v, u⟫ = 0 :=
by simp_rw [submodule.mem_orthogonal, inner_eq_zero_sym]

/-- A vector in `K` is orthogonal to one in `K.orthogonal`. -/
lemma submodule.inner_right_of_mem_orthogonal {u v : E} {K : submodule 𝕜 E} (hu : u ∈ K)
    (hv : v ∈ K.orthogonal) : ⟪u, v⟫ = 0 :=
(K.mem_orthogonal v).1 hv u hu

/-- A vector in `K.orthogonal` is orthogonal to one in `K`. -/
lemma submodule.inner_left_of_mem_orthogonal {u v : E} {K : submodule 𝕜 E} (hu : u ∈ K)
    (hv : v ∈ K.orthogonal) : ⟪v, u⟫ = 0 :=
by rw [inner_eq_zero_sym]; exact submodule.inner_right_of_mem_orthogonal hu hv

/-- `K` and `K.orthogonal` have trivial intersection. -/
lemma submodule.orthogonal_disjoint (K : submodule 𝕜 E) : disjoint K K.orthogonal :=
begin
  simp_rw [submodule.disjoint_def, submodule.mem_orthogonal],
  exact λ x hx ho, inner_self_eq_zero.1 (ho x hx)
end

/-- `K.orthogonal` can be characterized as the intersection of the kernels of the operations of
inner product which each of the elements of `K`. -/
lemma orthogonal_eq_inter (K : submodule 𝕜 E) : K.orthogonal = ⨅ v : K, (inner_left (v:E)).ker :=
begin
  apply le_antisymm,
  { rw le_infi_iff,
    rintros ⟨v, hv⟩ w hw,
    simpa using hw _ hv },
  { intros v hv w hw,
    simp only [submodule.mem_infi] at hv,
    exact hv ⟨w, hw⟩ }
end

/-- The orthogonal complement of any submodule `K` is closed. -/
lemma submodule.is_closed_orthogonal (K : submodule 𝕜 E) : is_closed (K.orthogonal : set E) :=
begin
  rw orthogonal_eq_inter K,
  convert is_closed_Inter (λ v : K, (inner_left (v:E)).is_closed_ker),
  simp
end

/-- In a complete space, the orthogonal complement of any submodule `K` is complete. -/
instance [complete_space E] (K : submodule 𝕜 E) : complete_space K.orthogonal :=
K.is_closed_orthogonal.complete_space_coe

variables (𝕜 E)

/-- `submodule.orthogonal` gives a `galois_connection` between
`submodule 𝕜 E` and its `order_dual`. -/
lemma submodule.orthogonal_gc :
  @galois_connection (submodule 𝕜 E) (order_dual $ submodule 𝕜 E) _ _
    submodule.orthogonal submodule.orthogonal :=
λ K₁ K₂, ⟨λ h v hv u hu, submodule.inner_left_of_mem_orthogonal hv (h hu),
          λ h v hv u hu, submodule.inner_left_of_mem_orthogonal hv (h hu)⟩

variables {𝕜 E}

/-- `submodule.orthogonal` reverses the `≤` ordering of two
subspaces. -/
lemma submodule.orthogonal_le {K₁ K₂ : submodule 𝕜 E} (h : K₁ ≤ K₂) :
  K₂.orthogonal ≤ K₁.orthogonal :=
(submodule.orthogonal_gc 𝕜 E).monotone_l h

/-- `K` is contained in `K.orthogonal.orthogonal`. -/
lemma submodule.le_orthogonal_orthogonal (K : submodule 𝕜 E) : K ≤ K.orthogonal.orthogonal :=
(submodule.orthogonal_gc 𝕜 E).le_u_l _

/-- The inf of two orthogonal subspaces equals the subspace orthogonal
to the sup. -/
lemma submodule.inf_orthogonal (K₁ K₂ : submodule 𝕜 E) :
  K₁.orthogonal ⊓ K₂.orthogonal = (K₁ ⊔ K₂).orthogonal :=
(submodule.orthogonal_gc 𝕜 E).l_sup.symm

/-- The inf of an indexed family of orthogonal subspaces equals the
subspace orthogonal to the sup. -/
lemma submodule.infi_orthogonal {ι : Type*} (K : ι → submodule 𝕜 E) :
  (⨅ i, (K i).orthogonal) = (supr K).orthogonal :=
(submodule.orthogonal_gc 𝕜 E).l_supr.symm

/-- The inf of a set of orthogonal subspaces equals the subspace
orthogonal to the sup. -/
lemma submodule.Inf_orthogonal (s : set $ submodule 𝕜 E) :
  (⨅ K ∈ s, submodule.orthogonal K) = (Sup s).orthogonal :=
(submodule.orthogonal_gc 𝕜 E).l_Sup.symm

/-- If `K₁` is complete and contained in `K₂`, `K₁` and `K₁.orthogonal ⊓ K₂` span `K₂`. -/
lemma submodule.sup_orthogonal_inf_of_is_complete {K₁ K₂ : submodule 𝕜 E} (h : K₁ ≤ K₂)
  (hc : is_complete (K₁ : set E)) : K₁ ⊔ (K₁.orthogonal ⊓ K₂) = K₂ :=
begin
  ext x,
  rw submodule.mem_sup,
  rcases exists_norm_eq_infi_of_complete_subspace K₁ hc x with ⟨v, hv, hvm⟩,
  rw norm_eq_infi_iff_inner_eq_zero K₁ hv at hvm,
  split,
  { rintro ⟨y, hy, z, hz, rfl⟩,
    exact K₂.add_mem (h hy) hz.2 },
  { exact λ hx, ⟨v, hv, x - v, ⟨(K₁.mem_orthogonal' _).2 hvm, K₂.sub_mem hx (h hv)⟩,
                 add_sub_cancel'_right _ _⟩ }
end

/-- If `K` is complete, `K` and `K.orthogonal` span the whole
space. -/
lemma submodule.sup_orthogonal_of_is_complete {K : submodule 𝕜 E} (h : is_complete (K : set E)) :
  K ⊔ K.orthogonal = ⊤ :=
begin
  convert submodule.sup_orthogonal_inf_of_is_complete (le_top : K ≤ ⊤) h,
  simp
end

/-- If `K` is complete, `K` and `K.orthogonal` span the whole space. Version using `complete_space`.
-/
lemma submodule.sup_orthogonal_of_complete_space {K : submodule 𝕜 E} [complete_space K] :
  K ⊔ K.orthogonal = ⊤ :=
submodule.sup_orthogonal_of_is_complete (complete_space_coe_iff_is_complete.mp ‹_›)

/-- If `K` is complete, any `v` in `E` can be expressed as a sum of elements of `K` and
`K.orthogonal`. -/
lemma submodule.exists_sum_mem_mem_orthogonal (K : submodule 𝕜 E) [complete_space K] (v : E) :
  ∃ (y ∈ K) (z ∈ K.orthogonal), y + z = v :=
by { rw [← submodule.mem_sup], simp [submodule.sup_orthogonal_of_complete_space] }

/-- If `K` is complete, then the orthogonal complement of its orthogonal complement is itself. -/
@[simp] lemma submodule.orthogonal_orthogonal (K : submodule 𝕜 E) [complete_space K] :
  K.orthogonal.orthogonal = K :=
begin
  ext v,
  split,
  { obtain ⟨y, hy, z, hz, hvyz⟩ := K.exists_sum_mem_mem_orthogonal v,
    intros hv,
    have hz' : z = 0,
    { have hyz : ⟪z, y⟫ = 0 := by simp [hz y hy, inner_eq_zero_sym],
      simpa [← hvyz, inner_add_right, hyz] using hv z hz },
    simp [← hvyz, hy, hz'] },
  { intros hv w hw,
    rw inner_eq_zero_sym,
    exact hw v hv }
end

/-- If `K` is complete, `K` and `K.orthogonal` are complements of each
other. -/
lemma submodule.is_compl_orthogonal_of_is_complete {K : submodule 𝕜 E}
    (h : is_complete (K : set E)) : is_compl K K.orthogonal :=
⟨K.orthogonal_disjoint, le_of_eq (submodule.sup_orthogonal_of_is_complete h).symm⟩

@[simp] lemma submodule.top_orthogonal_eq_bot : (⊤ : submodule 𝕜 E).orthogonal = ⊥ :=
begin
  ext,
  rw [submodule.mem_bot, submodule.mem_orthogonal],
  exact ⟨λ h, inner_self_eq_zero.mp (h x submodule.mem_top), by { rintro rfl, simp }⟩
end

@[simp] lemma submodule.bot_orthogonal_eq_top : (⊥ : submodule 𝕜 E).orthogonal = ⊤ :=
begin
  rw [← submodule.top_orthogonal_eq_bot, eq_top_iff],
  exact submodule.le_orthogonal_orthogonal ⊤
end

lemma submodule.eq_top_iff_orthogonal_eq_bot {K : submodule 𝕜 E} (hK : is_complete (K : set E)) :
  K = ⊤ ↔ K.orthogonal = ⊥ :=
begin
  refine ⟨by { rintro rfl, exact submodule.top_orthogonal_eq_bot }, _⟩,
  intro h,
  have : K ⊔ K.orthogonal = ⊤ := submodule.sup_orthogonal_of_is_complete hK,
  rwa [h, sup_comm, bot_sup_eq] at this,
end

open finite_dimensional

/-- Given a finite-dimensional subspace `K₂`, and a subspace `K₁`
containined in it, the dimensions of `K₁` and the intersection of its
orthogonal subspace with `K₂` add to that of `K₂`. -/
lemma submodule.findim_add_inf_findim_orthogonal {K₁ K₂ : submodule 𝕜 E}
  [finite_dimensional 𝕜 K₂] (h : K₁ ≤ K₂) :
  findim 𝕜 K₁ + findim 𝕜 (K₁.orthogonal ⊓ K₂ : submodule 𝕜 E) = findim 𝕜 K₂ :=
begin
  haveI := submodule.finite_dimensional_of_le h,
  have hd := submodule.dim_sup_add_dim_inf_eq K₁ (K₁.orthogonal ⊓ K₂),
  rw [←inf_assoc, (submodule.orthogonal_disjoint K₁).eq_bot, bot_inf_eq, findim_bot,
      submodule.sup_orthogonal_inf_of_is_complete h
        (submodule.complete_of_finite_dimensional _)] at hd,
  rw add_zero at hd,
  exact hd.symm
end
end orthogonal<|MERGE_RESOLUTION|>--- conflicted
+++ resolved
@@ -1575,7 +1575,6 @@
   rwa sub_sub_sub_cancel_left at houv
 end
 
-<<<<<<< HEAD
 lemma orthogonal_projection_fn_norm_sq (K : submodule 𝕜 E) [complete_space K] (v : E) :
   ∥v∥ * ∥v∥ = ∥v - (orthogonal_projection_fn K v)∥ * ∥v - (orthogonal_projection_fn K v)∥
             + ∥orthogonal_projection_fn K v∥ * ∥orthogonal_projection_fn K v∥ :=
@@ -1623,35 +1622,6 @@
 @[simp]
 lemma orthogonal_projection_fn_eq {K : submodule 𝕜 E} [complete_space K] (v : E) :
   orthogonal_projection_fn K v = ↑(orthogonal_projection K v) :=
-=======
-/-- The orthogonal projection onto a complete subspace. -/
-def orthogonal_projection (K : submodule 𝕜 E) [complete_space K] : E →ₗ[𝕜] K :=
-{ to_fun := λ v, ⟨orthogonal_projection_fn K v, orthogonal_projection_fn_mem v⟩,
-  map_add' := λ x y, begin
-    have hm : orthogonal_projection_fn K x + orthogonal_projection_fn K y ∈ K :=
-      submodule.add_mem K (orthogonal_projection_fn_mem x) (orthogonal_projection_fn_mem y),
-    have ho :
-      ∀ w ∈ K, ⟪x + y - (orthogonal_projection_fn K x + orthogonal_projection_fn K y), w⟫ = 0,
-    { intros w hw,
-      rw [add_sub_comm, inner_add_left, orthogonal_projection_fn_inner_eq_zero _ w hw,
-          orthogonal_projection_fn_inner_eq_zero _ w hw, add_zero] },
-    ext,
-    simp [eq_orthogonal_projection_fn_of_mem_of_inner_eq_zero hm ho]
-  end,
-  map_smul' := λ c x, begin
-    have hm : c • orthogonal_projection_fn K x ∈ K :=
-      submodule.smul_mem K _ (orthogonal_projection_fn_mem x),
-    have ho : ∀ w ∈ K, ⟪c • x - c • orthogonal_projection_fn K x, w⟫ = 0,
-    { intros w hw,
-      rw [←smul_sub, inner_smul_left, orthogonal_projection_fn_inner_eq_zero _ w hw, mul_zero] },
-    ext,
-    simp [eq_orthogonal_projection_fn_of_mem_of_inner_eq_zero hm ho]
-  end }
-
-@[simp]
-lemma orthogonal_projection_fn_eq {K : submodule 𝕜 E} [complete_space K] (v : E) :
-  orthogonal_projection_fn K v = orthogonal_projection K v :=
->>>>>>> 3fc60fc7
 rfl
 
 /-- The characterization of the orthogonal projection.  -/
@@ -1671,7 +1641,6 @@
 lemma eq_orthogonal_projection_of_eq_submodule {K K' : submodule 𝕜 E} [complete_space K]
   [complete_space K'] (h : K = K') (u : E) :
   (orthogonal_projection K u : E) = (orthogonal_projection K' u : E) :=
-<<<<<<< HEAD
 begin
   change orthogonal_projection_fn K u = orthogonal_projection_fn K' u,
   congr,
@@ -1688,12 +1657,6 @@
   symmetry,
   rw [← sub_eq_zero, ← inner_self_eq_zero],
   exact orthogonal_projection_inner_eq_zero v _ h_mem
-=======
-begin
-  change orthogonal_projection_fn K u = orthogonal_projection_fn K' u,
-  congr,
-  exact h
->>>>>>> 3fc60fc7
 end
 
 /-- The orthogonal projection has norm `≤ 1`. -/
