/-
Copyright (c) 2019 Zhouhang Zhou. All rights reserved.
Released under Apache 2.0 license as described in the file LICENSE.
Authors: Zhouhang Zhou, Sébastien Gouëzel, Frédéric Dupuis
-/

import linear_algebra.bilinear_form
import linear_algebra.sesquilinear_form
import analysis.special_functions.pow
import topology.metric_space.pi_Lp
import data.complex.is_R_or_C

/-!
# Inner Product Space

This file defines inner product spaces and proves its basic properties.

An inner product space is a vector space endowed with an inner product. It generalizes the notion of
dot product in `ℝ^n` and provides the means of defining the length of a vector and the angle between
two vectors. In particular vectors `x` and `y` are orthogonal if their inner product equals zero.
We define both the real and complex cases at the same time using the `is_R_or_C` typeclass.

## Main results

- We define the class `inner_product_space 𝕜 E` extending `normed_space 𝕜 E` with a number of basic
  properties, most notably the Cauchy-Schwarz inequality. Here `𝕜` is understood to be either `ℝ`
  or `ℂ`, through the `is_R_or_C` typeclass.
- We show that if `f i` is an inner product space for each `i`, then so is `Π i, f i`
- We define `euclidean_space 𝕜 n` to be `n → 𝕜` for any `fintype n`, and show that
  this an inner product space.
- Existence of orthogonal projection onto nonempty complete subspace:
  Let `u` be a point in an inner product space, and let `K` be a nonempty complete subspace.
  Then there exists a unique `v` in `K` that minimizes the distance `∥u - v∥` to `u`.
  The point `v` is usually called the orthogonal projection of `u` onto `K`.

## Notation

We globally denote the real and complex inner products by `⟪·, ·⟫_ℝ` and `⟪·, ·⟫_ℂ` respectively.
We also provide two notation namespaces: `real_inner_product_space`, `complex_inner_product_space`,
which respectively introduce the plain notation `⟪·, ·⟫` for the the real and complex inner product.

The orthogonal complement of a submodule `K` is denoted by `Kᗮ`.

## Implementation notes

We choose the convention that inner products are conjugate linear in the first argument and linear
in the second.

## TODO

- Fix the section on the existence of minimizers and orthogonal projections to make sure that it
  also applies in the complex case.

## Tags

inner product space, norm

## References
*  [Clément & Martin, *The Lax-Milgram Theorem. A detailed proof to be formalized in Coq*]
*  [Clément & Martin, *A Coq formal proof of the Lax–Milgram theorem*]

The Coq code is available at the following address: <http://www.lri.fr/~sboldo/elfic/index.html>
-/

noncomputable theory

open is_R_or_C real
open_locale big_operators classical

variables {𝕜 E F : Type*} [is_R_or_C 𝕜]

/-- Syntactic typeclass for types endowed with an inner product -/
class has_inner (𝕜 E : Type*) := (inner : E → E → 𝕜)

export has_inner (inner)

notation `⟪`x`, `y`⟫_ℝ` := @inner ℝ _ _ x y
notation `⟪`x`, `y`⟫_ℂ` := @inner ℂ _ _ x y

section notations

localized "notation `⟪`x`, `y`⟫` := @inner ℝ _ _ x y" in real_inner_product_space
localized "notation `⟪`x`, `y`⟫` := @inner ℂ _ _ x y" in complex_inner_product_space

end notations

/--
An inner product space is a vector space with an additional operation called inner product.
The norm could be derived from the inner product, instead we require the existence of a norm and
the fact that `∥x∥^2 = re ⟪x, x⟫` to be able to put instances on `𝕂` or product
spaces.

To construct a norm from an inner product, see `inner_product_space.of_core`.
-/
class inner_product_space (𝕜 : Type*) (E : Type*) [is_R_or_C 𝕜]
  extends normed_group E, normed_space 𝕜 E, has_inner 𝕜 E :=
(norm_sq_eq_inner : ∀ (x : E), ∥x∥^2 = re (inner x x))
(conj_sym  : ∀ x y, conj (inner y x) = inner x y)
(nonneg_im : ∀ x, im (inner x x) = 0)
(add_left  : ∀ x y z, inner (x + y) z = inner x z + inner y z)
(smul_left : ∀ x y r, inner (r • x) y = (conj r) * inner x y)

attribute [nolint dangerous_instance] inner_product_space.to_normed_group
-- note [is_R_or_C instance]

/-!
### Constructing a normed space structure from an inner product

In the definition of an inner product space, we require the existence of a norm, which is equal
(but maybe not defeq) to the square root of the scalar product. This makes it possible to put
an inner product space structure on spaces with a preexisting norm (for instance `ℝ`), with good
properties. However, sometimes, one would like to define the norm starting only from a well-behaved
scalar product. This is what we implement in this paragraph, starting from a structure
`inner_product_space.core` stating that we have a nice scalar product.

Our goal here is not to develop a whole theory with all the supporting API, as this will be done
below for `inner_product_space`. Instead, we implement the bare minimum to go as directly as
possible to the construction of the norm and the proof of the triangular inequality.

Warning: Do not use this `core` structure if the space you are interested in already has a norm
instance defined on it, otherwise this will create a second non-defeq norm instance!
-/

/-- A structure requiring that a scalar product is positive definite and symmetric, from which one
can construct an `inner_product_space` instance in `inner_product_space.of_core`. -/
@[nolint has_inhabited_instance]
structure inner_product_space.core
  (𝕜 : Type*) (F : Type*)
  [is_R_or_C 𝕜] [add_comm_group F] [semimodule 𝕜 F] :=
(inner     : F → F → 𝕜)
(conj_sym  : ∀ x y, conj (inner y x) = inner x y)
(nonneg_im : ∀ x, im (inner x x) = 0)
(nonneg_re : ∀ x, 0 ≤ re (inner x x))
(definite  : ∀ x, inner x x = 0 → x = 0)
(add_left  : ∀ x y z, inner (x + y) z = inner x z + inner y z)
(smul_left : ∀ x y r, inner (r • x) y = (conj r) * inner x y)

/- We set `inner_product_space.core` to be a class as we will use it as such in the construction
of the normed space structure that it produces. However, all the instances we will use will be
local to this proof. -/
attribute [class] inner_product_space.core

namespace inner_product_space.of_core

variables [add_comm_group F] [semimodule 𝕜 F] [c : inner_product_space.core 𝕜 F]
include c

local notation `⟪`x`, `y`⟫` := @inner 𝕜 F _ x y
local notation `norm_sqK` := @is_R_or_C.norm_sq 𝕜 _
local notation `reK` := @is_R_or_C.re 𝕜 _
local notation `absK` := @is_R_or_C.abs 𝕜 _
local notation `ext_iff` := @is_R_or_C.ext_iff 𝕜 _
local postfix `†`:90 := @is_R_or_C.conj 𝕜 _

/-- Inner product defined by the `inner_product_space.core` structure. -/
def to_has_inner : has_inner 𝕜 F := { inner := c.inner }
local attribute [instance] to_has_inner

/-- The norm squared function for `inner_product_space.core` structure. -/
def norm_sq (x : F) := reK ⟪x, x⟫

local notation `norm_sqF` := @norm_sq 𝕜 F _ _ _ _

lemma inner_conj_sym (x y : F) : ⟪y, x⟫† = ⟪x, y⟫ := c.conj_sym x y

lemma inner_self_nonneg {x : F} : 0 ≤ re ⟪x, x⟫ := c.nonneg_re _

lemma inner_self_nonneg_im {x : F} : im ⟪x, x⟫ = 0 := c.nonneg_im _

lemma inner_self_im_zero {x : F} : im ⟪x, x⟫ = 0 := c.nonneg_im _

lemma inner_add_left {x y z : F} : ⟪x + y, z⟫ = ⟪x, z⟫ + ⟪y, z⟫ :=
c.add_left _ _ _

lemma inner_add_right {x y z : F} : ⟪x, y + z⟫ = ⟪x, y⟫ + ⟪x, z⟫ :=
by rw [←inner_conj_sym, inner_add_left, ring_hom.map_add]; simp only [inner_conj_sym]

lemma inner_norm_sq_eq_inner_self (x : F) : (norm_sqF x : 𝕜) = ⟪x, x⟫ :=
begin
  rw ext_iff,
  exact ⟨by simp only [of_real_re]; refl, by simp only [inner_self_nonneg_im, of_real_im]⟩
end

lemma inner_re_symm {x y : F} : re ⟪x, y⟫ = re ⟪y, x⟫ :=
by rw [←inner_conj_sym, conj_re]

lemma inner_im_symm {x y : F} : im ⟪x, y⟫ = -im ⟪y, x⟫ :=
by rw [←inner_conj_sym, conj_im]

lemma inner_smul_left {x y : F} {r : 𝕜} : ⟪r • x, y⟫ = r† * ⟪x, y⟫ :=
c.smul_left _ _ _

lemma inner_smul_right {x y : F} {r : 𝕜} : ⟪x, r • y⟫ = r * ⟪x, y⟫ :=
by rw [←inner_conj_sym, inner_smul_left]; simp only [conj_conj, inner_conj_sym, ring_hom.map_mul]

lemma inner_zero_left {x : F} : ⟪0, x⟫ = 0 :=
by rw [←zero_smul 𝕜 (0 : F), inner_smul_left]; simp only [zero_mul, ring_hom.map_zero]

lemma inner_zero_right {x : F} : ⟪x, 0⟫ = 0 :=
by rw [←inner_conj_sym, inner_zero_left]; simp only [ring_hom.map_zero]

lemma inner_self_eq_zero {x : F} : ⟪x, x⟫ = 0 ↔ x = 0 :=
iff.intro (c.definite _) (by { rintro rfl, exact inner_zero_left })

lemma inner_self_re_to_K {x : F} : (re ⟪x, x⟫ : 𝕜) = ⟪x, x⟫ :=
by norm_num [ext_iff, inner_self_nonneg_im]

lemma inner_abs_conj_sym {x y : F} : abs ⟪x, y⟫ = abs ⟪y, x⟫ :=
  by rw [←inner_conj_sym, abs_conj]

lemma inner_neg_left {x y : F} : ⟪-x, y⟫ = -⟪x, y⟫ :=
by { rw [← neg_one_smul 𝕜 x, inner_smul_left], simp }

lemma inner_neg_right {x y : F} : ⟪x, -y⟫ = -⟪x, y⟫ :=
by rw [←inner_conj_sym, inner_neg_left]; simp only [ring_hom.map_neg, inner_conj_sym]

lemma inner_sub_left {x y z : F} : ⟪x - y, z⟫ = ⟪x, z⟫ - ⟪y, z⟫ :=
by { simp [sub_eq_add_neg, inner_add_left, inner_neg_left] }

lemma inner_sub_right {x y z : F} : ⟪x, y - z⟫ = ⟪x, y⟫ - ⟪x, z⟫ :=
by { simp [sub_eq_add_neg, inner_add_right, inner_neg_right] }

lemma inner_mul_conj_re_abs {x y : F} : re (⟪x, y⟫ * ⟪y, x⟫) = abs (⟪x, y⟫ * ⟪y, x⟫) :=
by { rw[←inner_conj_sym, mul_comm], exact re_eq_abs_of_mul_conj (inner y x), }

/-- Expand `inner (x + y) (x + y)` -/
lemma inner_add_add_self {x y : F} : ⟪x + y, x + y⟫ = ⟪x, x⟫ + ⟪x, y⟫ + ⟪y, x⟫ + ⟪y, y⟫ :=
by simp only [inner_add_left, inner_add_right]; ring

/- Expand `inner (x - y) (x - y)` -/
lemma inner_sub_sub_self {x y : F} : ⟪x - y, x - y⟫ = ⟪x, x⟫ - ⟪x, y⟫ - ⟪y, x⟫ + ⟪y, y⟫ :=
by simp only [inner_sub_left, inner_sub_right]; ring

/--
Cauchy–Schwarz inequality. This proof follows "Proof 2" on Wikipedia.
We need this for the `core` structure to prove the triangle inequality below when
showing the core is a normed group.
-/
lemma inner_mul_inner_self_le (x y : F) : abs ⟪x, y⟫ * abs ⟪y, x⟫ ≤ re ⟪x, x⟫ * re ⟪y, y⟫ :=
begin
  by_cases hy : y = 0,
  { rw [hy], simp only [is_R_or_C.abs_zero, inner_zero_left, mul_zero, add_monoid_hom.map_zero] },
  { change y ≠ 0 at hy,
    have hy' : ⟪y, y⟫ ≠ 0 := λ h, by rw [inner_self_eq_zero] at h; exact hy h,
    set T := ⟪y, x⟫ / ⟪y, y⟫ with hT,
    have h₁ : re ⟪y, x⟫ = re ⟪x, y⟫ := inner_re_symm,
    have h₂ : im ⟪y, x⟫ = -im ⟪x, y⟫ := inner_im_symm,
    have h₃ : ⟪y, x⟫ * ⟪x, y⟫ * ⟪y, y⟫ / (⟪y, y⟫ * ⟪y, y⟫) = ⟪y, x⟫ * ⟪x, y⟫ / ⟪y, y⟫,
    { rw [mul_div_assoc],
      have : ⟪y, y⟫ / (⟪y, y⟫ * ⟪y, y⟫) = 1 / ⟪y, y⟫ :=
        by rw [div_mul_eq_div_mul_one_div, div_self hy', one_mul],
      rw [this, div_eq_mul_inv, one_mul, ←div_eq_mul_inv] },
    have h₄ : ⟪y, y⟫ = re ⟪y, y⟫ := by simp only [inner_self_re_to_K],
    have h₅ : re ⟪y, y⟫ > 0,
    { refine lt_of_le_of_ne inner_self_nonneg _,
      intro H,
      apply hy',
      rw ext_iff,
      exact ⟨by simp [H],by simp [inner_self_nonneg_im]⟩ },
    have h₆ : re ⟪y, y⟫ ≠ 0 := ne_of_gt h₅,
    have hmain := calc
      0   ≤ re ⟪x - T • y, x - T • y⟫
                  : inner_self_nonneg
      ... = re ⟪x, x⟫ - re ⟪T • y, x⟫ - re ⟪x, T • y⟫ + re ⟪T • y, T • y⟫
                  : by simp [inner_sub_sub_self, inner_smul_left, inner_smul_right, h₁, h₂]
      ... = re ⟪x, x⟫ - re (T† * ⟪y, x⟫) - re (T * ⟪x, y⟫) + re (T * T† * ⟪y, y⟫)
                  : by simp [inner_smul_left, inner_smul_right, mul_assoc]
      ... = re ⟪x, x⟫ - re (⟪x, y⟫ / ⟪y, y⟫ * ⟪y, x⟫)
                  : by field_simp [-mul_re, inner_conj_sym, hT, conj_div, h₁, h₃]
      ... = re ⟪x, x⟫ - re (⟪x, y⟫ * ⟪y, x⟫ / ⟪y, y⟫)
                  : by rw [div_mul_eq_mul_div_comm, ←mul_div_assoc]
      ... = re ⟪x, x⟫ - re (⟪x, y⟫ * ⟪y, x⟫ / re ⟪y, y⟫)
                  : by conv_lhs { rw [h₄] }
      ... = re ⟪x, x⟫ - re (⟪x, y⟫ * ⟪y, x⟫) / re ⟪y, y⟫
                  : by rw [div_re_of_real]
      ... = re ⟪x, x⟫ - abs (⟪x, y⟫ * ⟪y, x⟫) / re ⟪y, y⟫
                  : by rw [inner_mul_conj_re_abs]
      ... = re ⟪x, x⟫ - abs ⟪x, y⟫ * abs ⟪y, x⟫ / re ⟪y, y⟫
                  : by rw is_R_or_C.abs_mul,
    have hmain' : abs ⟪x, y⟫ * abs ⟪y, x⟫ / re ⟪y, y⟫ ≤ re ⟪x, x⟫ := by linarith,
    have := (mul_le_mul_right h₅).mpr hmain',
    rwa [div_mul_cancel (abs ⟪x, y⟫ * abs ⟪y, x⟫) h₆] at this }
end

/-- Norm constructed from a `inner_product_space.core` structure, defined to be the square root
of the scalar product. -/
def to_has_norm : has_norm F :=
{ norm := λ x, sqrt (re ⟪x, x⟫) }

local attribute [instance] to_has_norm

lemma norm_eq_sqrt_inner (x : F) : ∥x∥ = sqrt (re ⟪x, x⟫) := rfl

lemma inner_self_eq_norm_square (x : F) : re ⟪x, x⟫ = ∥x∥ * ∥x∥ :=
by rw[norm_eq_sqrt_inner, ←sqrt_mul inner_self_nonneg (re ⟪x, x⟫),
  sqrt_mul_self inner_self_nonneg]

lemma sqrt_norm_sq_eq_norm {x : F} : sqrt (norm_sqF x) = ∥x∥ := rfl

/-- Cauchy–Schwarz inequality with norm -/
lemma abs_inner_le_norm (x y : F) : abs ⟪x, y⟫ ≤ ∥x∥ * ∥y∥ :=
nonneg_le_nonneg_of_squares_le (mul_nonneg (sqrt_nonneg _) (sqrt_nonneg _))
begin
  have H : ∥x∥ * ∥y∥ * (∥x∥ * ∥y∥) = re ⟪y, y⟫ * re ⟪x, x⟫,
  { simp only [inner_self_eq_norm_square], ring, },
  rw H,
  conv
  begin
    to_lhs, congr, rw[inner_abs_conj_sym],
  end,
  exact inner_mul_inner_self_le y x,
end

/-- Normed group structure constructed from an `inner_product_space.core` structure -/
def to_normed_group : normed_group F :=
normed_group.of_core F
{ norm_eq_zero_iff := assume x,
  begin
    split,
    { intro H,
      change sqrt (re ⟪x, x⟫) = 0 at H,
      rw [sqrt_eq_zero inner_self_nonneg] at H,
      apply (inner_self_eq_zero : ⟪x, x⟫ = 0 ↔ x = 0).mp,
      rw ext_iff,
      exact ⟨by simp [H], by simp [inner_self_im_zero]⟩ },
    { rintro rfl,
      change sqrt (re ⟪0, 0⟫) = 0,
      simp only [sqrt_zero, inner_zero_right, add_monoid_hom.map_zero] }
  end,
  triangle := assume x y,
  begin
    have h₁ : abs ⟪x, y⟫ ≤ ∥x∥ * ∥y∥ := abs_inner_le_norm _ _,
    have h₂ : re ⟪x, y⟫ ≤ abs ⟪x, y⟫ := re_le_abs _,
    have h₃ : re ⟪x, y⟫ ≤ ∥x∥ * ∥y∥ := by linarith,
    have h₄ : re ⟪y, x⟫ ≤ ∥x∥ * ∥y∥ := by rwa [←inner_conj_sym, conj_re],
    have : ∥x + y∥ * ∥x + y∥ ≤ (∥x∥ + ∥y∥) * (∥x∥ + ∥y∥),
    { simp [←inner_self_eq_norm_square, inner_add_add_self, add_mul, mul_add, mul_comm],
      linarith },
    exact nonneg_le_nonneg_of_squares_le (add_nonneg (sqrt_nonneg _) (sqrt_nonneg _)) this
  end,
  norm_neg := λ x, by simp only [norm, inner_neg_left, neg_neg, inner_neg_right] }

local attribute [instance] to_normed_group

/-- Normed space structure constructed from a `inner_product_space.core` structure -/
def to_normed_space : normed_space 𝕜 F :=
{ norm_smul_le := assume r x,
  begin
    rw [norm_eq_sqrt_inner, inner_smul_left, inner_smul_right, ←mul_assoc],
    rw [conj_mul_eq_norm_sq_left, of_real_mul_re, sqrt_mul, ←inner_norm_sq_eq_inner_self, of_real_re],
    { simp [sqrt_norm_sq_eq_norm, is_R_or_C.sqrt_norm_sq_eq_norm] },
    { exact norm_sq_nonneg r }
  end }

end inner_product_space.of_core

/-- Given a `inner_product_space.core` structure on a space, one can use it to turn
the space into an inner product space, constructing the norm out of the inner product -/
def inner_product_space.of_core [add_comm_group F] [semimodule 𝕜 F]
  (c : inner_product_space.core 𝕜 F) : inner_product_space 𝕜 F :=
begin
  letI : normed_group F := @inner_product_space.of_core.to_normed_group 𝕜 F _ _ _ c,
  letI : normed_space 𝕜 F := @inner_product_space.of_core.to_normed_space 𝕜 F _ _ _ c,
  exact { norm_sq_eq_inner := λ x,
    begin
      have h₁ : ∥x∥^2 = (sqrt (re (c.inner x x))) ^ 2 := rfl,
      have h₂ : 0 ≤ re (c.inner x x) := inner_product_space.of_core.inner_self_nonneg,
      simp [h₁, sqr_sqrt, h₂],
    end,
    ..c }
end

/-! ### Properties of inner product spaces -/

variables [inner_product_space 𝕜 E] [inner_product_space ℝ F]
local notation `⟪`x`, `y`⟫` := @inner 𝕜 _ _ x y
local notation `IK` := @is_R_or_C.I 𝕜 _
local notation `absR` := _root_.abs
local notation `absK` := @is_R_or_C.abs 𝕜 _
local postfix `†`:90 := @is_R_or_C.conj 𝕜 _
local postfix `⋆`:90 := complex.conj

export inner_product_space (norm_sq_eq_inner)

section basic_properties

lemma inner_conj_sym (x y : E) : ⟪y, x⟫† = ⟪x, y⟫ := inner_product_space.conj_sym _ _
lemma real_inner_comm (x y : F) : ⟪y, x⟫_ℝ = ⟪x, y⟫_ℝ := inner_conj_sym x y

lemma inner_eq_zero_sym {x y : E} : ⟪x, y⟫ = 0 ↔ ⟪y, x⟫ = 0 :=
⟨λ h, by simp [←inner_conj_sym, h], λ h, by simp [←inner_conj_sym, h]⟩

lemma inner_self_nonneg_im {x : E} : im ⟪x, x⟫ = 0 := inner_product_space.nonneg_im _

lemma inner_self_im_zero {x : E} : im ⟪x, x⟫ = 0 := inner_product_space.nonneg_im _

lemma inner_add_left {x y z : E} : ⟪x + y, z⟫ = ⟪x, z⟫ + ⟪y, z⟫ :=
inner_product_space.add_left _ _ _

lemma inner_add_right {x y z : E} : ⟪x, y + z⟫ = ⟪x, y⟫ + ⟪x, z⟫ :=
begin
  rw [←inner_conj_sym, inner_add_left, ring_hom.map_add],
  conv_rhs { rw ←inner_conj_sym, conv { congr, skip, rw ←inner_conj_sym } }
end

lemma inner_re_symm {x y : E} : re ⟪x, y⟫ = re ⟪y, x⟫ :=
by rw [←inner_conj_sym, conj_re]

lemma inner_im_symm {x y : E} : im ⟪x, y⟫ = -im ⟪y, x⟫ :=
by rw [←inner_conj_sym, conj_im]

lemma inner_smul_left {x y : E} {r : 𝕜} : ⟪r • x, y⟫ = r† * ⟪x, y⟫ :=
inner_product_space.smul_left _ _ _
lemma real_inner_smul_left {x y : F} {r : ℝ} : ⟪r • x, y⟫_ℝ = r * ⟪x, y⟫_ℝ := inner_smul_left

lemma inner_smul_real_left {x y : E} {r : ℝ} : ⟪(r : 𝕜) • x, y⟫ = r • ⟪x, y⟫ :=
by { rw [inner_smul_left, conj_of_real, algebra.smul_def], refl }

lemma inner_smul_right {x y : E} {r : 𝕜} : ⟪x, r • y⟫ = r * ⟪x, y⟫ :=
by rw [←inner_conj_sym, inner_smul_left, ring_hom.map_mul, conj_conj, inner_conj_sym]
lemma real_inner_smul_right {x y : F} {r : ℝ} : ⟪x, r • y⟫_ℝ = r * ⟪x, y⟫_ℝ := inner_smul_right

lemma inner_smul_real_right {x y : E} {r : ℝ} : ⟪x, (r : 𝕜) • y⟫ = r • ⟪x, y⟫ :=
by { rw [inner_smul_right, algebra.smul_def], refl }

/-- The inner product as a sesquilinear form. -/
def sesq_form_of_inner : sesq_form 𝕜 E (conj_to_ring_equiv 𝕜) :=
{ sesq := λ x y, ⟪y, x⟫,    -- Note that sesquilinear forms are linear in the first argument
  sesq_add_left := λ x y z, inner_add_right,
  sesq_add_right := λ x y z, inner_add_left,
  sesq_smul_left := λ r x y, inner_smul_right,
  sesq_smul_right := λ r x y, inner_smul_left }

/-- The real inner product as a bilinear form. -/
def bilin_form_of_real_inner : bilin_form ℝ F :=
{ bilin := inner,
  bilin_add_left := λ x y z, inner_add_left,
  bilin_smul_left := λ a x y, inner_smul_left,
  bilin_add_right := λ x y z, inner_add_right,
  bilin_smul_right := λ a x y, inner_smul_right }

/-- An inner product with a sum on the left. -/
lemma sum_inner {ι : Type*} (s : finset ι) (f : ι → E) (x : E) :
  ⟪∑ i in s, f i, x⟫ = ∑ i in s, ⟪f i, x⟫ :=
sesq_form.map_sum_right (sesq_form_of_inner) _ _ _

/-- An inner product with a sum on the right. -/
lemma inner_sum {ι : Type*} (s : finset ι) (f : ι → E) (x : E) :
  ⟪x, ∑ i in s, f i⟫ = ∑ i in s, ⟪x, f i⟫ :=
sesq_form.map_sum_left (sesq_form_of_inner) _ _ _

@[simp] lemma inner_zero_left {x : E} : ⟪0, x⟫ = 0 :=
by rw [← zero_smul 𝕜 (0:E), inner_smul_left, ring_hom.map_zero, zero_mul]

lemma inner_re_zero_left {x : E} : re ⟪0, x⟫ = 0 :=
by simp only [inner_zero_left, add_monoid_hom.map_zero]

@[simp] lemma inner_zero_right {x : E} : ⟪x, 0⟫ = 0 :=
by rw [←inner_conj_sym, inner_zero_left, ring_hom.map_zero]

lemma inner_re_zero_right {x : E} : re ⟪x, 0⟫ = 0 :=
by simp only [inner_zero_right, add_monoid_hom.map_zero]

lemma inner_self_nonneg {x : E} : 0 ≤ re ⟪x, x⟫ :=
by rw [←norm_sq_eq_inner]; exact pow_nonneg (norm_nonneg x) 2
lemma real_inner_self_nonneg {x : F} : 0 ≤ ⟪x, x⟫_ℝ := @inner_self_nonneg ℝ F _ _ x

@[simp] lemma inner_self_eq_zero {x : E} : ⟪x, x⟫ = 0 ↔ x = 0 :=
begin
  split,
  { intro h,
    have h₁ : re ⟪x, x⟫ = 0 := by rw is_R_or_C.ext_iff at h; simp [h.1],
    rw [←norm_sq_eq_inner x] at h₁,
    rw [←norm_eq_zero],
    exact pow_eq_zero h₁ },
  { rintro rfl,
    exact inner_zero_left }
end

@[simp] lemma inner_self_nonpos {x : E} : re ⟪x, x⟫ ≤ 0 ↔ x = 0 :=
begin
  split,
  { intro h,
    rw ←inner_self_eq_zero,
    have H₁ : re ⟪x, x⟫ ≥ 0, exact inner_self_nonneg,
    have H₂ : re ⟪x, x⟫ = 0, exact le_antisymm h H₁,
    rw is_R_or_C.ext_iff,
    exact ⟨by simp [H₂], by simp [inner_self_nonneg_im]⟩ },
  { rintro rfl,
    simp only [inner_zero_left, add_monoid_hom.map_zero] }
end

lemma real_inner_self_nonpos {x : F} : ⟪x, x⟫_ℝ ≤ 0 ↔ x = 0 :=
by { have h := @inner_self_nonpos ℝ F _ _ x, simpa using h }

@[simp] lemma inner_self_re_to_K {x : E} : (re ⟪x, x⟫ : 𝕜) = ⟪x, x⟫ :=
by rw is_R_or_C.ext_iff; exact ⟨by simp, by simp [inner_self_nonneg_im]⟩

lemma inner_self_re_abs {x : E} : re ⟪x, x⟫ = abs ⟪x, x⟫ :=
begin
  have H : ⟪x, x⟫ = (re ⟪x, x⟫ : 𝕜) + im ⟪x, x⟫ * I,
  { rw re_add_im, },
  rw [H, is_add_hom.map_add re ((re ⟪x, x⟫) : 𝕜) (((im ⟪x, x⟫) : 𝕜) * I)],
  rw [mul_re, I_re, mul_zero, I_im, zero_sub, tactic.ring.add_neg_eq_sub],
  rw [of_real_re, of_real_im, sub_zero, inner_self_nonneg_im],
  simp only [abs_of_real, add_zero, of_real_zero, zero_mul],
  exact (_root_.abs_of_nonneg inner_self_nonneg).symm,
end

lemma inner_self_abs_to_K {x : E} : (absK ⟪x, x⟫ : 𝕜) = ⟪x, x⟫ :=
by { rw[←inner_self_re_abs], exact inner_self_re_to_K }

lemma real_inner_self_abs {x : F} : absR ⟪x, x⟫_ℝ = ⟪x, x⟫_ℝ :=
by { have h := @inner_self_abs_to_K ℝ F _ _ x, simpa using h }

lemma inner_abs_conj_sym {x y : E} : abs ⟪x, y⟫ = abs ⟪y, x⟫ :=
by rw [←inner_conj_sym, abs_conj]

@[simp] lemma inner_neg_left {x y : E} : ⟪-x, y⟫ = -⟪x, y⟫ :=
by { rw [← neg_one_smul 𝕜 x, inner_smul_left], simp }

@[simp] lemma inner_neg_right {x y : E} : ⟪x, -y⟫ = -⟪x, y⟫ :=
by rw [←inner_conj_sym, inner_neg_left]; simp only [ring_hom.map_neg, inner_conj_sym]

lemma inner_neg_neg {x y : E} : ⟪-x, -y⟫ = ⟪x, y⟫ := by simp

@[simp] lemma inner_self_conj {x : E} : ⟪x, x⟫† = ⟪x, x⟫ :=
by rw [is_R_or_C.ext_iff]; exact ⟨by rw [conj_re], by rw [conj_im, inner_self_im_zero, neg_zero]⟩

lemma inner_sub_left {x y z : E} : ⟪x - y, z⟫ = ⟪x, z⟫ - ⟪y, z⟫ :=
by { simp [sub_eq_add_neg, inner_add_left] }

lemma inner_sub_right {x y z : E} : ⟪x, y - z⟫ = ⟪x, y⟫ - ⟪x, z⟫ :=
by { simp [sub_eq_add_neg, inner_add_right] }

lemma inner_mul_conj_re_abs {x y : E} : re (⟪x, y⟫ * ⟪y, x⟫) = abs (⟪x, y⟫ * ⟪y, x⟫) :=
by { rw[←inner_conj_sym, mul_comm], exact re_eq_abs_of_mul_conj (inner y x), }

/-- Expand `⟪x + y, x + y⟫` -/
lemma inner_add_add_self {x y : E} : ⟪x + y, x + y⟫ = ⟪x, x⟫ + ⟪x, y⟫ + ⟪y, x⟫ + ⟪y, y⟫ :=
by simp only [inner_add_left, inner_add_right]; ring

/-- Expand `⟪x + y, x + y⟫_ℝ` -/
lemma real_inner_add_add_self {x y : F} : ⟪x + y, x + y⟫_ℝ = ⟪x, x⟫_ℝ + 2 * ⟪x, y⟫_ℝ + ⟪y, y⟫_ℝ :=
begin
  have : ⟪y, x⟫_ℝ = ⟪x, y⟫_ℝ := by rw [←inner_conj_sym]; refl,
  simp [inner_add_add_self, this],
  ring,
end

/- Expand `⟪x - y, x - y⟫` -/
lemma inner_sub_sub_self {x y : E} : ⟪x - y, x - y⟫ = ⟪x, x⟫ - ⟪x, y⟫ - ⟪y, x⟫ + ⟪y, y⟫ :=
by simp only [inner_sub_left, inner_sub_right]; ring

/-- Expand `⟪x - y, x - y⟫_ℝ` -/
lemma real_inner_sub_sub_self {x y : F} : ⟪x - y, x - y⟫_ℝ = ⟪x, x⟫_ℝ - 2 * ⟪x, y⟫_ℝ + ⟪y, y⟫_ℝ :=
begin
  have : ⟪y, x⟫_ℝ = ⟪x, y⟫_ℝ := by rw [←inner_conj_sym]; refl,
  simp [inner_sub_sub_self, this],
  ring,
end

/-- Parallelogram law -/
lemma parallelogram_law {x y : E} :
  ⟪x + y, x + y⟫ + ⟪x - y, x - y⟫ = 2 * (⟪x, x⟫ + ⟪y, y⟫) :=
by simp [inner_add_add_self, inner_sub_sub_self, two_mul, sub_eq_add_neg, add_comm, add_left_comm]

/-- Cauchy–Schwarz inequality. This proof follows "Proof 2" on Wikipedia. -/
lemma inner_mul_inner_self_le (x y : E) : abs ⟪x, y⟫ * abs ⟪y, x⟫ ≤ re ⟪x, x⟫ * re ⟪y, y⟫ :=
begin
  by_cases hy : y = 0,
  { rw [hy], simp only [is_R_or_C.abs_zero, inner_zero_left, mul_zero, add_monoid_hom.map_zero] },
  { change y ≠ 0 at hy,
    have hy' : ⟪y, y⟫ ≠ 0 := λ h, by rw [inner_self_eq_zero] at h; exact hy h,
    set T := ⟪y, x⟫ / ⟪y, y⟫ with hT,
    have h₁ : re ⟪y, x⟫ = re ⟪x, y⟫ := inner_re_symm,
    have h₂ : im ⟪y, x⟫ = -im ⟪x, y⟫ := inner_im_symm,
    have h₃ : ⟪y, x⟫ * ⟪x, y⟫ * ⟪y, y⟫ / (⟪y, y⟫ * ⟪y, y⟫) = ⟪y, x⟫ * ⟪x, y⟫ / ⟪y, y⟫,
    { rw [mul_div_assoc],
      have : ⟪y, y⟫ / (⟪y, y⟫ * ⟪y, y⟫) = 1 / ⟪y, y⟫ :=
        by rw [div_mul_eq_div_mul_one_div, div_self hy', one_mul],
      rw [this, div_eq_mul_inv, one_mul, ←div_eq_mul_inv] },
    have h₄ : ⟪y, y⟫ = re ⟪y, y⟫ := by simp,
    have h₅ : re ⟪y, y⟫ > 0,
    { refine lt_of_le_of_ne inner_self_nonneg _,
      intro H,
      apply hy',
      rw is_R_or_C.ext_iff,
      exact ⟨by simp [H],by simp [inner_self_nonneg_im]⟩ },
    have h₆ : re ⟪y, y⟫ ≠ 0 := ne_of_gt h₅,
    have hmain := calc
      0   ≤ re ⟪x - T • y, x - T • y⟫
                  : inner_self_nonneg
      ... = re ⟪x, x⟫ - re ⟪T • y, x⟫ - re ⟪x, T • y⟫ + re ⟪T • y, T • y⟫
                  : by simp [inner_sub_sub_self, inner_smul_left, inner_smul_right, h₁, h₂]
      ... = re ⟪x, x⟫ - re (T† * ⟪y, x⟫) - re (T * ⟪x, y⟫) + re (T * T† * ⟪y, y⟫)
                  : by simp [inner_smul_left, inner_smul_right, mul_assoc]
      ... = re ⟪x, x⟫ - re (⟪x, y⟫ / ⟪y, y⟫ * ⟪y, x⟫)
                  : by field_simp [-mul_re, hT, conj_div, h₁, h₃, inner_conj_sym]
      ... = re ⟪x, x⟫ - re (⟪x, y⟫ * ⟪y, x⟫ / ⟪y, y⟫)
                  : by rw [div_mul_eq_mul_div_comm, ←mul_div_assoc]
      ... = re ⟪x, x⟫ - re (⟪x, y⟫ * ⟪y, x⟫ / re ⟪y, y⟫)
                  : by conv_lhs { rw [h₄] }
      ... = re ⟪x, x⟫ - re (⟪x, y⟫ * ⟪y, x⟫) / re ⟪y, y⟫
                  : by rw [div_re_of_real]
      ... = re ⟪x, x⟫ - abs (⟪x, y⟫ * ⟪y, x⟫) / re ⟪y, y⟫
                  : by rw [inner_mul_conj_re_abs]
      ... = re ⟪x, x⟫ - abs ⟪x, y⟫ * abs ⟪y, x⟫ / re ⟪y, y⟫
                  : by rw is_R_or_C.abs_mul,
    have hmain' : abs ⟪x, y⟫ * abs ⟪y, x⟫ / re ⟪y, y⟫ ≤ re ⟪x, x⟫ := by linarith,
    have := (mul_le_mul_right h₅).mpr hmain',
    rwa [div_mul_cancel (abs ⟪x, y⟫ * abs ⟪y, x⟫) h₆] at this }
end

/-- Cauchy–Schwarz inequality for real inner products. -/
lemma real_inner_mul_inner_self_le (x y : F) : ⟪x, y⟫_ℝ * ⟪x, y⟫_ℝ ≤ ⟪x, x⟫_ℝ * ⟪y, y⟫_ℝ :=
begin
  have h₁ : ⟪y, x⟫_ℝ = ⟪x, y⟫_ℝ := by rw [←inner_conj_sym]; refl,
  have h₂ := @inner_mul_inner_self_le ℝ F _ _ x y,
  dsimp at h₂,
  have h₃ := abs_mul_abs_self ⟪x, y⟫_ℝ,
  rw [h₁] at h₂,
  simpa [h₃] using h₂,
end

/-- A family of vectors is linearly independent if they are nonzero
and orthogonal. -/
lemma linear_independent_of_ne_zero_of_inner_eq_zero {ι : Type*} {v : ι → E}
  (hz : ∀ i, v i ≠ 0) (ho : ∀ i j, i ≠ j → ⟪v i, v j⟫ = 0) : linear_independent 𝕜 v :=
begin
  rw linear_independent_iff',
  intros s g hg i hi,
  have h' : g i * inner (v i) (v i) = inner (v i) (∑ j in s, g j • v j),
  { rw inner_sum,
    symmetry,
    convert finset.sum_eq_single i _ _,
    { rw inner_smul_right },
    { intros j hj hji,
      rw [inner_smul_right, ho i j hji.symm, mul_zero] },
    { exact λ h, false.elim (h hi) } },
  simpa [hg, hz] using h'
end

end basic_properties

section norm

lemma norm_eq_sqrt_inner (x : E) : ∥x∥ = sqrt (re ⟪x, x⟫) :=
begin
  have h₁ : ∥x∥^2 = re ⟪x, x⟫ := norm_sq_eq_inner x,
  have h₂ := congr_arg sqrt h₁,
  simpa using h₂,
end

lemma norm_eq_sqrt_real_inner (x : F) : ∥x∥ = sqrt ⟪x, x⟫_ℝ :=
by { have h := @norm_eq_sqrt_inner ℝ F _ _ x, simpa using h }

lemma inner_self_eq_norm_square (x : E) : re ⟪x, x⟫ = ∥x∥ * ∥x∥ :=
by rw[norm_eq_sqrt_inner, ←sqrt_mul inner_self_nonneg (re ⟪x, x⟫),
  sqrt_mul_self inner_self_nonneg]

lemma real_inner_self_eq_norm_square (x : F) : ⟪x, x⟫_ℝ = ∥x∥ * ∥x∥ :=
by { have h := @inner_self_eq_norm_square ℝ F _ _ x, simpa using h }


/-- Expand the square -/
lemma norm_add_pow_two {x y : E} : ∥x + y∥^2 = ∥x∥^2 + 2 * (re ⟪x, y⟫) + ∥y∥^2 :=
begin
  repeat {rw [pow_two, ←inner_self_eq_norm_square]},
  rw[inner_add_add_self, two_mul],
  simp only [add_assoc, add_left_inj, add_right_inj, add_monoid_hom.map_add],
  rw [←inner_conj_sym, conj_re],
end

/-- Expand the square -/
lemma norm_add_pow_two_real {x y : F} : ∥x + y∥^2 = ∥x∥^2 + 2 * ⟪x, y⟫_ℝ + ∥y∥^2 :=
by { have h := @norm_add_pow_two ℝ F _ _, simpa using h }

/-- Expand the square -/
lemma norm_add_mul_self {x y : E} : ∥x + y∥ * ∥x + y∥ = ∥x∥ * ∥x∥ + 2 * (re ⟪x, y⟫) + ∥y∥ * ∥y∥ :=
by { repeat {rw [← pow_two]}, exact norm_add_pow_two }

/-- Expand the square -/
lemma norm_add_mul_self_real {x y : F} : ∥x + y∥ * ∥x + y∥ = ∥x∥ * ∥x∥ + 2 * ⟪x, y⟫_ℝ + ∥y∥ * ∥y∥ :=
by { have h := @norm_add_mul_self ℝ F _ _, simpa using h }

/-- Expand the square -/
lemma norm_sub_pow_two {x y : E} : ∥x - y∥^2 = ∥x∥^2 - 2 * (re ⟪x, y⟫) + ∥y∥^2 :=
begin
  repeat {rw [pow_two, ←inner_self_eq_norm_square]},
  rw[inner_sub_sub_self],
  calc
    re (⟪x, x⟫ - ⟪x, y⟫ - ⟪y, x⟫ + ⟪y, y⟫)
        = re ⟪x, x⟫ - re ⟪x, y⟫ - re ⟪y, x⟫ + re ⟪y, y⟫  : by simp
    ... = -re ⟪y, x⟫ - re ⟪x, y⟫ + re ⟪x, x⟫ + re ⟪y, y⟫  : by ring
    ... = -re (⟪x, y⟫†) - re ⟪x, y⟫ + re ⟪x, x⟫ + re ⟪y, y⟫ : by rw[inner_conj_sym]
    ... = -re ⟪x, y⟫ - re ⟪x, y⟫ + re ⟪x, x⟫ + re ⟪y, y⟫ : by rw[conj_re]
    ... = re ⟪x, x⟫ - 2*re ⟪x, y⟫ + re ⟪y, y⟫ : by ring
end

/-- Expand the square -/
lemma norm_sub_pow_two_real {x y : F} : ∥x - y∥^2 = ∥x∥^2 - 2 * ⟪x, y⟫_ℝ + ∥y∥^2 :=
by { have h := @norm_sub_pow_two ℝ F _ _, simpa using h }

/-- Expand the square -/
lemma norm_sub_mul_self {x y : E} : ∥x - y∥ * ∥x - y∥ = ∥x∥ * ∥x∥ - 2 * re ⟪x, y⟫ + ∥y∥ * ∥y∥ :=
by { repeat {rw [← pow_two]}, exact norm_sub_pow_two }

/-- Expand the square -/
lemma norm_sub_mul_self_real {x y : F} : ∥x - y∥ * ∥x - y∥ = ∥x∥ * ∥x∥ - 2 * ⟪x, y⟫_ℝ + ∥y∥ * ∥y∥ :=
by { have h := @norm_sub_mul_self ℝ F _ _, simpa using h }

/-- Cauchy–Schwarz inequality with norm -/
lemma abs_inner_le_norm (x y : E) : abs ⟪x, y⟫ ≤ ∥x∥ * ∥y∥ :=
nonneg_le_nonneg_of_squares_le (mul_nonneg (norm_nonneg _) (norm_nonneg _))
begin
  have : ∥x∥ * ∥y∥ * (∥x∥ * ∥y∥) = (re ⟪x, x⟫) * (re ⟪y, y⟫),
    simp only [inner_self_eq_norm_square], ring,
  rw this,
  conv_lhs { congr, skip, rw [inner_abs_conj_sym] },
  exact inner_mul_inner_self_le _ _
end

/-- Cauchy–Schwarz inequality with norm -/
lemma abs_real_inner_le_norm (x y : F) : absR ⟪x, y⟫_ℝ ≤ ∥x∥ * ∥y∥ :=
by { have h := @abs_inner_le_norm ℝ F _ _ x y, simpa using h }

include 𝕜
lemma parallelogram_law_with_norm {x y : E} :
  ∥x + y∥ * ∥x + y∥ + ∥x - y∥ * ∥x - y∥ = 2 * (∥x∥ * ∥x∥ + ∥y∥ * ∥y∥) :=
begin
  simp only [(inner_self_eq_norm_square _).symm],
  rw[←add_monoid_hom.map_add, parallelogram_law, two_mul, two_mul],
  simp only [add_monoid_hom.map_add],
end
omit 𝕜

lemma parallelogram_law_with_norm_real {x y : F} :
  ∥x + y∥ * ∥x + y∥ + ∥x - y∥ * ∥x - y∥ = 2 * (∥x∥ * ∥x∥ + ∥y∥ * ∥y∥) :=
by { have h := @parallelogram_law_with_norm ℝ F _ _ x y, simpa using h }

/-- Polarization identity: The real inner product, in terms of the norm. -/
lemma real_inner_eq_norm_add_mul_self_sub_norm_mul_self_sub_norm_mul_self_div_two (x y : F) :
  ⟪x, y⟫_ℝ = (∥x + y∥ * ∥x + y∥ - ∥x∥ * ∥x∥ - ∥y∥ * ∥y∥) / 2 :=
by rw norm_add_mul_self; ring

/-- Polarization identity: The real inner product, in terms of the norm. -/
lemma real_inner_eq_norm_mul_self_add_norm_mul_self_sub_norm_sub_mul_self_div_two (x y : F) :
  ⟪x, y⟫_ℝ = (∥x∥ * ∥x∥ + ∥y∥ * ∥y∥ - ∥x - y∥ * ∥x - y∥) / 2 :=
by rw norm_sub_mul_self; ring

/-- Pythagorean theorem, if-and-only-if vector inner product form. -/
lemma norm_add_square_eq_norm_square_add_norm_square_iff_real_inner_eq_zero (x y : F) :
  ∥x + y∥ * ∥x + y∥ = ∥x∥ * ∥x∥ + ∥y∥ * ∥y∥ ↔ ⟪x, y⟫_ℝ = 0 :=
begin
  rw [norm_add_mul_self, add_right_cancel_iff, add_right_eq_self, mul_eq_zero],
  norm_num
end

/-- Pythagorean theorem, vector inner product form. -/
lemma norm_add_square_eq_norm_square_add_norm_square_of_inner_eq_zero (x y : E) (h : ⟪x, y⟫ = 0) :
  ∥x + y∥ * ∥x + y∥ = ∥x∥ * ∥x∥ + ∥y∥ * ∥y∥ :=
begin
  rw [norm_add_mul_self, add_right_cancel_iff, add_right_eq_self, mul_eq_zero],
  apply or.inr,
  simp only [h, zero_re'],
end

/-- Pythagorean theorem, vector inner product form. -/
lemma norm_add_square_eq_norm_square_add_norm_square_real {x y : F} (h : ⟪x, y⟫_ℝ = 0) :
  ∥x + y∥ * ∥x + y∥ = ∥x∥ * ∥x∥ + ∥y∥ * ∥y∥ :=
(norm_add_square_eq_norm_square_add_norm_square_iff_real_inner_eq_zero x y).2 h

/-- Pythagorean theorem, subtracting vectors, if-and-only-if vector
inner product form. -/
lemma norm_sub_square_eq_norm_square_add_norm_square_iff_real_inner_eq_zero (x y : F) :
  ∥x - y∥ * ∥x - y∥ = ∥x∥ * ∥x∥ + ∥y∥ * ∥y∥ ↔ ⟪x, y⟫_ℝ = 0 :=
begin
  rw [norm_sub_mul_self, add_right_cancel_iff, sub_eq_add_neg, add_right_eq_self, neg_eq_zero,
      mul_eq_zero],
  norm_num
end

/-- Pythagorean theorem, subtracting vectors, vector inner product
form. -/
lemma norm_sub_square_eq_norm_square_add_norm_square_real {x y : F} (h : ⟪x, y⟫_ℝ = 0) :
  ∥x - y∥ * ∥x - y∥ = ∥x∥ * ∥x∥ + ∥y∥ * ∥y∥ :=
(norm_sub_square_eq_norm_square_add_norm_square_iff_real_inner_eq_zero x y).2 h

/-- The sum and difference of two vectors are orthogonal if and only
if they have the same norm. -/
lemma real_inner_add_sub_eq_zero_iff (x y : F) : ⟪x + y, x - y⟫_ℝ = 0 ↔ ∥x∥ = ∥y∥ :=
begin
  conv_rhs { rw ←mul_self_inj_of_nonneg (norm_nonneg _) (norm_nonneg _) },
  simp only [←inner_self_eq_norm_square, inner_add_left, inner_sub_right,
            real_inner_comm y x, sub_eq_zero, re_to_real],
  split,
  { intro h,
    rw [add_comm] at h,
    linarith },
  { intro h,
    linarith }
end

/-- The real inner product of two vectors, divided by the product of their
norms, has absolute value at most 1. -/
lemma abs_real_inner_div_norm_mul_norm_le_one (x y : F) : absR (⟪x, y⟫_ℝ / (∥x∥ * ∥y∥)) ≤ 1 :=
begin
  rw _root_.abs_div,
  by_cases h : 0 = absR (∥x∥ * ∥y∥),
  { rw [←h, div_zero],
    norm_num },
  { change 0 ≠ absR (∥x∥ * ∥y∥) at h,
    rw div_le_iff' (lt_of_le_of_ne (ge_iff_le.mp (_root_.abs_nonneg (∥x∥ * ∥y∥))) h),
    convert abs_real_inner_le_norm x y using 1,
    rw [_root_.abs_mul, _root_.abs_of_nonneg (norm_nonneg x), _root_.abs_of_nonneg (norm_nonneg y), mul_one] }
end

/-- The inner product of a vector with a multiple of itself. -/
lemma real_inner_smul_self_left (x : F) (r : ℝ) : ⟪r • x, x⟫_ℝ = r * (∥x∥ * ∥x∥) :=
by rw [real_inner_smul_left, ←real_inner_self_eq_norm_square]

/-- The inner product of a vector with a multiple of itself. -/
lemma real_inner_smul_self_right (x : F) (r : ℝ) : ⟪x, r • x⟫_ℝ = r * (∥x∥ * ∥x∥) :=
by rw [inner_smul_right, ←real_inner_self_eq_norm_square]

/-- The inner product of a nonzero vector with a nonzero multiple of
itself, divided by the product of their norms, has absolute value
1. -/
lemma abs_inner_div_norm_mul_norm_eq_one_of_ne_zero_of_ne_zero_mul
  {x : E} {r : 𝕜} (hx : x ≠ 0) (hr : r ≠ 0) : abs ⟪x, r • x⟫ / (∥x∥ * ∥r • x∥) = 1 :=
begin
  have hx' : ∥x∥ ≠ 0 := by simp [norm_eq_zero, hx],
  have hr' : abs r ≠ 0 := by simp [is_R_or_C.abs_eq_zero, hr],
  rw [inner_smul_right, is_R_or_C.abs_mul, ←inner_self_re_abs, inner_self_eq_norm_square, norm_smul],
  rw [is_R_or_C.norm_eq_abs, ←mul_assoc, ←div_div_eq_div_mul, mul_div_cancel _ hx',
     ←div_div_eq_div_mul, mul_comm, mul_div_cancel _ hr', div_self hx'],
end

/-- The inner product of a nonzero vector with a nonzero multiple of
itself, divided by the product of their norms, has absolute value
1. -/
lemma abs_real_inner_div_norm_mul_norm_eq_one_of_ne_zero_of_ne_zero_mul
  {x : F} {r : ℝ} (hx : x ≠ 0) (hr : r ≠ 0) : absR ⟪x, r • x⟫_ℝ / (∥x∥ * ∥r • x∥) = 1 :=
begin
  rw ← abs_to_real,
  exact abs_inner_div_norm_mul_norm_eq_one_of_ne_zero_of_ne_zero_mul hx hr
end

/-- The inner product of a nonzero vector with a positive multiple of
itself, divided by the product of their norms, has value 1. -/
lemma real_inner_div_norm_mul_norm_eq_one_of_ne_zero_of_pos_mul
  {x : F} {r : ℝ} (hx : x ≠ 0) (hr : 0 < r) : ⟪x, r • x⟫_ℝ / (∥x∥ * ∥r • x∥) = 1 :=
begin
  rw [real_inner_smul_self_right, norm_smul, real.norm_eq_abs, ←mul_assoc ∥x∥, mul_comm _ (absR r),
      mul_assoc, _root_.abs_of_nonneg (le_of_lt hr), div_self],
  exact mul_ne_zero (ne_of_gt hr)
    (λ h, hx (norm_eq_zero.1 (eq_zero_of_mul_self_eq_zero h)))
end

/-- The inner product of a nonzero vector with a negative multiple of
itself, divided by the product of their norms, has value -1. -/
lemma real_inner_div_norm_mul_norm_eq_neg_one_of_ne_zero_of_neg_mul
  {x : F} {r : ℝ} (hx : x ≠ 0) (hr : r < 0) : ⟪x, r • x⟫_ℝ / (∥x∥ * ∥r • x∥) = -1 :=
begin
  rw [real_inner_smul_self_right, norm_smul, real.norm_eq_abs, ←mul_assoc ∥x∥, mul_comm _ (absR r),
      mul_assoc, abs_of_neg hr, ←neg_mul_eq_neg_mul, div_neg_eq_neg_div, div_self],
  exact mul_ne_zero (ne_of_lt hr)
    (λ h, hx (norm_eq_zero.1 (eq_zero_of_mul_self_eq_zero h)))
end

/-- The inner product of two vectors, divided by the product of their
norms, has absolute value 1 if and only if they are nonzero and one is
a multiple of the other. One form of equality case for Cauchy-Schwarz. -/
lemma abs_inner_div_norm_mul_norm_eq_one_iff (x y : E) :
  abs (⟪x, y⟫ / (∥x∥ * ∥y∥)) = 1 ↔ (x ≠ 0 ∧ ∃ (r : 𝕜), r ≠ 0 ∧ y = r • x) :=
begin
  split,
  { intro h,
    have hx0 : x ≠ 0,
    { intro hx0,
      rw [hx0, inner_zero_left, zero_div] at h,
      norm_num at h,
      exact h },
    refine and.intro hx0 _,
    set r := ⟪x, y⟫ / (∥x∥ * ∥x∥) with hr,
    use r,
    set t := y - r • x with ht,
    have ht0 : ⟪x, t⟫ = 0,
    { rw [ht, inner_sub_right, inner_smul_right, hr],
      norm_cast,
      rw [←inner_self_eq_norm_square, inner_self_re_to_K,
          div_mul_cancel _ (λ h, hx0 (inner_self_eq_zero.1 h)), sub_self] },
    replace h : ∥r • x∥ / ∥t + r • x∥ = 1,
    { rw [←sub_add_cancel y (r • x), ←ht, inner_add_right, ht0, zero_add, inner_smul_right,
        is_R_or_C.abs_div, is_R_or_C.abs_mul, ←inner_self_re_abs,
        inner_self_eq_norm_square] at h,
      norm_cast at h,
      rwa [_root_.abs_mul, abs_norm_eq_norm, abs_norm_eq_norm, ←mul_assoc, mul_comm,
        mul_div_mul_left _ _ (λ h, hx0 (norm_eq_zero.1 h)), ←is_R_or_C.norm_eq_abs,
        ←norm_smul] at h },
    have hr0 : r ≠ 0,
    { intro hr0,
      rw [hr0, zero_smul, norm_zero, zero_div] at h,
      norm_num at h },
    refine and.intro hr0 _,
    have h2 : ∥r • x∥ ^ 2 = ∥t + r • x∥ ^ 2,
    { rw [eq_of_div_eq_one h] },
    replace h2 : ⟪r • x, r • x⟫ = ⟪t, t⟫ + ⟪t, r • x⟫ + ⟪r • x, t⟫ + ⟪r • x, r • x⟫,
    { rw [pow_two, pow_two, ←inner_self_eq_norm_square, ←inner_self_eq_norm_square ] at h2,
      have h2' := congr_arg (λ z : ℝ, (z : 𝕜)) h2,
      simp_rw [inner_self_re_to_K, inner_add_add_self] at h2',
      exact h2' },
    conv at h2 in ⟪r • x, t⟫ { rw [inner_smul_left, ht0, mul_zero] },
    symmetry' at h2,
    have h₁ : ⟪t, r • x⟫ = 0 := by { rw [inner_smul_right, ←inner_conj_sym, ht0], simp },
    rw [add_zero, h₁, add_left_eq_self, add_zero, inner_self_eq_zero] at h2,
    rw h2 at ht,
    exact eq_of_sub_eq_zero ht.symm },
  { intro h,
    rcases h with ⟨hx, ⟨r, ⟨hr, hy⟩⟩⟩,
    rw [hy, is_R_or_C.abs_div],
    norm_cast,
    rw [_root_.abs_mul, abs_norm_eq_norm, abs_norm_eq_norm],
    exact abs_inner_div_norm_mul_norm_eq_one_of_ne_zero_of_ne_zero_mul hx hr }
end

/-- The inner product of two vectors, divided by the product of their
norms, has absolute value 1 if and only if they are nonzero and one is
a multiple of the other. One form of equality case for Cauchy-Schwarz. -/
lemma abs_real_inner_div_norm_mul_norm_eq_one_iff (x y : F) :
  absR (⟪x, y⟫_ℝ / (∥x∥ * ∥y∥)) = 1 ↔ (x ≠ 0 ∧ ∃ (r : ℝ), r ≠ 0 ∧ y = r • x) :=
begin
  have := @abs_inner_div_norm_mul_norm_eq_one_iff ℝ F _ _ x y,
  simpa [coe_real_eq_id] using this,
end

/--
If the inner product of two vectors is equal to the product of their norms, then the two vectors
are multiples of each other. One form of the equality case for Cauchy-Schwarz.
-/
lemma abs_inner_eq_norm_iff (x y : E) (hx0 : x ≠ 0) (hy0 : y ≠ 0):
  abs ⟪x, y⟫ = ∥x∥ * ∥y∥ ↔ ∃ (r : 𝕜), r ≠ 0 ∧ y = r • x :=
begin
  have hx0' : ∥x∥ ≠ 0 := by simp [norm_eq_zero, hx0],
  have hy0' : ∥y∥ ≠ 0 := by simp [norm_eq_zero, hy0],
  have hxy0 : ∥x∥ * ∥y∥ ≠ 0 := by simp [hx0', hy0'],
  have h₁ : abs ⟪x, y⟫ = ∥x∥ * ∥y∥ ↔ abs (⟪x, y⟫ / (∥x∥ * ∥y∥)) = 1,
  { refine ⟨_ ,_⟩,
    { intro h,
      norm_cast,
      rw [is_R_or_C.abs_div, h, abs_of_real, _root_.abs_mul, abs_norm_eq_norm, abs_norm_eq_norm],
      exact div_self hxy0 },
    { intro h,
      norm_cast at h,
      rwa [is_R_or_C.abs_div, abs_of_real, _root_.abs_mul, abs_norm_eq_norm, abs_norm_eq_norm,
          div_eq_one_iff_eq hxy0] at h } },
  rw [h₁, abs_inner_div_norm_mul_norm_eq_one_iff x y],
  have : x ≠ 0 := λ h, (hx0' $ norm_eq_zero.mpr h),
  simp [this]
end

/-- The inner product of two vectors, divided by the product of their
norms, has value 1 if and only if they are nonzero and one is
a positive multiple of the other. -/
lemma real_inner_div_norm_mul_norm_eq_one_iff (x y : F) :
  ⟪x, y⟫_ℝ / (∥x∥ * ∥y∥) = 1 ↔ (x ≠ 0 ∧ ∃ (r : ℝ), 0 < r ∧ y = r • x) :=
begin
  split,
  { intro h,
    have ha := h,
    apply_fun absR at ha,
    norm_num at ha,
    rcases (abs_real_inner_div_norm_mul_norm_eq_one_iff x y).1 ha with ⟨hx, ⟨r, ⟨hr, hy⟩⟩⟩,
    use [hx, r],
    refine and.intro _ hy,
    by_contradiction hrneg,
    rw hy at h,
    rw real_inner_div_norm_mul_norm_eq_neg_one_of_ne_zero_of_neg_mul hx
      (lt_of_le_of_ne (le_of_not_lt hrneg) hr) at h,
    norm_num at h },
  { intro h,
    rcases h with ⟨hx, ⟨r, ⟨hr, hy⟩⟩⟩,
    rw hy,
    exact real_inner_div_norm_mul_norm_eq_one_of_ne_zero_of_pos_mul hx hr }
end

/-- The inner product of two vectors, divided by the product of their
norms, has value -1 if and only if they are nonzero and one is
a negative multiple of the other. -/
lemma real_inner_div_norm_mul_norm_eq_neg_one_iff (x y : F) :
  ⟪x, y⟫_ℝ / (∥x∥ * ∥y∥) = -1 ↔ (x ≠ 0 ∧ ∃ (r : ℝ), r < 0 ∧ y = r • x) :=
begin
  split,
  { intro h,
    have ha := h,
    apply_fun absR at ha,
    norm_num at ha,
    rcases (abs_real_inner_div_norm_mul_norm_eq_one_iff x y).1 ha with ⟨hx, ⟨r, ⟨hr, hy⟩⟩⟩,
    use [hx, r],
    refine and.intro _ hy,
    by_contradiction hrpos,
    rw hy at h,
    rw real_inner_div_norm_mul_norm_eq_one_of_ne_zero_of_pos_mul hx
      (lt_of_le_of_ne (le_of_not_lt hrpos) hr.symm) at h,
    norm_num at h },
  { intro h,
    rcases h with ⟨hx, ⟨r, ⟨hr, hy⟩⟩⟩,
    rw hy,
    exact real_inner_div_norm_mul_norm_eq_neg_one_of_ne_zero_of_neg_mul hx hr }
end

/-- The inner product of two weighted sums, where the weights in each
sum add to 0, in terms of the norms of pairwise differences. -/
lemma inner_sum_smul_sum_smul_of_sum_eq_zero {ι₁ : Type*} {s₁ : finset ι₁} {w₁ : ι₁ → ℝ}
    (v₁ : ι₁ → F) (h₁ : ∑ i in s₁, w₁ i = 0) {ι₂ : Type*} {s₂ : finset ι₂} {w₂ : ι₂ → ℝ}
    (v₂ : ι₂ → F) (h₂ : ∑ i in s₂, w₂ i = 0) :
  ⟪(∑ i₁ in s₁, w₁ i₁ • v₁ i₁), (∑ i₂ in s₂, w₂ i₂ • v₂ i₂)⟫_ℝ =
    (-∑ i₁ in s₁, ∑ i₂ in s₂, w₁ i₁ * w₂ i₂ * (∥v₁ i₁ - v₂ i₂∥ * ∥v₁ i₁ - v₂ i₂∥)) / 2 :=
by simp_rw [sum_inner, inner_sum, real_inner_smul_left, real_inner_smul_right,
            real_inner_eq_norm_mul_self_add_norm_mul_self_sub_norm_sub_mul_self_div_two,
            ←div_sub_div_same, ←div_add_div_same, mul_sub_left_distrib, left_distrib,
            finset.sum_sub_distrib, finset.sum_add_distrib, ←finset.mul_sum, ←finset.sum_mul,
            h₁, h₂, zero_mul, mul_zero, finset.sum_const_zero, zero_add, zero_sub, finset.mul_sum,
            neg_div, finset.sum_div, mul_div_assoc, mul_assoc]

/-- The inner product with a fixed left element, as a continuous linear map.  This can be upgraded
to a continuous map which is jointly conjugate-linear in the left argument and linear in the right
argument, once (TODO) conjugate-linear maps have been defined. -/
def inner_right (v : E) : E →L[𝕜] 𝕜 :=
linear_map.mk_continuous
  { to_fun := λ w, ⟪v, w⟫,
    map_add' := λ x y, inner_add_right,
    map_smul' := λ c x, inner_smul_right }
  ∥v∥
  (by simpa [is_R_or_C.norm_eq_abs] using abs_inner_le_norm v)

@[simp] lemma inner_right_coe (v : E) : (inner_right v : E → 𝕜) = λ w, ⟪v, w⟫ := rfl

@[simp] lemma inner_right_apply (v w : E) : inner_right v w = ⟪v, w⟫ := rfl

end norm

/-! ### Inner product space structure on product spaces -/

/-
 If `ι` is a finite type and each space `f i`, `i : ι`, is an inner product space,
then `Π i, f i` is an inner product space as well. Since `Π i, f i` is endowed with the sup norm,
we use instead `pi_Lp 2 one_le_two f` for the product space, which is endowed with the `L^2` norm.
-/
instance pi_Lp.inner_product_space {ι : Type*} [fintype ι] (f : ι → Type*)
  [Π i, inner_product_space 𝕜 (f i)] : inner_product_space 𝕜 (pi_Lp 2 one_le_two f) :=
{ inner := λ x y, ∑ i, inner (x i) (y i),
  norm_sq_eq_inner :=
  begin
    intro x,
    have h₁ : ∑ (i : ι), ∥x i∥ ^ (2 : ℕ) = ∑ (i : ι), ∥x i∥ ^ (2 : ℝ),
    { apply finset.sum_congr rfl,
      intros j hj,
      simp [←rpow_nat_cast] },
    have h₂ : 0 ≤ ∑ (i : ι), ∥x i∥ ^ (2 : ℝ),
    { rw [←h₁],
      exact finset.sum_nonneg (λ (j : ι) (hj : j ∈ finset.univ), pow_nonneg (norm_nonneg (x j)) 2) },
    simp [norm, add_monoid_hom.map_sum, ←norm_sq_eq_inner],
    rw [←rpow_nat_cast ((∑ (i : ι), ∥x i∥ ^ (2 : ℝ)) ^ (2 : ℝ)⁻¹) 2],
    rw [←rpow_mul h₂],
    norm_num [h₁],
  end,
  conj_sym :=
  begin
    intros x y,
    unfold inner,
    rw [←finset.sum_hom finset.univ conj],
    apply finset.sum_congr rfl,
    rintros z -,
    apply inner_conj_sym,
    apply_instance
  end,
  nonneg_im :=
  begin
    intro x,
    unfold inner,
    rw[←finset.sum_hom finset.univ im],
    apply finset.sum_eq_zero,
    rintros z -,
    exact inner_self_nonneg_im,
    apply_instance
  end,
  add_left := λ x y z,
    show ∑ i, inner (x i + y i) (z i) = ∑ i, inner (x i) (z i) + ∑ i, inner (y i) (z i),
    by simp only [inner_add_left, finset.sum_add_distrib],
  smul_left := λ x y r,
    show ∑ (i : ι), inner (r • x i) (y i) = (conj r) * ∑ i, inner (x i) (y i),
    by simp only [finset.mul_sum, inner_smul_left]
}

/-- A field `𝕜` satisfying `is_R_or_C` is itself a `𝕜`-inner product space. -/
instance is_R_or_C.inner_product_space : inner_product_space 𝕜 𝕜 :=
{ inner := (λ x y, (conj x) * y),
  norm_sq_eq_inner := λ x, by unfold inner; rw [mul_comm, mul_conj, of_real_re, norm_sq, norm_sq_eq_def],
  conj_sym := λ x y, by simp [mul_comm],
  nonneg_im := λ x, by rw[mul_im, conj_re, conj_im]; ring,
  add_left := λ x y z, by simp [inner, add_mul],
  smul_left := λ x y z, by simp [inner, mul_assoc] }

/-- The standard real/complex Euclidean space, functions on a finite type. For an `n`-dimensional
space use `euclidean_space 𝕜 (fin n)`. -/
@[reducible, nolint unused_arguments]
def euclidean_space (𝕜 : Type*) [is_R_or_C 𝕜]
  (n : Type*) [fintype n] : Type* := pi_Lp 2 one_le_two (λ (i : n), 𝕜)

section is_R_or_C_to_real

variables {G : Type*}

variables (𝕜 E)
include 𝕜

/-- A general inner product implies a real inner product. This is not registered as an instance
since it creates problems with the case `𝕜 = ℝ`. -/
def has_inner.is_R_or_C_to_real : has_inner ℝ E :=
{ inner := λ x y, re ⟪x, y⟫ }

/-- A general inner product space structure implies a real inner product structure. This is not
registered as an instance since it creates problems with the case `𝕜 = ℝ`, but in can be used in a
proof to obtain a real inner product space structure from a given `𝕜`-inner product space
structure. -/
def inner_product_space.is_R_or_C_to_real : inner_product_space ℝ E :=
{ norm_sq_eq_inner := norm_sq_eq_inner,
  conj_sym := λ x y, inner_re_symm,
  nonneg_im := λ x, rfl,
  add_left := λ x y z, by {
    change re ⟪x + y, z⟫ = re ⟪x, z⟫ + re ⟪y, z⟫,
    simp [inner_add_left] },
  smul_left := λ x y r, by {
    change re ⟪(r : 𝕜) • x, y⟫ = r * re ⟪x, y⟫,
    simp [inner_smul_left] },
  ..has_inner.is_R_or_C_to_real 𝕜 E,
  ..normed_space.restrict_scalars ℝ 𝕜 E }

variable {E}

lemma real_inner_eq_re_inner (x y : E) :
  @has_inner.inner ℝ E (has_inner.is_R_or_C_to_real 𝕜 E) x y = re ⟪x, y⟫ := rfl

omit 𝕜

/-- A complex inner product implies a real inner product -/
instance inner_product_space.complex_to_real [inner_product_space ℂ G] : inner_product_space ℝ G :=
inner_product_space.is_R_or_C_to_real ℂ G

end is_R_or_C_to_real

section deriv

variables [normed_space ℝ E] [is_scalar_tower ℝ 𝕜 E]

lemma is_bounded_bilinear_map_inner : is_bounded_bilinear_map ℝ (λ p : E × E, ⟪p.1, p.2⟫) :=
{ add_left := λ _ _ _, inner_add_left,
  smul_left := λ r x y,
    by simp only [← algebra_map_smul 𝕜 r x, algebra_map_eq_of_real, inner_smul_real_left],
  add_right := λ _ _ _, inner_add_right,
  smul_right := λ r x y,
    by simp only [← algebra_map_smul 𝕜 r y, algebra_map_eq_of_real, inner_smul_real_right],
  bound := ⟨1, zero_lt_one, λ x y,
    by { rw [one_mul, is_R_or_C.norm_eq_abs], exact abs_inner_le_norm x y, }⟩ }

lemma times_cont_diff_inner {n} : times_cont_diff ℝ n (λ p : E × E, ⟪p.1, p.2⟫) :=
is_bounded_bilinear_map_inner.times_cont_diff

lemma times_cont_diff_at_inner {p : E × E} {n} :
  times_cont_diff_at ℝ n (λ p : E × E, ⟪p.1, p.2⟫) p :=
times_cont_diff_inner.times_cont_diff_at

lemma differentiable_inner : differentiable ℝ (λ p : E × E, ⟪p.1, p.2⟫) :=
times_cont_diff_inner.differentiable le_rfl

lemma continuous_inner : continuous (λ p : E × E, ⟪p.1, p.2⟫) :=
differentiable_inner.continuous

variables {G : Type*} [normed_group G] [normed_space ℝ G]
  {f g : G → E} {f' g' : G →L[ℝ] E} {s : set G} {x : G} {n : with_top ℕ}

include 𝕜

lemma times_cont_diff_within_at.inner (hf : times_cont_diff_within_at ℝ n f s x)
  (hg : times_cont_diff_within_at ℝ n g s x) :
  times_cont_diff_within_at ℝ n (λ x, ⟪f x, g x⟫) s x :=
times_cont_diff_at_inner.comp_times_cont_diff_within_at x (hf.prod hg)

lemma times_cont_diff_at.inner (hf : times_cont_diff_at ℝ n f x)
  (hg : times_cont_diff_at ℝ n g x) :
  times_cont_diff_at ℝ n (λ x, ⟪f x, g x⟫) x :=
hf.inner hg

lemma times_cont_diff_on.inner (hf : times_cont_diff_on ℝ n f s) (hg : times_cont_diff_on ℝ n g s) :
  times_cont_diff_on ℝ n (λ x, ⟪f x, g x⟫) s :=
λ x hx, (hf x hx).inner (hg x hx)

lemma times_cont_diff.inner (hf : times_cont_diff ℝ n f) (hg : times_cont_diff ℝ n g) :
  times_cont_diff ℝ n (λ x, ⟪f x, g x⟫) :=
times_cont_diff_inner.comp (hf.prod hg)

lemma differentiable_within_at.inner (hf : differentiable_within_at ℝ f s x)
  (hg : differentiable_within_at ℝ g s x) :
  differentiable_within_at ℝ (λ x, ⟪f x, g x⟫) s x :=
((differentiable_inner _).has_fderiv_at.comp_has_fderiv_within_at x
  (hf.prod hg).has_fderiv_within_at).differentiable_within_at

lemma differentiable_at.inner (hf : differentiable_at ℝ f x) (hg : differentiable_at ℝ g x) :
  differentiable_at ℝ (λ x, ⟪f x, g x⟫) x :=
(differentiable_inner _).comp x (hf.prod hg)

lemma differentiable_on.inner (hf : differentiable_on ℝ f s) (hg : differentiable_on ℝ g s) :
  differentiable_on ℝ (λ x, ⟪f x, g x⟫) s :=
λ x hx, (hf x hx).inner (hg x hx)

lemma differentiable.inner (hf : differentiable ℝ f) (hg : differentiable ℝ g) :
  differentiable ℝ (λ x, ⟪f x, g x⟫) :=
λ x, (hf x).inner (hg x)

end deriv

section pi_Lp
local attribute [reducible] pi_Lp
variables {ι : Type*} [fintype ι]

instance : finite_dimensional 𝕜 (euclidean_space 𝕜 ι) := by apply_instance

@[simp] lemma findim_euclidean_space :
  finite_dimensional.findim 𝕜 (euclidean_space 𝕜 ι) = fintype.card ι := by simp

lemma findim_euclidean_space_fin {n : ℕ} :
  finite_dimensional.findim 𝕜 (euclidean_space 𝕜 (fin n)) = n := by simp

end pi_Lp


/-! ### Orthogonal projection in inner product spaces -/

section orthogonal

open filter

/--
Existence of minimizers
Let `u` be a point in a real inner product space, and let `K` be a nonempty complete convex subset.
Then there exists a (unique) `v` in `K` that minimizes the distance `∥u - v∥` to `u`.
 -/
-- FIXME this monolithic proof causes a deterministic timeout with `-T50000`
-- It should be broken in a sequence of more manageable pieces,
-- perhaps with individual statements for the three steps below.
theorem exists_norm_eq_infi_of_complete_convex {K : set F} (ne : K.nonempty) (h₁ : is_complete K)
  (h₂ : convex K) : ∀ u : F, ∃ v ∈ K, ∥u - v∥ = ⨅ w : K, ∥u - w∥ := assume u,
begin
  let δ := ⨅ w : K, ∥u - w∥,
  letI : nonempty K := ne.to_subtype,
  have zero_le_δ : 0 ≤ δ := le_cinfi (λ _, norm_nonneg _),
  have δ_le : ∀ w : K, δ ≤ ∥u - w∥,
    from cinfi_le ⟨0, set.forall_range_iff.2 $ λ _, norm_nonneg _⟩,
  have δ_le' : ∀ w ∈ K, δ ≤ ∥u - w∥ := assume w hw, δ_le ⟨w, hw⟩,
  -- Step 1: since `δ` is the infimum, can find a sequence `w : ℕ → K` in `K`
  -- such that `∥u - w n∥ < δ + 1 / (n + 1)` (which implies `∥u - w n∥ --> δ`);
  -- maybe this should be a separate lemma
  have exists_seq : ∃ w : ℕ → K, ∀ n, ∥u - w n∥ < δ + 1 / (n + 1),
  { have hδ : ∀n:ℕ, δ < δ + 1 / (n + 1), from
      λ n, lt_add_of_le_of_pos (le_refl _) nat.one_div_pos_of_nat,
    have h := λ n, exists_lt_of_cinfi_lt (hδ n),
    let w : ℕ → K := λ n, classical.some (h n),
    exact ⟨w, λ n, classical.some_spec (h n)⟩ },
  rcases exists_seq with ⟨w, hw⟩,
  have norm_tendsto : tendsto (λ n, ∥u - w n∥) at_top (nhds δ),
  { have h : tendsto (λ n:ℕ, δ) at_top (nhds δ) := tendsto_const_nhds,
    have h' : tendsto (λ n:ℕ, δ + 1 / (n + 1)) at_top (nhds δ),
    { convert h.add tendsto_one_div_add_at_top_nhds_0_nat, simp only [add_zero] },
    exact tendsto_of_tendsto_of_tendsto_of_le_of_le h h'
      (λ x, δ_le _) (λ x, le_of_lt (hw _)) },
  -- Step 2: Prove that the sequence `w : ℕ → K` is a Cauchy sequence
  have seq_is_cauchy : cauchy_seq (λ n, ((w n):F)),
  { rw cauchy_seq_iff_le_tendsto_0, -- splits into three goals
    let b := λ n:ℕ, (8 * δ * (1/(n+1)) + 4 * (1/(n+1)) * (1/(n+1))),
    use (λn, sqrt (b n)),
    split,
    -- first goal :  `∀ (n : ℕ), 0 ≤ sqrt (b n)`
    assume n, exact sqrt_nonneg _,
    split,
    -- second goal : `∀ (n m N : ℕ), N ≤ n → N ≤ m → dist ↑(w n) ↑(w m) ≤ sqrt (b N)`
    assume p q N hp hq,
    let wp := ((w p):F), let wq := ((w q):F),
    let a := u - wq, let b := u - wp,
    let half := 1 / (2:ℝ), let div := 1 / ((N:ℝ) + 1),
    have : 4 * ∥u - half • (wq + wp)∥ * ∥u - half • (wq + wp)∥ + ∥wp - wq∥ * ∥wp - wq∥ =
      2 * (∥a∥ * ∥a∥ + ∥b∥ * ∥b∥) :=
    calc
      4 * ∥u - half•(wq + wp)∥ * ∥u - half•(wq + wp)∥ + ∥wp - wq∥ * ∥wp - wq∥
          = (2*∥u - half•(wq + wp)∥) * (2 * ∥u - half•(wq + wp)∥) + ∥wp-wq∥*∥wp-wq∥ : by ring
      ... = (absR ((2:ℝ)) * ∥u - half•(wq + wp)∥) * (absR ((2:ℝ)) * ∥u - half•(wq+wp)∥) + ∥wp-wq∥*∥wp-wq∥ :
      by { rw _root_.abs_of_nonneg, exact add_nonneg zero_le_one zero_le_one }
      ... = ∥(2:ℝ) • (u - half • (wq + wp))∥ * ∥(2:ℝ) • (u - half • (wq + wp))∥ + ∥wp-wq∥ * ∥wp-wq∥ :
      by simp [norm_smul]
      ... = ∥a + b∥ * ∥a + b∥ + ∥a - b∥ * ∥a - b∥ :
      begin
        rw [smul_sub, smul_smul, mul_one_div_cancel (_root_.two_ne_zero : (2 : ℝ) ≠ 0),
            ← one_add_one_eq_two, add_smul],
        simp only [one_smul],
        have eq₁ : wp - wq = a - b := calc
            wp - wq = (u - wq) - (u - wp)    : by rw [sub_sub_assoc_swap, add_sub_assoc, sub_add_sub_cancel']
                ... = a - b                  : rfl,
        have eq₂ : u + u - (wq + wp) = a + b, show u + u - (wq + wp) = (u - wq) + (u - wp), abel,
        rw [eq₁, eq₂],
      end
      ... = 2 * (∥a∥ * ∥a∥ + ∥b∥ * ∥b∥) : parallelogram_law_with_norm,
    have eq : δ ≤ ∥u - half • (wq + wp)∥,
    { rw smul_add,
      apply δ_le', apply h₂,
        repeat {exact subtype.mem _},
        repeat {exact le_of_lt one_half_pos},
        exact add_halves 1 },
    have eq₁ : 4 * δ * δ ≤ 4 * ∥u - half • (wq + wp)∥ * ∥u - half • (wq + wp)∥,
    {  mono, mono, norm_num, apply mul_nonneg, norm_num, exact norm_nonneg _ },
    have eq₂ : ∥a∥ * ∥a∥ ≤ (δ + div) * (δ + div) :=
      mul_self_le_mul_self (norm_nonneg _)
        (le_trans (le_of_lt $ hw q) (add_le_add_left (nat.one_div_le_one_div hq) _)),
    have eq₂' : ∥b∥ * ∥b∥ ≤ (δ + div) * (δ + div) :=
      mul_self_le_mul_self (norm_nonneg _)
        (le_trans (le_of_lt $ hw p) (add_le_add_left (nat.one_div_le_one_div hp) _)),
    rw dist_eq_norm,
    apply nonneg_le_nonneg_of_squares_le, { exact sqrt_nonneg _ },
    rw mul_self_sqrt,
    exact calc
      ∥wp - wq∥ * ∥wp - wq∥ = 2 * (∥a∥*∥a∥ + ∥b∥*∥b∥) - 4 * ∥u - half • (wq+wp)∥ * ∥u - half • (wq+wp)∥ :
        by { rw ← this, simp }
      ... ≤ 2 * (∥a∥ * ∥a∥ + ∥b∥ * ∥b∥) - 4 * δ * δ : sub_le_sub_left eq₁ _
      ... ≤ 2 * ((δ + div) * (δ + div) + (δ + div) * (δ + div)) - 4 * δ * δ :
        sub_le_sub_right (mul_le_mul_of_nonneg_left (add_le_add eq₂ eq₂') (by norm_num)) _
      ... = 8 * δ * div + 4 * div * div : by ring,
    exact add_nonneg (mul_nonneg (mul_nonneg (by norm_num) zero_le_δ) (le_of_lt nat.one_div_pos_of_nat))
      (mul_nonneg (mul_nonneg (by norm_num) (le_of_lt nat.one_div_pos_of_nat)) (le_of_lt nat.one_div_pos_of_nat)),
    -- third goal : `tendsto (λ (n : ℕ), sqrt (b n)) at_top (𝓝 0)`
    apply tendsto.comp,
    { convert continuous_sqrt.continuous_at, exact sqrt_zero.symm },
    have eq₁ : tendsto (λ (n : ℕ), 8 * δ * (1 / (n + 1))) at_top (nhds (0:ℝ)),
    { convert (@tendsto_const_nhds _ _ _ (8 * δ) _).mul tendsto_one_div_add_at_top_nhds_0_nat,
      simp only [mul_zero] },
    have : tendsto (λ (n : ℕ), (4:ℝ) * (1 / (n + 1))) at_top (nhds (0:ℝ)),
    { convert (@tendsto_const_nhds _ _ _ (4:ℝ) _).mul tendsto_one_div_add_at_top_nhds_0_nat,
      simp only [mul_zero] },
    have eq₂ : tendsto (λ (n : ℕ), (4:ℝ) * (1 / (n + 1)) * (1 / (n + 1))) at_top (nhds (0:ℝ)),
    { convert this.mul tendsto_one_div_add_at_top_nhds_0_nat,
      simp only [mul_zero] },
    convert eq₁.add eq₂, simp only [add_zero] },
  -- Step 3: By completeness of `K`, let `w : ℕ → K` converge to some `v : K`.
  -- Prove that it satisfies all requirements.
  rcases cauchy_seq_tendsto_of_is_complete h₁ (λ n, _) seq_is_cauchy with ⟨v, hv, w_tendsto⟩,
  use v, use hv,
  have h_cont : continuous (λ v, ∥u - v∥) :=
    continuous.comp continuous_norm (continuous.sub continuous_const continuous_id),
  have : tendsto (λ n, ∥u - w n∥) at_top (nhds ∥u - v∥),
    convert (tendsto.comp h_cont.continuous_at w_tendsto),
  exact tendsto_nhds_unique this norm_tendsto,
  exact subtype.mem _
end

/-- Characterization of minimizers for the projection on a convex set in a real inner product
space. -/
theorem norm_eq_infi_iff_real_inner_le_zero {K : set F} (h : convex K) {u : F} {v : F}
  (hv : v ∈ K) : ∥u - v∥ = (⨅ w : K, ∥u - w∥) ↔ ∀ w ∈ K, ⟪u - v, w - v⟫_ℝ ≤ 0 :=
iff.intro
begin
  assume eq w hw,
  let δ := ⨅ w : K, ∥u - w∥, let p := ⟪u - v, w - v⟫_ℝ, let q := ∥w - v∥^2,
  letI : nonempty K := ⟨⟨v, hv⟩⟩,
  have zero_le_δ : 0 ≤ δ,
    apply le_cinfi, intro, exact norm_nonneg _,
  have δ_le : ∀ w : K, δ ≤ ∥u - w∥,
    assume w, apply cinfi_le, use (0:ℝ), rintros _ ⟨_, rfl⟩, exact norm_nonneg _,
  have δ_le' : ∀ w ∈ K, δ ≤ ∥u - w∥ := assume w hw, δ_le ⟨w, hw⟩,
  have : ∀θ:ℝ, 0 < θ → θ ≤ 1 → 2 * p ≤ θ * q,
    assume θ hθ₁ hθ₂,
    have : ∥u - v∥^2 ≤ ∥u - v∥^2 - 2 * θ * ⟪u - v, w - v⟫_ℝ + θ*θ*∥w - v∥^2 :=
    calc
      ∥u - v∥^2 ≤ ∥u - (θ•w + (1-θ)•v)∥^2 :
      begin
        simp only [pow_two], apply mul_self_le_mul_self (norm_nonneg _),
        rw [eq], apply δ_le',
        apply h hw hv,
        exacts [le_of_lt hθ₁, sub_nonneg.2 hθ₂, add_sub_cancel'_right _ _],
      end
      ... = ∥(u - v) - θ • (w - v)∥^2 :
      begin
        have : u - (θ•w + (1-θ)•v) = (u - v) - θ • (w - v),
        { rw [smul_sub, sub_smul, one_smul],
          simp only [sub_eq_add_neg, add_comm, add_left_comm, add_assoc, neg_add_rev] },
        rw this
      end
      ... = ∥u - v∥^2 - 2 * θ * inner (u - v) (w - v) + θ*θ*∥w - v∥^2 :
      begin
        rw [norm_sub_pow_two, inner_smul_right, norm_smul],
        simp only [pow_two],
        show ∥u-v∥*∥u-v∥-2*(θ*inner(u-v)(w-v))+absR (θ)*∥w-v∥*(absR (θ)*∥w-v∥)=
                ∥u-v∥*∥u-v∥-2*θ*inner(u-v)(w-v)+θ*θ*(∥w-v∥*∥w-v∥),
        rw abs_of_pos hθ₁, ring
      end,
    have eq₁ : ∥u-v∥^2-2*θ*inner(u-v)(w-v)+θ*θ*∥w-v∥^2=∥u-v∥^2+(θ*θ*∥w-v∥^2-2*θ*inner(u-v)(w-v)), abel,
    rw [eq₁, le_add_iff_nonneg_right] at this,
    have eq₂ : θ*θ*∥w-v∥^2-2*θ*inner(u-v)(w-v)=θ*(θ*∥w-v∥^2-2*inner(u-v)(w-v)), ring,
    rw eq₂ at this,
    have := le_of_sub_nonneg (nonneg_of_mul_nonneg_left this hθ₁),
    exact this,
  by_cases hq : q = 0,
  { rw hq at this,
    have : p ≤ 0,
      have := this (1:ℝ) (by norm_num) (by norm_num),
      linarith,
    exact this },
  { have q_pos : 0 < q,
      apply lt_of_le_of_ne, exact pow_two_nonneg _, intro h, exact hq h.symm,
    by_contradiction hp, rw not_le at hp,
    let θ := min (1:ℝ) (p / q),
    have eq₁ : θ*q ≤ p := calc
      θ*q ≤ (p/q) * q : mul_le_mul_of_nonneg_right (min_le_right _ _) (pow_two_nonneg _)
      ... = p : div_mul_cancel _ hq,
    have : 2 * p ≤ p := calc
      2 * p ≤ θ*q : by { refine this θ (lt_min (by norm_num) (div_pos hp q_pos)) (by norm_num) }
      ... ≤ p : eq₁,
    linarith }
end
begin
  assume h,
  letI : nonempty K := ⟨⟨v, hv⟩⟩,
  apply le_antisymm,
  { apply le_cinfi, assume w,
    apply nonneg_le_nonneg_of_squares_le (norm_nonneg _),
    have := h w w.2,
    exact calc
      ∥u - v∥ * ∥u - v∥ ≤ ∥u - v∥ * ∥u - v∥ - 2 * inner (u - v) ((w:F) - v) : by linarith
      ... ≤ ∥u - v∥^2 - 2 * inner (u - v) ((w:F) - v) + ∥(w:F) - v∥^2 :
        by { rw pow_two, refine le_add_of_nonneg_right _, exact pow_two_nonneg _ }
      ... = ∥(u - v) - (w - v)∥^2 : norm_sub_pow_two.symm
      ... = ∥u - w∥ * ∥u - w∥ :
        by { have : (u - v) - (w - v) = u - w, abel, rw [this, pow_two] } },
  { show (⨅ (w : K), ∥u - w∥) ≤ (λw:K, ∥u - w∥) ⟨v, hv⟩,
      apply cinfi_le, use 0, rintros y ⟨z, rfl⟩, exact norm_nonneg _ }
end

/--
Existence of projections on complete subspaces.
Let `u` be a point in an inner product space, and let `K` be a nonempty complete subspace.
Then there exists a (unique) `v` in `K` that minimizes the distance `∥u - v∥` to `u`.
This point `v` is usually called the orthogonal projection of `u` onto `K`.
-/
theorem exists_norm_eq_infi_of_complete_subspace (K : subspace 𝕜 E)
  (h : is_complete (↑K : set E)) : ∀ u : E, ∃ v ∈ K, ∥u - v∥ = ⨅ w : (K : set E), ∥u - w∥ :=
begin
  letI : inner_product_space ℝ E := inner_product_space.is_R_or_C_to_real 𝕜 E,
  letI : module ℝ E := restrict_scalars.semimodule ℝ 𝕜 E,
  letI : is_scalar_tower ℝ 𝕜 E := restrict_scalars.is_scalar_tower _ _ _,
  let K' : subspace ℝ E := submodule.restrict_scalars ℝ K,
  exact exists_norm_eq_infi_of_complete_convex ⟨0, K'.zero_mem⟩ h K'.convex
end

/--
Characterization of minimizers in the projection on a subspace, in the real case.
Let `u` be a point in a real inner product space, and let `K` be a nonempty subspace.
Then point `v` minimizes the distance `∥u - v∥` over points in `K` if and only if
for all `w ∈ K`, `⟪u - v, w⟫ = 0` (i.e., `u - v` is orthogonal to the subspace `K`).
This is superceded by `norm_eq_infi_iff_inner_eq_zero` that gives the same conclusion over
any `is_R_or_C` field.
-/
theorem norm_eq_infi_iff_real_inner_eq_zero (K : subspace ℝ F) {u : F} {v : F}
  (hv : v ∈ K) : ∥u - v∥ = (⨅ w : (↑K : set F), ∥u - w∥) ↔ ∀ w ∈ K, ⟪u - v, w⟫_ℝ = 0 :=
iff.intro
begin
  assume h,
  have h : ∀ w ∈ K, ⟪u - v, w - v⟫_ℝ ≤ 0,
  { rwa [norm_eq_infi_iff_real_inner_le_zero] at h, exacts [K.convex, hv] },
  assume w hw,
  have le : ⟪u - v, w⟫_ℝ ≤ 0,
    let w' := w + v,
    have : w' ∈ K := submodule.add_mem _ hw hv,
    have h₁ := h w' this,
    have h₂ : w' - v = w, simp only [add_neg_cancel_right, sub_eq_add_neg],
    rw h₂ at h₁, exact h₁,
  have ge : ⟪u - v, w⟫_ℝ ≥ 0,
    let w'' := -w + v,
    have : w'' ∈ K := submodule.add_mem _ (submodule.neg_mem _ hw) hv,
    have h₁ := h w'' this,
    have h₂ : w'' - v = -w, simp only [neg_inj, add_neg_cancel_right, sub_eq_add_neg],
    rw [h₂, inner_neg_right] at h₁,
    linarith,
    exact le_antisymm le ge
end
begin
  assume h,
  have : ∀ w ∈ K, ⟪u - v, w - v⟫_ℝ ≤ 0,
    assume w hw,
    let w' := w - v,
    have : w' ∈ K := submodule.sub_mem _ hw hv,
    have h₁ := h w' this,
    exact le_of_eq h₁,
  rwa norm_eq_infi_iff_real_inner_le_zero,
  exacts [submodule.convex _, hv]
end

/--
Characterization of minimizers in the projection on a subspace.
Let `u` be a point in an inner product space, and let `K` be a nonempty subspace.
Then point `v` minimizes the distance `∥u - v∥` over points in `K` if and only if
for all `w ∈ K`, `⟪u - v, w⟫ = 0` (i.e., `u - v` is orthogonal to the subspace `K`)
-/
theorem norm_eq_infi_iff_inner_eq_zero (K : subspace 𝕜 E) {u : E} {v : E}
  (hv : v ∈ K) : ∥u - v∥ = (⨅ w : (↑K : set E), ∥u - w∥) ↔ ∀ w ∈ K, ⟪u - v, w⟫ = 0 :=
begin
  letI : inner_product_space ℝ E := inner_product_space.is_R_or_C_to_real 𝕜 E,
  letI : module ℝ E := restrict_scalars.semimodule ℝ 𝕜 E,
  letI : is_scalar_tower ℝ 𝕜 E := restrict_scalars.is_scalar_tower _ _ _,
  let K' : subspace ℝ E := K.restrict_scalars ℝ,
  split,
  { assume H,
    have A : ∀ w ∈ K, re ⟪u - v, w⟫ = 0 := (norm_eq_infi_iff_real_inner_eq_zero K' hv).1 H,
    assume w hw,
    apply ext,
    { simp [A w hw] },
    { symmetry, calc
      im (0 : 𝕜) = 0 : im.map_zero
      ... = re ⟪u - v, (-I) • w⟫ : (A _ (K.smul_mem (-I) hw)).symm
      ... = re ((-I) * ⟪u - v, w⟫) : by rw inner_smul_right
      ... = im ⟪u - v, w⟫ : by simp } },
  { assume H,
    have : ∀ w ∈ K', ⟪u - v, w⟫_ℝ = 0,
    { assume w hw,
      rw [real_inner_eq_re_inner, H w hw],
      exact zero_re' },
    exact (norm_eq_infi_iff_real_inner_eq_zero K' hv).2 this }
end

/-- The orthogonal projection onto a complete subspace, as an
unbundled function.  This definition is only intended for use in
setting up the bundled version `orthogonal_projection` and should not
be used once that is defined. -/
def orthogonal_projection_fn (K : subspace 𝕜 E) [complete_space K] (v : E) :=
(exists_norm_eq_infi_of_complete_subspace K (complete_space_coe_iff_is_complete.mp ‹_›) v).some

/-- The unbundled orthogonal projection is in the given subspace.
This lemma is only intended for use in setting up the bundled version
and should not be used once that is defined. -/
lemma orthogonal_projection_fn_mem {K : submodule 𝕜 E} [complete_space K] (v : E) :
  orthogonal_projection_fn K v ∈ K :=
(exists_norm_eq_infi_of_complete_subspace K (complete_space_coe_iff_is_complete.mp ‹_›) v).some_spec.some

/-- The characterization of the unbundled orthogonal projection.  This
lemma is only intended for use in setting up the bundled version
and should not be used once that is defined. -/
lemma orthogonal_projection_fn_inner_eq_zero {K : submodule 𝕜 E} [complete_space K]
  (v : E) : ∀ w ∈ K, ⟪v - orthogonal_projection_fn K v, w⟫ = 0 :=
begin
  rw ←norm_eq_infi_iff_inner_eq_zero K (orthogonal_projection_fn_mem v),
  exact (exists_norm_eq_infi_of_complete_subspace K (complete_space_coe_iff_is_complete.mp ‹_›) v).some_spec.some_spec
end

/-- The unbundled orthogonal projection is the unique point in `K`
with the orthogonality property.  This lemma is only intended for use
in setting up the bundled version and should not be used once that is
defined. -/
lemma eq_orthogonal_projection_fn_of_mem_of_inner_eq_zero {K : submodule 𝕜 E} [complete_space K]
  {u v : E} (hvm : v ∈ K) (hvo : ∀ w ∈ K, ⟪u - v, w⟫ = 0) :
  orthogonal_projection_fn K u = v :=
begin
  rw [←sub_eq_zero, ←inner_self_eq_zero],
  have hvs : orthogonal_projection_fn K u - v ∈ K :=
    submodule.sub_mem K (orthogonal_projection_fn_mem u) hvm,
  have huo : ⟪u - orthogonal_projection_fn K u, orthogonal_projection_fn K u - v⟫ = 0 :=
    orthogonal_projection_fn_inner_eq_zero u _ hvs,
  have huv : ⟪u - v, orthogonal_projection_fn K u - v⟫ = 0 := hvo _ hvs,
  have houv : ⟪(u - v) - (u - orthogonal_projection_fn K u), orthogonal_projection_fn K u - v⟫ = 0,
  { rw [inner_sub_left, huo, huv, sub_zero] },
  rwa sub_sub_sub_cancel_left at houv
end

lemma orthogonal_projection_fn_norm_sq (K : submodule 𝕜 E) [complete_space K] (v : E) :
  ∥v∥ * ∥v∥ = ∥v - (orthogonal_projection_fn K v)∥ * ∥v - (orthogonal_projection_fn K v)∥
            + ∥orthogonal_projection_fn K v∥ * ∥orthogonal_projection_fn K v∥ :=
begin
  set p := orthogonal_projection_fn K v,
  have h' : ⟪v - p, p⟫ = 0,
  { exact orthogonal_projection_fn_inner_eq_zero _ _ (orthogonal_projection_fn_mem v) },
  convert norm_add_square_eq_norm_square_add_norm_square_of_inner_eq_zero (v - p) p h' using 2;
  simp,
end

/-- The orthogonal projection onto a complete subspace. -/
def orthogonal_projection (K : submodule 𝕜 E) [complete_space K] : E →L[𝕜] K :=
linear_map.mk_continuous
  { to_fun := λ v, ⟨orthogonal_projection_fn K v, orthogonal_projection_fn_mem v⟩,
    map_add' := λ x y, begin
      have hm : orthogonal_projection_fn K x + orthogonal_projection_fn K y ∈ K :=
        submodule.add_mem K (orthogonal_projection_fn_mem x) (orthogonal_projection_fn_mem y),
      have ho :
        ∀ w ∈ K, ⟪x + y - (orthogonal_projection_fn K x + orthogonal_projection_fn K y), w⟫ = 0,
      { intros w hw,
        rw [add_sub_comm, inner_add_left, orthogonal_projection_fn_inner_eq_zero _ w hw,
            orthogonal_projection_fn_inner_eq_zero _ w hw, add_zero] },
      ext,
      simp [eq_orthogonal_projection_fn_of_mem_of_inner_eq_zero hm ho]
    end,
    map_smul' := λ c x, begin
      have hm : c • orthogonal_projection_fn K x ∈ K :=
        submodule.smul_mem K _ (orthogonal_projection_fn_mem x),
      have ho : ∀ w ∈ K, ⟪c • x - c • orthogonal_projection_fn K x, w⟫ = 0,
      { intros w hw,
        rw [←smul_sub, inner_smul_left, orthogonal_projection_fn_inner_eq_zero _ w hw, mul_zero] },
      ext,
      simp [eq_orthogonal_projection_fn_of_mem_of_inner_eq_zero hm ho]
    end }
  1
  (λ x, begin
    simp only [one_mul, linear_map.coe_mk],
    refine le_of_pow_le_pow 2 (norm_nonneg _) (by norm_num) _,
    change ∥orthogonal_projection_fn K x∥ ^ 2 ≤ ∥x∥ ^ 2,
    nlinarith [orthogonal_projection_fn_norm_sq K x]
  end)

@[simp]
lemma orthogonal_projection_fn_eq {K : submodule 𝕜 E} [complete_space K] (v : E) :
<<<<<<< HEAD
  orthogonal_projection_fn K v = ↑(orthogonal_projection K v) :=
=======
  orthogonal_projection_fn K v = (orthogonal_projection K v : E) :=
>>>>>>> 409ea425
rfl

/-- The characterization of the orthogonal projection.  -/
@[simp]
lemma orthogonal_projection_inner_eq_zero {K : submodule 𝕜 E} [complete_space K] (v : E) :
  ∀ w ∈ K, ⟪v - orthogonal_projection K v, w⟫ = 0 :=
orthogonal_projection_fn_inner_eq_zero v

/-- The orthogonal projection is the unique point in `K` with the
orthogonality property. -/
lemma eq_orthogonal_projection_of_mem_of_inner_eq_zero {K : submodule 𝕜 E} [complete_space K]
  {u v : E} (hvm : v ∈ K) (hvo : ∀ w ∈ K, ⟪u - v, w⟫ = 0) :
  (orthogonal_projection K u : E) = v :=
eq_orthogonal_projection_fn_of_mem_of_inner_eq_zero hvm hvo

/-- The orthogonal projections onto equal subspaces are coerced back to the same point in `E`. -/
lemma eq_orthogonal_projection_of_eq_submodule {K K' : submodule 𝕜 E} [complete_space K]
  [complete_space K'] (h : K = K') (u : E) :
  (orthogonal_projection K u : E) = (orthogonal_projection K' u : E) :=
begin
  change orthogonal_projection_fn K u = orthogonal_projection_fn K' u,
  congr,
  exact h
end

<<<<<<< HEAD
/-- The orthogonal projection sends elements of `K` to themselves. -/
lemma orthogonal_projection_mem_subspace_eq_self {K : submodule 𝕜 E} [complete_space K] (v : K) :
  orthogonal_projection K v = v :=
by { ext, apply eq_orthogonal_projection_of_mem_of_inner_eq_zero; simp }

=======
>>>>>>> 409ea425
/-- The orthogonal projection has norm `≤ 1`. -/
lemma orthogonal_projection_norm_le (K : submodule 𝕜 E) [complete_space K] :
  ∥orthogonal_projection K∥ ≤ 1 :=
linear_map.mk_continuous_norm_le _ (by norm_num) _

/-- The subspace of vectors orthogonal to a given subspace. -/
def submodule.orthogonal (K : submodule 𝕜 E) : submodule 𝕜 E :=
{ carrier := {v | ∀ u ∈ K, ⟪u, v⟫ = 0},
  zero_mem' := λ _ _, inner_zero_right,
  add_mem' := λ x y hx hy u hu, by rw [inner_add_right, hx u hu, hy u hu, add_zero],
  smul_mem' := λ c x hx u hu, by rw [inner_smul_right, hx u hu, mul_zero] }

notation K`ᗮ`:1200 := submodule.orthogonal K

/-- When a vector is in `Kᗮ`. -/
lemma submodule.mem_orthogonal (K : submodule 𝕜 E) (v : E) : v ∈ Kᗮ ↔ ∀ u ∈ K, ⟪u, v⟫ = 0 :=
iff.rfl

/-- When a vector is in `Kᗮ`, with the inner product the
other way round. -/
lemma submodule.mem_orthogonal' (K : submodule 𝕜 E) (v : E) : v ∈ Kᗮ ↔ ∀ u ∈ K, ⟪v, u⟫ = 0 :=
by simp_rw [submodule.mem_orthogonal, inner_eq_zero_sym]

/-- A vector in `K` is orthogonal to one in `Kᗮ`. -/
lemma submodule.inner_right_of_mem_orthogonal {u v : E} {K : submodule 𝕜 E} (hu : u ∈ K)
    (hv : v ∈ Kᗮ) : ⟪u, v⟫ = 0 :=
(K.mem_orthogonal v).1 hv u hu

/-- A vector in `Kᗮ` is orthogonal to one in `K`. -/
lemma submodule.inner_left_of_mem_orthogonal {u v : E} {K : submodule 𝕜 E} (hu : u ∈ K)
    (hv : v ∈ Kᗮ) : ⟪v, u⟫ = 0 :=
by rw [inner_eq_zero_sym]; exact submodule.inner_right_of_mem_orthogonal hu hv

/-- `K` and `Kᗮ` have trivial intersection. -/
lemma submodule.orthogonal_disjoint (K : submodule 𝕜 E) : disjoint K Kᗮ :=
begin
  simp_rw [submodule.disjoint_def, submodule.mem_orthogonal],
  exact λ x hx ho, inner_self_eq_zero.1 (ho x hx)
end

/-- `Kᗮ` can be characterized as the intersection of the kernels of the operations of
inner product with each of the elements of `K`. -/
lemma orthogonal_eq_inter (K : submodule 𝕜 E) : Kᗮ = ⨅ v : K, (inner_right (v:E)).ker :=
begin
  apply le_antisymm,
  { rw le_infi_iff,
    rintros ⟨v, hv⟩ w hw,
    simpa using hw _ hv },
  { intros v hv w hw,
    simp only [submodule.mem_infi] at hv,
    exact hv ⟨w, hw⟩ }
end

/-- The orthogonal complement of any submodule `K` is closed. -/
lemma submodule.is_closed_orthogonal (K : submodule 𝕜 E) : is_closed (Kᗮ : set E) :=
begin
  rw orthogonal_eq_inter K,
  convert is_closed_Inter (λ v : K, (inner_right (v:E)).is_closed_ker),
  simp
end

/-- In a complete space, the orthogonal complement of any submodule `K` is complete. -/
instance [complete_space E] (K : submodule 𝕜 E) : complete_space Kᗮ :=
K.is_closed_orthogonal.complete_space_coe

variables (𝕜 E)

/-- `submodule.orthogonal` gives a `galois_connection` between
`submodule 𝕜 E` and its `order_dual`. -/
lemma submodule.orthogonal_gc :
  @galois_connection (submodule 𝕜 E) (order_dual $ submodule 𝕜 E) _ _
    submodule.orthogonal submodule.orthogonal :=
λ K₁ K₂, ⟨λ h v hv u hu, submodule.inner_left_of_mem_orthogonal hv (h hu),
          λ h v hv u hu, submodule.inner_left_of_mem_orthogonal hv (h hu)⟩

variables {𝕜 E}

/-- `submodule.orthogonal` reverses the `≤` ordering of two
subspaces. -/
lemma submodule.orthogonal_le {K₁ K₂ : submodule 𝕜 E} (h : K₁ ≤ K₂) : K₂ᗮ ≤ K₁ᗮ :=
(submodule.orthogonal_gc 𝕜 E).monotone_l h

/-- `K` is contained in `Kᗮᗮ`. -/
lemma submodule.le_orthogonal_orthogonal (K : submodule 𝕜 E) : K ≤ Kᗮᗮ :=
(submodule.orthogonal_gc 𝕜 E).le_u_l _

/-- The inf of two orthogonal subspaces equals the subspace orthogonal
to the sup. -/
lemma submodule.inf_orthogonal (K₁ K₂ : submodule 𝕜 E) : K₁ᗮ ⊓ K₂ᗮ = (K₁ ⊔ K₂)ᗮ :=
(submodule.orthogonal_gc 𝕜 E).l_sup.symm

/-- The inf of an indexed family of orthogonal subspaces equals the
subspace orthogonal to the sup. -/
lemma submodule.infi_orthogonal {ι : Type*} (K : ι → submodule 𝕜 E) : (⨅ i, (K i)ᗮ) = (supr K)ᗮ :=
(submodule.orthogonal_gc 𝕜 E).l_supr.symm

/-- The inf of a set of orthogonal subspaces equals the subspace
orthogonal to the sup. -/
lemma submodule.Inf_orthogonal (s : set $ submodule 𝕜 E) : (⨅ K ∈ s, Kᗮ) = (Sup s)ᗮ :=
(submodule.orthogonal_gc 𝕜 E).l_Sup.symm

/-- If `K₁` is complete and contained in `K₂`, `K₁` and `K₁ᗮ ⊓ K₂` span `K₂`. -/
lemma submodule.sup_orthogonal_inf_of_is_complete {K₁ K₂ : submodule 𝕜 E} (h : K₁ ≤ K₂)
  (hc : is_complete (K₁ : set E)) : K₁ ⊔ (K₁ᗮ ⊓ K₂) = K₂ :=
begin
  ext x,
  rw submodule.mem_sup,
  rcases exists_norm_eq_infi_of_complete_subspace K₁ hc x with ⟨v, hv, hvm⟩,
  rw norm_eq_infi_iff_inner_eq_zero K₁ hv at hvm,
  split,
  { rintro ⟨y, hy, z, hz, rfl⟩,
    exact K₂.add_mem (h hy) hz.2 },
  { exact λ hx, ⟨v, hv, x - v, ⟨(K₁.mem_orthogonal' _).2 hvm, K₂.sub_mem hx (h hv)⟩,
                 add_sub_cancel'_right _ _⟩ }
end

/-- If `K` is complete, `K` and `Kᗮ` span the whole
space. -/
lemma submodule.sup_orthogonal_of_is_complete {K : submodule 𝕜 E} (h : is_complete (K : set E)) :
  K ⊔ Kᗮ = ⊤ :=
begin
  convert submodule.sup_orthogonal_inf_of_is_complete (le_top : K ≤ ⊤) h,
  simp
end

/-- If `K` is complete, `K` and `Kᗮ` span the whole space. Version using `complete_space`.
-/
lemma submodule.sup_orthogonal_of_complete_space {K : submodule 𝕜 E} [complete_space K] :
  K ⊔ Kᗮ = ⊤ :=
submodule.sup_orthogonal_of_is_complete (complete_space_coe_iff_is_complete.mp ‹_›)

/-- If `K` is complete, any `v` in `E` can be expressed as a sum of elements of `K` and
`Kᗮ`. -/
lemma submodule.exists_sum_mem_mem_orthogonal (K : submodule 𝕜 E) [complete_space K] (v : E) :
  ∃ (y ∈ K) (z ∈ Kᗮ), v = y + z :=
begin
  have h_mem : v ∈ K ⊔ Kᗮ := by simp [submodule.sup_orthogonal_of_complete_space],
  obtain ⟨y, hy, z, hz, hyz⟩ := submodule.mem_sup.mp h_mem,
  exact ⟨y, hy, z, hz, hyz.symm⟩
end

/-- If `K` is complete, then the orthogonal complement of its orthogonal complement is itself. -/
@[simp] lemma submodule.orthogonal_orthogonal (K : submodule 𝕜 E) [complete_space K] : Kᗮᗮ = K :=
begin
  ext v,
  split,
  { obtain ⟨y, hy, z, hz, rfl⟩ := K.exists_sum_mem_mem_orthogonal v,
    intros hv,
    have hz' : z = 0,
    { have hyz : ⟪z, y⟫ = 0 := by simp [hz y hy, inner_eq_zero_sym],
      simpa [inner_add_right, hyz] using hv z hz },
    simp [hy, hz'] },
  { intros hv w hw,
    rw inner_eq_zero_sym,
    exact hw v hv }
end

/-- If `K` is complete, `K` and `Kᗮ` are complements of each
other. -/
lemma submodule.is_compl_orthogonal_of_is_complete {K : submodule 𝕜 E}
  (h : is_complete (K : set E)) : is_compl K Kᗮ :=
⟨K.orthogonal_disjoint, le_of_eq (submodule.sup_orthogonal_of_is_complete h).symm⟩

@[simp] lemma submodule.top_orthogonal_eq_bot : (⊤ : submodule 𝕜 E)ᗮ = ⊥ :=
begin
  ext,
  rw [submodule.mem_bot, submodule.mem_orthogonal],
  exact ⟨λ h, inner_self_eq_zero.mp (h x submodule.mem_top), by { rintro rfl, simp }⟩
end

@[simp] lemma submodule.bot_orthogonal_eq_top : (⊥ : submodule 𝕜 E)ᗮ = ⊤ :=
begin
  rw [← submodule.top_orthogonal_eq_bot, eq_top_iff],
  exact submodule.le_orthogonal_orthogonal ⊤
end

lemma submodule.eq_top_iff_orthogonal_eq_bot {K : submodule 𝕜 E} (hK : is_complete (K : set E)) :
  K = ⊤ ↔ Kᗮ = ⊥ :=
begin
  refine ⟨by { rintro rfl, exact submodule.top_orthogonal_eq_bot }, _⟩,
  intro h,
  have : K ⊔ Kᗮ = ⊤ := submodule.sup_orthogonal_of_is_complete hK,
  rwa [h, sup_comm, bot_sup_eq] at this,
end

/-- A point in `K` with the orthogonality property (here characterized in terms of `Kᗮ`) must be the
orthogonal projection. -/
lemma eq_orthogonal_projection_of_mem_orthogonal {K : submodule 𝕜 E} [complete_space K]
  {u v : E} (hv : v ∈ K) (hvo : u - v ∈ Kᗮ) :
  (orthogonal_projection K u : E) = v :=
eq_orthogonal_projection_fn_of_mem_of_inner_eq_zero hv (λ w, inner_eq_zero_sym.mp ∘ (hvo w))

/-- A point in `K` with the orthogonality property (here characterized in terms of `Kᗮ`) must be the
orthogonal projection. -/
lemma eq_orthogonal_projection_of_mem_orthogonal' {K : submodule 𝕜 E} [complete_space K]
  {u v z : E} (hv : v ∈ K) (hz : z ∈ Kᗮ) (hu : u = v + z) :
  (orthogonal_projection K u : E) = v :=
eq_orthogonal_projection_of_mem_orthogonal hv (by simpa [hu])

/-- The orthogonal projection onto `K` of an element of `Kᗮ` is zero. -/
lemma orthogonal_projection_mem_subspace_orthogonal_complement_eq_zero
  {K : submodule 𝕜 E} [complete_space K] {v : E} (hv : v ∈ Kᗮ) :
  orthogonal_projection K v = 0 :=
by { ext, convert eq_orthogonal_projection_of_mem_orthogonal _ _; simp [hv] }

/-- The orthogonal projection onto `Kᗮ` of an element of `K` is zero. -/
lemma orthogonal_projection_mem_subspace_orthogonal_precomplement_eq_zero
  [complete_space E] {K : submodule 𝕜 E} {v : E} (hv : v ∈ K) :
  orthogonal_projection Kᗮ v = 0 :=
orthogonal_projection_mem_subspace_orthogonal_complement_eq_zero (K.le_orthogonal_orthogonal hv)

/-- In a complete space `E`, a vector splits as the sum of its orthogonal projections onto a
complete submodule `K` and onto the orthogonal complement of `K`.-/
lemma eq_sum_orthogonal_projection_self_orthogonal_complement
  [complete_space E] (K : submodule 𝕜 E) [complete_space K] (w : E) :
  w = (orthogonal_projection K w : E) + (orthogonal_projection Kᗮ w : E) :=
begin
  obtain ⟨y, hy, z, hz, hwyz⟩ := K.exists_sum_mem_mem_orthogonal w,
  convert hwyz,
  { exact eq_orthogonal_projection_of_mem_orthogonal' hy hz hwyz },
  { rw add_comm at hwyz,
    refine eq_orthogonal_projection_of_mem_orthogonal' hz _ hwyz,
    simp [hy] }
end

/-- In a complete space `E`, the projection maps onto a complete subspace `K` and its orthogonal
complement sum to the identity. -/
lemma id_eq_sum_orthogonal_projection_self_orthogonal_complement
  [complete_space E] (K : submodule 𝕜 E) [complete_space K] :
  continuous_linear_map.id 𝕜 E
  = K.subtype_continuous.comp (orthogonal_projection K)
  + Kᗮ.subtype_continuous.comp (orthogonal_projection Kᗮ) :=
by { ext w, exact eq_sum_orthogonal_projection_self_orthogonal_complement K w }

open finite_dimensional

/-- Given a finite-dimensional subspace `K₂`, and a subspace `K₁`
containined in it, the dimensions of `K₁` and the intersection of its
orthogonal subspace with `K₂` add to that of `K₂`. -/
lemma submodule.findim_add_inf_findim_orthogonal {K₁ K₂ : submodule 𝕜 E}
  [finite_dimensional 𝕜 K₂] (h : K₁ ≤ K₂) :
  findim 𝕜 K₁ + findim 𝕜 (K₁ᗮ ⊓ K₂ : submodule 𝕜 E) = findim 𝕜 K₂ :=
begin
  haveI := submodule.finite_dimensional_of_le h,
  have hd := submodule.dim_sup_add_dim_inf_eq K₁ (K₁ᗮ ⊓ K₂),
  rw [←inf_assoc, (submodule.orthogonal_disjoint K₁).eq_bot, bot_inf_eq, findim_bot,
      submodule.sup_orthogonal_inf_of_is_complete h
        (submodule.complete_of_finite_dimensional _)] at hd,
  rw add_zero at hd,
  exact hd.symm
end
end orthogonal<|MERGE_RESOLUTION|>--- conflicted
+++ resolved
@@ -1622,11 +1622,7 @@
 
 @[simp]
 lemma orthogonal_projection_fn_eq {K : submodule 𝕜 E} [complete_space K] (v : E) :
-<<<<<<< HEAD
-  orthogonal_projection_fn K v = ↑(orthogonal_projection K v) :=
-=======
   orthogonal_projection_fn K v = (orthogonal_projection K v : E) :=
->>>>>>> 409ea425
 rfl
 
 /-- The characterization of the orthogonal projection.  -/
@@ -1652,14 +1648,11 @@
   exact h
 end
 
-<<<<<<< HEAD
 /-- The orthogonal projection sends elements of `K` to themselves. -/
 lemma orthogonal_projection_mem_subspace_eq_self {K : submodule 𝕜 E} [complete_space K] (v : K) :
   orthogonal_projection K v = v :=
 by { ext, apply eq_orthogonal_projection_of_mem_of_inner_eq_zero; simp }
 
-=======
->>>>>>> 409ea425
 /-- The orthogonal projection has norm `≤ 1`. -/
 lemma orthogonal_projection_norm_le (K : submodule 𝕜 E) [complete_space K] :
   ∥orthogonal_projection K∥ ≤ 1 :=
