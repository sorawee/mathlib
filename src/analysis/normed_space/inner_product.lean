/-
Copyright (c) 2019 Zhouhang Zhou. All rights reserved.
Released under Apache 2.0 license as described in the file LICENSE.
Authors: Zhouhang Zhou, Sébastien Gouëzel, Frédéric Dupuis
-/

import linear_algebra.bilinear_form
import linear_algebra.sesquilinear_form
import analysis.special_functions.pow
import topology.metric_space.pi_Lp
import data.complex.is_R_or_C

/-!
# Inner Product Space

This file defines inner product spaces and proves its basic properties.

An inner product space is a vector space endowed with an inner product. It generalizes the notion of
dot product in `ℝ^n` and provides the means of defining the length of a vector and the angle between
two vectors. In particular vectors `x` and `y` are orthogonal if their inner product equals zero.
We define both the real and complex cases at the same time using the `is_R_or_C` typeclass.

## Main results

- We define the class `inner_product_space 𝕜 E` extending `normed_space 𝕜 E` with a number of basic
  properties, most notably the Cauchy-Schwarz inequality. Here `𝕜` is understood to be either `ℝ`
  or `ℂ`, through the `is_R_or_C` typeclass.
- We show that if `f i` is an inner product space for each `i`, then so is `Π i, f i`
- We define `euclidean_space 𝕜 n` to be `n → 𝕜` for any `fintype n`, and show that
  this an inner product space.
- Existence of orthogonal projection onto nonempty complete subspace:
  Let `u` be a point in an inner product space, and let `K` be a nonempty complete subspace.
  Then there exists a unique `v` in `K` that minimizes the distance `∥u - v∥` to `u`.
  The point `v` is usually called the orthogonal projection of `u` onto `K`.

## Notation

We globally denote the real and complex inner products by `⟪·, ·⟫_ℝ` and `⟪·, ·⟫_ℂ` respectively.
We also provide two notation namespaces: `real_inner_product_space`, `complex_inner_product_space`,
which respectively introduce the plain notation `⟪·, ·⟫` for the the real and complex inner product.

## Implementation notes

We choose the convention that inner products are conjugate linear in the first argument and linear
in the second.

## TODO

- Fix the section on the existence of minimizers and orthogonal projections to make sure that it
  also applies in the complex case.

## Tags

inner product space, norm

## References
*  [Clément & Martin, *The Lax-Milgram Theorem. A detailed proof to be formalized in Coq*]
*  [Clément & Martin, *A Coq formal proof of the Lax–Milgram theorem*]

The Coq code is available at the following address: <http://www.lri.fr/~sboldo/elfic/index.html>
-/

noncomputable theory

open is_R_or_C real
open_locale big_operators classical

variables {𝕜 E F : Type*} [is_R_or_C 𝕜]

/-- Syntactic typeclass for types endowed with an inner product -/
class has_inner (𝕜 E : Type*) := (inner : E → E → 𝕜)

export has_inner (inner)

notation `⟪`x`, `y`⟫_ℝ` := @inner ℝ _ _ x y
notation `⟪`x`, `y`⟫_ℂ` := @inner ℂ _ _ x y

section notations

localized "notation `⟪`x`, `y`⟫` := @inner ℝ _ _ x y" in real_inner_product_space
localized "notation `⟪`x`, `y`⟫` := @inner ℂ _ _ x y" in complex_inner_product_space

end notations

/--
An inner product space is a vector space with an additional operation called inner product.
The norm could be derived from the inner product, instead we require the existence of a norm and
the fact that `∥x∥^2 = re ⟪x, x⟫` to be able to put instances on `𝕂` or product
spaces.

To construct a norm from an inner product, see `inner_product_space.of_core`.
-/
class inner_product_space (𝕜 : Type*) (E : Type*) [is_R_or_C 𝕜]
  extends normed_group E, normed_space 𝕜 E, has_inner 𝕜 E :=
(norm_sq_eq_inner : ∀ (x : E), ∥x∥^2 = re (inner x x))
(conj_sym  : ∀ x y, conj (inner y x) = inner x y)
(nonneg_im : ∀ x, im (inner x x) = 0)
(add_left  : ∀ x y z, inner (x + y) z = inner x z + inner y z)
(smul_left : ∀ x y r, inner (r • x) y = (conj r) * inner x y)

attribute [nolint dangerous_instance] inner_product_space.to_normed_group
-- note [is_R_or_C instance]

/-!
### Constructing a normed space structure from an inner product

In the definition of an inner product space, we require the existence of a norm, which is equal
(but maybe not defeq) to the square root of the scalar product. This makes it possible to put
an inner product space structure on spaces with a preexisting norm (for instance `ℝ`), with good
properties. However, sometimes, one would like to define the norm starting only from a well-behaved
scalar product. This is what we implement in this paragraph, starting from a structure
`inner_product_space.core` stating that we have a nice scalar product.

Our goal here is not to develop a whole theory with all the supporting API, as this will be done
below for `inner_product_space`. Instead, we implement the bare minimum to go as directly as
possible to the construction of the norm and the proof of the triangular inequality.

Warning: Do not use this `core` structure if the space you are interested in already has a norm
instance defined on it, otherwise this will create a second non-defeq norm instance!
-/

/-- A structure requiring that a scalar product is positive definite and symmetric, from which one
can construct an `inner_product_space` instance in `inner_product_space.of_core`. -/
@[nolint has_inhabited_instance]
structure inner_product_space.core
  (𝕜 : Type*) (F : Type*)
  [is_R_or_C 𝕜] [add_comm_group F] [semimodule 𝕜 F] :=
(inner     : F → F → 𝕜)
(conj_sym  : ∀ x y, conj (inner y x) = inner x y)
(nonneg_im : ∀ x, im (inner x x) = 0)
(nonneg_re : ∀ x, 0 ≤ re (inner x x))
(definite  : ∀ x, inner x x = 0 → x = 0)
(add_left  : ∀ x y z, inner (x + y) z = inner x z + inner y z)
(smul_left : ∀ x y r, inner (r • x) y = (conj r) * inner x y)

/- We set `inner_product_space.core` to be a class as we will use it as such in the construction
of the normed space structure that it produces. However, all the instances we will use will be
local to this proof. -/
attribute [class] inner_product_space.core

namespace inner_product_space.of_core

variables [add_comm_group F] [semimodule 𝕜 F] [c : inner_product_space.core 𝕜 F]
include c

local notation `⟪`x`, `y`⟫` := @inner 𝕜 F _ x y
local notation `norm_sqK` := @is_R_or_C.norm_sq 𝕜 _
local notation `reK` := @is_R_or_C.re 𝕜 _
local notation `absK` := @is_R_or_C.abs 𝕜 _
local notation `ext_iff` := @is_R_or_C.ext_iff 𝕜 _
local postfix `†`:90 := @is_R_or_C.conj 𝕜 _

/-- Inner product defined by the `inner_product_space.core` structure. -/
def to_has_inner : has_inner 𝕜 F := { inner := c.inner }
local attribute [instance] to_has_inner

/-- The norm squared function for `inner_product_space.core` structure. -/
def norm_sq (x : F) := reK ⟪x, x⟫

local notation `norm_sqF` := @norm_sq 𝕜 F _ _ _ _

lemma inner_conj_sym (x y : F) : ⟪y, x⟫† = ⟪x, y⟫ := c.conj_sym x y

lemma inner_self_nonneg {x : F} : 0 ≤ re ⟪x, x⟫ := c.nonneg_re _

lemma inner_self_nonneg_im {x : F} : im ⟪x, x⟫ = 0 := c.nonneg_im _

lemma inner_self_im_zero {x : F} : im ⟪x, x⟫ = 0 := c.nonneg_im _

lemma inner_add_left {x y z : F} : ⟪x + y, z⟫ = ⟪x, z⟫ + ⟪y, z⟫ :=
c.add_left _ _ _

lemma inner_add_right {x y z : F} : ⟪x, y + z⟫ = ⟪x, y⟫ + ⟪x, z⟫ :=
by rw [←inner_conj_sym, inner_add_left, ring_hom.map_add]; simp only [inner_conj_sym]

lemma inner_norm_sq_eq_inner_self (x : F) : (norm_sqF x : 𝕜) = ⟪x, x⟫ :=
begin
  rw ext_iff,
  exact ⟨by simp only [of_real_re]; refl, by simp only [inner_self_nonneg_im, of_real_im]⟩
end

lemma inner_re_symm {x y : F} : re ⟪x, y⟫ = re ⟪y, x⟫ :=
by rw [←inner_conj_sym, conj_re]

lemma inner_im_symm {x y : F} : im ⟪x, y⟫ = -im ⟪y, x⟫ :=
by rw [←inner_conj_sym, conj_im]

lemma inner_smul_left {x y : F} {r : 𝕜} : ⟪r • x, y⟫ = r† * ⟪x, y⟫ :=
c.smul_left _ _ _

lemma inner_smul_right {x y : F} {r : 𝕜} : ⟪x, r • y⟫ = r * ⟪x, y⟫ :=
by rw [←inner_conj_sym, inner_smul_left]; simp only [conj_conj, inner_conj_sym, ring_hom.map_mul]

lemma inner_zero_left {x : F} : ⟪0, x⟫ = 0 :=
by rw [←zero_smul 𝕜 (0 : F), inner_smul_left]; simp only [zero_mul, ring_hom.map_zero]

lemma inner_zero_right {x : F} : ⟪x, 0⟫ = 0 :=
by rw [←inner_conj_sym, inner_zero_left]; simp only [ring_hom.map_zero]

lemma inner_self_eq_zero {x : F} : ⟪x, x⟫ = 0 ↔ x = 0 :=
iff.intro (c.definite _) (by { rintro rfl, exact inner_zero_left })

lemma inner_self_re_to_K {x : F} : (re ⟪x, x⟫ : 𝕜) = ⟪x, x⟫ :=
by norm_num [ext_iff, inner_self_nonneg_im]

lemma inner_abs_conj_sym {x y : F} : abs ⟪x, y⟫ = abs ⟪y, x⟫ :=
  by rw [←inner_conj_sym, abs_conj]

lemma inner_neg_left {x y : F} : ⟪-x, y⟫ = -⟪x, y⟫ :=
by { rw [← neg_one_smul 𝕜 x, inner_smul_left], simp }

lemma inner_neg_right {x y : F} : ⟪x, -y⟫ = -⟪x, y⟫ :=
by rw [←inner_conj_sym, inner_neg_left]; simp only [ring_hom.map_neg, inner_conj_sym]

lemma inner_sub_left {x y z : F} : ⟪x - y, z⟫ = ⟪x, z⟫ - ⟪y, z⟫ :=
by { simp [sub_eq_add_neg, inner_add_left, inner_neg_left] }

lemma inner_sub_right {x y z : F} : ⟪x, y - z⟫ = ⟪x, y⟫ - ⟪x, z⟫ :=
by { simp [sub_eq_add_neg, inner_add_right, inner_neg_right] }

lemma inner_mul_conj_re_abs {x y : F} : re (⟪x, y⟫ * ⟪y, x⟫) = abs (⟪x, y⟫ * ⟪y, x⟫) :=
by { rw[←inner_conj_sym, mul_comm], exact re_eq_abs_of_mul_conj (inner y x), }

/-- Expand `inner (x + y) (x + y)` -/
lemma inner_add_add_self {x y : F} : ⟪x + y, x + y⟫ = ⟪x, x⟫ + ⟪x, y⟫ + ⟪y, x⟫ + ⟪y, y⟫ :=
by simp only [inner_add_left, inner_add_right]; ring

/- Expand `inner (x - y) (x - y)` -/
lemma inner_sub_sub_self {x y : F} : ⟪x - y, x - y⟫ = ⟪x, x⟫ - ⟪x, y⟫ - ⟪y, x⟫ + ⟪y, y⟫ :=
by simp only [inner_sub_left, inner_sub_right]; ring

/--
Cauchy–Schwarz inequality. This proof follows "Proof 2" on Wikipedia.
We need this for the `core` structure to prove the triangle inequality below when
showing the core is a normed group.
-/
lemma inner_mul_inner_self_le (x y : F) : abs ⟪x, y⟫ * abs ⟪y, x⟫ ≤ re ⟪x, x⟫ * re ⟪y, y⟫ :=
begin
  by_cases hy : y = 0,
  { rw [hy], simp only [is_R_or_C.abs_zero, inner_zero_left, mul_zero, add_monoid_hom.map_zero] },
  { change y ≠ 0 at hy,
    have hy' : ⟪y, y⟫ ≠ 0 := λ h, by rw [inner_self_eq_zero] at h; exact hy h,
    set T := ⟪y, x⟫ / ⟪y, y⟫ with hT,
    have h₁ : re ⟪y, x⟫ = re ⟪x, y⟫ := inner_re_symm,
    have h₂ : im ⟪y, x⟫ = -im ⟪x, y⟫ := inner_im_symm,
    have h₃ : ⟪y, x⟫ * ⟪x, y⟫ * ⟪y, y⟫ / (⟪y, y⟫ * ⟪y, y⟫) = ⟪y, x⟫ * ⟪x, y⟫ / ⟪y, y⟫,
    { rw [mul_div_assoc],
      have : ⟪y, y⟫ / (⟪y, y⟫ * ⟪y, y⟫) = 1 / ⟪y, y⟫ :=
        by rw [div_mul_eq_div_mul_one_div, div_self hy', one_mul],
      rw [this, div_eq_mul_inv, one_mul, ←div_eq_mul_inv] },
    have h₄ : ⟪y, y⟫ = re ⟪y, y⟫ := by simp only [inner_self_re_to_K],
    have h₅ : re ⟪y, y⟫ > 0,
    { refine lt_of_le_of_ne inner_self_nonneg _,
      intro H,
      apply hy',
      rw ext_iff,
      exact ⟨by simp [H],by simp [inner_self_nonneg_im]⟩ },
    have h₆ : re ⟪y, y⟫ ≠ 0 := ne_of_gt h₅,
    have hmain := calc
      0   ≤ re ⟪x - T • y, x - T • y⟫
                  : inner_self_nonneg
      ... = re ⟪x, x⟫ - re ⟪T • y, x⟫ - re ⟪x, T • y⟫ + re ⟪T • y, T • y⟫
                  : by simp [inner_sub_sub_self, inner_smul_left, inner_smul_right, h₁, h₂]
      ... = re ⟪x, x⟫ - re (T† * ⟪y, x⟫) - re (T * ⟪x, y⟫) + re (T * T† * ⟪y, y⟫)
                  : by simp [inner_smul_left, inner_smul_right, mul_assoc]
      ... = re ⟪x, x⟫ - re (⟪x, y⟫ / ⟪y, y⟫ * ⟪y, x⟫)
                  : by field_simp [-mul_re, inner_conj_sym, hT, conj_div, h₁, h₃]
      ... = re ⟪x, x⟫ - re (⟪x, y⟫ * ⟪y, x⟫ / ⟪y, y⟫)
                  : by rw [div_mul_eq_mul_div_comm, ←mul_div_assoc]
      ... = re ⟪x, x⟫ - re (⟪x, y⟫ * ⟪y, x⟫ / re ⟪y, y⟫)
                  : by conv_lhs { rw [h₄] }
      ... = re ⟪x, x⟫ - re (⟪x, y⟫ * ⟪y, x⟫) / re ⟪y, y⟫
                  : by rw [div_re_of_real]
      ... = re ⟪x, x⟫ - abs (⟪x, y⟫ * ⟪y, x⟫) / re ⟪y, y⟫
                  : by rw [inner_mul_conj_re_abs]
      ... = re ⟪x, x⟫ - abs ⟪x, y⟫ * abs ⟪y, x⟫ / re ⟪y, y⟫
                  : by rw is_R_or_C.abs_mul,
    have hmain' : abs ⟪x, y⟫ * abs ⟪y, x⟫ / re ⟪y, y⟫ ≤ re ⟪x, x⟫ := by linarith,
    have := (mul_le_mul_right h₅).mpr hmain',
    rwa [div_mul_cancel (abs ⟪x, y⟫ * abs ⟪y, x⟫) h₆] at this }
end

/-- Norm constructed from a `inner_product_space.core` structure, defined to be the square root
of the scalar product. -/
def to_has_norm : has_norm F :=
{ norm := λ x, sqrt (re ⟪x, x⟫) }

local attribute [instance] to_has_norm

lemma norm_eq_sqrt_inner (x : F) : ∥x∥ = sqrt (re ⟪x, x⟫) := rfl

lemma inner_self_eq_norm_square (x : F) : re ⟪x, x⟫ = ∥x∥ * ∥x∥ :=
by rw[norm_eq_sqrt_inner, ←sqrt_mul inner_self_nonneg (re ⟪x, x⟫),
  sqrt_mul_self inner_self_nonneg]

lemma sqrt_norm_sq_eq_norm {x : F} : sqrt (norm_sqF x) = ∥x∥ := rfl

/-- Cauchy–Schwarz inequality with norm -/
lemma abs_inner_le_norm (x y : F) : abs ⟪x, y⟫ ≤ ∥x∥ * ∥y∥ :=
nonneg_le_nonneg_of_squares_le (mul_nonneg (sqrt_nonneg _) (sqrt_nonneg _))
begin
  have H : ∥x∥ * ∥y∥ * (∥x∥ * ∥y∥) = re ⟪y, y⟫ * re ⟪x, x⟫,
  { simp only [inner_self_eq_norm_square], ring, },
  rw H,
  conv
  begin
    to_lhs, congr, rw[inner_abs_conj_sym],
  end,
  exact inner_mul_inner_self_le y x,
end

/-- Normed group structure constructed from an `inner_product_space.core` structure -/
def to_normed_group : normed_group F :=
normed_group.of_core F
{ norm_eq_zero_iff := assume x,
  begin
    split,
    { intro H,
      change sqrt (re ⟪x, x⟫) = 0 at H,
      rw [sqrt_eq_zero inner_self_nonneg] at H,
      apply (inner_self_eq_zero : ⟪x, x⟫ = 0 ↔ x = 0).mp,
      rw ext_iff,
      exact ⟨by simp [H], by simp [inner_self_im_zero]⟩ },
    { rintro rfl,
      change sqrt (re ⟪0, 0⟫) = 0,
      simp only [sqrt_zero, inner_zero_right, add_monoid_hom.map_zero] }
  end,
  triangle := assume x y,
  begin
    have h₁ : abs ⟪x, y⟫ ≤ ∥x∥ * ∥y∥ := abs_inner_le_norm _ _,
    have h₂ : re ⟪x, y⟫ ≤ abs ⟪x, y⟫ := re_le_abs _,
    have h₃ : re ⟪x, y⟫ ≤ ∥x∥ * ∥y∥ := by linarith,
    have h₄ : re ⟪y, x⟫ ≤ ∥x∥ * ∥y∥ := by rwa [←inner_conj_sym, conj_re],
    have : ∥x + y∥ * ∥x + y∥ ≤ (∥x∥ + ∥y∥) * (∥x∥ + ∥y∥),
    { simp [←inner_self_eq_norm_square, inner_add_add_self, add_mul, mul_add, mul_comm],
      linarith },
    exact nonneg_le_nonneg_of_squares_le (add_nonneg (sqrt_nonneg _) (sqrt_nonneg _)) this
  end,
  norm_neg := λ x, by simp only [norm, inner_neg_left, neg_neg, inner_neg_right] }

local attribute [instance] to_normed_group

/-- Normed space structure constructed from a `inner_product_space.core` structure -/
def to_normed_space : normed_space 𝕜 F :=
{ norm_smul_le := assume r x,
  begin
    rw [norm_eq_sqrt_inner, inner_smul_left, inner_smul_right, ←mul_assoc],
    rw [conj_mul_eq_norm_sq_left, of_real_mul_re, sqrt_mul, ←inner_norm_sq_eq_inner_self, of_real_re],
    { simp [sqrt_norm_sq_eq_norm, is_R_or_C.sqrt_norm_sq_eq_norm] },
    { exact norm_sq_nonneg r }
  end }

end inner_product_space.of_core

/-- Given a `inner_product_space.core` structure on a space, one can use it to turn
the space into an inner product space, constructing the norm out of the inner product -/
def inner_product_space.of_core [add_comm_group F] [semimodule 𝕜 F]
  (c : inner_product_space.core 𝕜 F) : inner_product_space 𝕜 F :=
begin
  letI : normed_group F := @inner_product_space.of_core.to_normed_group 𝕜 F _ _ _ c,
  letI : normed_space 𝕜 F := @inner_product_space.of_core.to_normed_space 𝕜 F _ _ _ c,
  exact { norm_sq_eq_inner := λ x,
    begin
      have h₁ : ∥x∥^2 = (sqrt (re (c.inner x x))) ^ 2 := rfl,
      have h₂ : 0 ≤ re (c.inner x x) := inner_product_space.of_core.inner_self_nonneg,
      simp [h₁, sqr_sqrt, h₂],
    end,
    ..c }
end

/-! ### Properties of inner product spaces -/

variables [inner_product_space 𝕜 E] [inner_product_space ℝ F]
local notation `⟪`x`, `y`⟫` := @inner 𝕜 _ _ x y
local notation `IK` := @is_R_or_C.I 𝕜 _
local notation `absR` := _root_.abs
local notation `absK` := @is_R_or_C.abs 𝕜 _
local postfix `†`:90 := @is_R_or_C.conj 𝕜 _
local postfix `⋆`:90 := complex.conj

export inner_product_space (norm_sq_eq_inner)

section basic_properties

lemma inner_conj_sym (x y : E) : ⟪y, x⟫† = ⟪x, y⟫ := inner_product_space.conj_sym _ _
lemma real_inner_comm (x y : F) : ⟪y, x⟫_ℝ = ⟪x, y⟫_ℝ := inner_conj_sym x y

lemma inner_eq_zero_sym {x y : E} : ⟪x, y⟫ = 0 ↔ ⟪y, x⟫ = 0 :=
⟨λ h, by simp [←inner_conj_sym, h], λ h, by simp [←inner_conj_sym, h]⟩

lemma inner_self_nonneg_im {x : E} : im ⟪x, x⟫ = 0 := inner_product_space.nonneg_im _

lemma inner_self_im_zero {x : E} : im ⟪x, x⟫ = 0 := inner_product_space.nonneg_im _

lemma inner_add_left {x y z : E} : ⟪x + y, z⟫ = ⟪x, z⟫ + ⟪y, z⟫ :=
inner_product_space.add_left _ _ _

lemma inner_add_right {x y z : E} : ⟪x, y + z⟫ = ⟪x, y⟫ + ⟪x, z⟫ :=
begin
  rw [←inner_conj_sym, inner_add_left, ring_hom.map_add],
  conv_rhs { rw ←inner_conj_sym, conv { congr, skip, rw ←inner_conj_sym } }
end

lemma inner_re_symm {x y : E} : re ⟪x, y⟫ = re ⟪y, x⟫ :=
by rw [←inner_conj_sym, conj_re]

lemma inner_im_symm {x y : E} : im ⟪x, y⟫ = -im ⟪y, x⟫ :=
by rw [←inner_conj_sym, conj_im]

lemma inner_smul_left {x y : E} {r : 𝕜} : ⟪r • x, y⟫ = r† * ⟪x, y⟫ :=
inner_product_space.smul_left _ _ _
lemma real_inner_smul_left {x y : F} {r : ℝ} : ⟪r • x, y⟫_ℝ = r * ⟪x, y⟫_ℝ := inner_smul_left

lemma inner_smul_real_left {x y : E} {r : ℝ} : ⟪(r : 𝕜) • x, y⟫ = r • ⟪x, y⟫ :=
by { rw [inner_smul_left, conj_of_real, algebra.smul_def], refl }

lemma inner_smul_right {x y : E} {r : 𝕜} : ⟪x, r • y⟫ = r * ⟪x, y⟫ :=
by rw [←inner_conj_sym, inner_smul_left, ring_hom.map_mul, conj_conj, inner_conj_sym]
lemma real_inner_smul_right {x y : F} {r : ℝ} : ⟪x, r • y⟫_ℝ = r * ⟪x, y⟫_ℝ := inner_smul_right

lemma inner_smul_real_right {x y : E} {r : ℝ} : ⟪x, (r : 𝕜) • y⟫ = r • ⟪x, y⟫ :=
by { rw [inner_smul_right, algebra.smul_def], refl }

/-- The inner product as a sesquilinear form. -/
def sesq_form_of_inner : sesq_form 𝕜 E (conj_to_ring_equiv 𝕜) :=
{ sesq := λ x y, ⟪y, x⟫,    -- Note that sesquilinear forms are linear in the first argument
  sesq_add_left := λ x y z, inner_add_right,
  sesq_add_right := λ x y z, inner_add_left,
  sesq_smul_left := λ r x y, inner_smul_right,
  sesq_smul_right := λ r x y, inner_smul_left }

/-- The real inner product as a bilinear form. -/
def bilin_form_of_real_inner : bilin_form ℝ F :=
{ bilin := inner,
  bilin_add_left := λ x y z, inner_add_left,
  bilin_smul_left := λ a x y, inner_smul_left,
  bilin_add_right := λ x y z, inner_add_right,
  bilin_smul_right := λ a x y, inner_smul_right }

/-- An inner product with a sum on the left. -/
lemma sum_inner {ι : Type*} (s : finset ι) (f : ι → E) (x : E) :
  ⟪∑ i in s, f i, x⟫ = ∑ i in s, ⟪f i, x⟫ :=
sesq_form.map_sum_right (sesq_form_of_inner) _ _ _

/-- An inner product with a sum on the right. -/
lemma inner_sum {ι : Type*} (s : finset ι) (f : ι → E) (x : E) :
  ⟪x, ∑ i in s, f i⟫ = ∑ i in s, ⟪x, f i⟫ :=
sesq_form.map_sum_left (sesq_form_of_inner) _ _ _

@[simp] lemma inner_zero_left {x : E} : ⟪0, x⟫ = 0 :=
by rw [← zero_smul 𝕜 (0:E), inner_smul_left, ring_hom.map_zero, zero_mul]

lemma inner_re_zero_left {x : E} : re ⟪0, x⟫ = 0 :=
by simp only [inner_zero_left, add_monoid_hom.map_zero]

@[simp] lemma inner_zero_right {x : E} : ⟪x, 0⟫ = 0 :=
by rw [←inner_conj_sym, inner_zero_left, ring_hom.map_zero]

lemma inner_re_zero_right {x : E} : re ⟪x, 0⟫ = 0 :=
by simp only [inner_zero_right, add_monoid_hom.map_zero]

lemma inner_self_nonneg {x : E} : 0 ≤ re ⟪x, x⟫ :=
by rw [←norm_sq_eq_inner]; exact pow_nonneg (norm_nonneg x) 2
lemma real_inner_self_nonneg {x : F} : 0 ≤ ⟪x, x⟫_ℝ := @inner_self_nonneg ℝ F _ _ x

@[simp] lemma inner_self_eq_zero {x : E} : ⟪x, x⟫ = 0 ↔ x = 0 :=
begin
  split,
  { intro h,
    have h₁ : re ⟪x, x⟫ = 0 := by rw is_R_or_C.ext_iff at h; simp [h.1],
    rw [←norm_sq_eq_inner x] at h₁,
    rw [←norm_eq_zero],
    exact pow_eq_zero h₁ },
  { rintro rfl,
    exact inner_zero_left }
end

@[simp] lemma inner_self_nonpos {x : E} : re ⟪x, x⟫ ≤ 0 ↔ x = 0 :=
begin
  split,
  { intro h,
    rw ←inner_self_eq_zero,
    have H₁ : re ⟪x, x⟫ ≥ 0, exact inner_self_nonneg,
    have H₂ : re ⟪x, x⟫ = 0, exact le_antisymm h H₁,
    rw is_R_or_C.ext_iff,
    exact ⟨by simp [H₂], by simp [inner_self_nonneg_im]⟩ },
  { rintro rfl,
    simp only [inner_zero_left, add_monoid_hom.map_zero] }
end

lemma real_inner_self_nonpos {x : F} : ⟪x, x⟫_ℝ ≤ 0 ↔ x = 0 :=
by { have h := @inner_self_nonpos ℝ F _ _ x, simpa using h }

@[simp] lemma inner_self_re_to_K {x : E} : (re ⟪x, x⟫ : 𝕜) = ⟪x, x⟫ :=
by rw is_R_or_C.ext_iff; exact ⟨by simp, by simp [inner_self_nonneg_im]⟩

lemma inner_self_re_abs {x : E} : re ⟪x, x⟫ = abs ⟪x, x⟫ :=
begin
  have H : ⟪x, x⟫ = (re ⟪x, x⟫ : 𝕜) + im ⟪x, x⟫ * I,
  { rw re_add_im, },
  rw [H, is_add_hom.map_add re ((re ⟪x, x⟫) : 𝕜) (((im ⟪x, x⟫) : 𝕜) * I)],
  rw [mul_re, I_re, mul_zero, I_im, zero_sub, tactic.ring.add_neg_eq_sub],
  rw [of_real_re, of_real_im, sub_zero, inner_self_nonneg_im],
  simp only [abs_of_real, add_zero, of_real_zero, zero_mul],
  exact (_root_.abs_of_nonneg inner_self_nonneg).symm,
end

lemma inner_self_abs_to_K {x : E} : (absK ⟪x, x⟫ : 𝕜) = ⟪x, x⟫ :=
by { rw[←inner_self_re_abs], exact inner_self_re_to_K }

lemma real_inner_self_abs {x : F} : absR ⟪x, x⟫_ℝ = ⟪x, x⟫_ℝ :=
by { have h := @inner_self_abs_to_K ℝ F _ _ x, simpa using h }

lemma inner_abs_conj_sym {x y : E} : abs ⟪x, y⟫ = abs ⟪y, x⟫ :=
by rw [←inner_conj_sym, abs_conj]

@[simp] lemma inner_neg_left {x y : E} : ⟪-x, y⟫ = -⟪x, y⟫ :=
by { rw [← neg_one_smul 𝕜 x, inner_smul_left], simp }

@[simp] lemma inner_neg_right {x y : E} : ⟪x, -y⟫ = -⟪x, y⟫ :=
by rw [←inner_conj_sym, inner_neg_left]; simp only [ring_hom.map_neg, inner_conj_sym]

lemma inner_neg_neg {x y : E} : ⟪-x, -y⟫ = ⟪x, y⟫ := by simp

@[simp] lemma inner_self_conj {x : E} : ⟪x, x⟫† = ⟪x, x⟫ :=
by rw [is_R_or_C.ext_iff]; exact ⟨by rw [conj_re], by rw [conj_im, inner_self_im_zero, neg_zero]⟩

lemma inner_sub_left {x y z : E} : ⟪x - y, z⟫ = ⟪x, z⟫ - ⟪y, z⟫ :=
by { simp [sub_eq_add_neg, inner_add_left] }

lemma inner_sub_right {x y z : E} : ⟪x, y - z⟫ = ⟪x, y⟫ - ⟪x, z⟫ :=
by { simp [sub_eq_add_neg, inner_add_right] }

lemma inner_mul_conj_re_abs {x y : E} : re (⟪x, y⟫ * ⟪y, x⟫) = abs (⟪x, y⟫ * ⟪y, x⟫) :=
by { rw[←inner_conj_sym, mul_comm], exact re_eq_abs_of_mul_conj (inner y x), }

/-- Expand `⟪x + y, x + y⟫` -/
lemma inner_add_add_self {x y : E} : ⟪x + y, x + y⟫ = ⟪x, x⟫ + ⟪x, y⟫ + ⟪y, x⟫ + ⟪y, y⟫ :=
by simp only [inner_add_left, inner_add_right]; ring

/-- Expand `⟪x + y, x + y⟫_ℝ` -/
lemma real_inner_add_add_self {x y : F} : ⟪x + y, x + y⟫_ℝ = ⟪x, x⟫_ℝ + 2 * ⟪x, y⟫_ℝ + ⟪y, y⟫_ℝ :=
begin
  have : ⟪y, x⟫_ℝ = ⟪x, y⟫_ℝ := by rw [←inner_conj_sym]; refl,
  simp [inner_add_add_self, this],
  ring,
end

/- Expand `⟪x - y, x - y⟫` -/
lemma inner_sub_sub_self {x y : E} : ⟪x - y, x - y⟫ = ⟪x, x⟫ - ⟪x, y⟫ - ⟪y, x⟫ + ⟪y, y⟫ :=
by simp only [inner_sub_left, inner_sub_right]; ring

/-- Expand `⟪x - y, x - y⟫_ℝ` -/
lemma real_inner_sub_sub_self {x y : F} : ⟪x - y, x - y⟫_ℝ = ⟪x, x⟫_ℝ - 2 * ⟪x, y⟫_ℝ + ⟪y, y⟫_ℝ :=
begin
  have : ⟪y, x⟫_ℝ = ⟪x, y⟫_ℝ := by rw [←inner_conj_sym]; refl,
  simp [inner_sub_sub_self, this],
  ring,
end

/-- Parallelogram law -/
lemma parallelogram_law {x y : E} :
  ⟪x + y, x + y⟫ + ⟪x - y, x - y⟫ = 2 * (⟪x, x⟫ + ⟪y, y⟫) :=
by simp [inner_add_add_self, inner_sub_sub_self, two_mul, sub_eq_add_neg, add_comm, add_left_comm]

/-- Cauchy–Schwarz inequality. This proof follows "Proof 2" on Wikipedia. -/
lemma inner_mul_inner_self_le (x y : E) : abs ⟪x, y⟫ * abs ⟪y, x⟫ ≤ re ⟪x, x⟫ * re ⟪y, y⟫ :=
begin
  by_cases hy : y = 0,
  { rw [hy], simp only [is_R_or_C.abs_zero, inner_zero_left, mul_zero, add_monoid_hom.map_zero] },
  { change y ≠ 0 at hy,
    have hy' : ⟪y, y⟫ ≠ 0 := λ h, by rw [inner_self_eq_zero] at h; exact hy h,
    set T := ⟪y, x⟫ / ⟪y, y⟫ with hT,
    have h₁ : re ⟪y, x⟫ = re ⟪x, y⟫ := inner_re_symm,
    have h₂ : im ⟪y, x⟫ = -im ⟪x, y⟫ := inner_im_symm,
    have h₃ : ⟪y, x⟫ * ⟪x, y⟫ * ⟪y, y⟫ / (⟪y, y⟫ * ⟪y, y⟫) = ⟪y, x⟫ * ⟪x, y⟫ / ⟪y, y⟫,
    { rw [mul_div_assoc],
      have : ⟪y, y⟫ / (⟪y, y⟫ * ⟪y, y⟫) = 1 / ⟪y, y⟫ :=
        by rw [div_mul_eq_div_mul_one_div, div_self hy', one_mul],
      rw [this, div_eq_mul_inv, one_mul, ←div_eq_mul_inv] },
    have h₄ : ⟪y, y⟫ = re ⟪y, y⟫ := by simp,
    have h₅ : re ⟪y, y⟫ > 0,
    { refine lt_of_le_of_ne inner_self_nonneg _,
      intro H,
      apply hy',
      rw is_R_or_C.ext_iff,
      exact ⟨by simp [H],by simp [inner_self_nonneg_im]⟩ },
    have h₆ : re ⟪y, y⟫ ≠ 0 := ne_of_gt h₅,
    have hmain := calc
      0   ≤ re ⟪x - T • y, x - T • y⟫
                  : inner_self_nonneg
      ... = re ⟪x, x⟫ - re ⟪T • y, x⟫ - re ⟪x, T • y⟫ + re ⟪T • y, T • y⟫
                  : by simp [inner_sub_sub_self, inner_smul_left, inner_smul_right, h₁, h₂]
      ... = re ⟪x, x⟫ - re (T† * ⟪y, x⟫) - re (T * ⟪x, y⟫) + re (T * T† * ⟪y, y⟫)
                  : by simp [inner_smul_left, inner_smul_right, mul_assoc]
      ... = re ⟪x, x⟫ - re (⟪x, y⟫ / ⟪y, y⟫ * ⟪y, x⟫)
                  : by field_simp [-mul_re, hT, conj_div, h₁, h₃, inner_conj_sym]
      ... = re ⟪x, x⟫ - re (⟪x, y⟫ * ⟪y, x⟫ / ⟪y, y⟫)
                  : by rw [div_mul_eq_mul_div_comm, ←mul_div_assoc]
      ... = re ⟪x, x⟫ - re (⟪x, y⟫ * ⟪y, x⟫ / re ⟪y, y⟫)
                  : by conv_lhs { rw [h₄] }
      ... = re ⟪x, x⟫ - re (⟪x, y⟫ * ⟪y, x⟫) / re ⟪y, y⟫
                  : by rw [div_re_of_real]
      ... = re ⟪x, x⟫ - abs (⟪x, y⟫ * ⟪y, x⟫) / re ⟪y, y⟫
                  : by rw [inner_mul_conj_re_abs]
      ... = re ⟪x, x⟫ - abs ⟪x, y⟫ * abs ⟪y, x⟫ / re ⟪y, y⟫
                  : by rw is_R_or_C.abs_mul,
    have hmain' : abs ⟪x, y⟫ * abs ⟪y, x⟫ / re ⟪y, y⟫ ≤ re ⟪x, x⟫ := by linarith,
    have := (mul_le_mul_right h₅).mpr hmain',
    rwa [div_mul_cancel (abs ⟪x, y⟫ * abs ⟪y, x⟫) h₆] at this }
end

/-- Cauchy–Schwarz inequality for real inner products. -/
lemma real_inner_mul_inner_self_le (x y : F) : ⟪x, y⟫_ℝ * ⟪x, y⟫_ℝ ≤ ⟪x, x⟫_ℝ * ⟪y, y⟫_ℝ :=
begin
  have h₁ : ⟪y, x⟫_ℝ = ⟪x, y⟫_ℝ := by rw [←inner_conj_sym]; refl,
  have h₂ := @inner_mul_inner_self_le ℝ F _ _ x y,
  dsimp at h₂,
  have h₃ := abs_mul_abs_self ⟪x, y⟫_ℝ,
  rw [h₁] at h₂,
  simpa [h₃] using h₂,
end

/-- A family of vectors is linearly independent if they are nonzero
and orthogonal. -/
lemma linear_independent_of_ne_zero_of_inner_eq_zero {ι : Type*} {v : ι → E}
  (hz : ∀ i, v i ≠ 0) (ho : ∀ i j, i ≠ j → ⟪v i, v j⟫ = 0) : linear_independent 𝕜 v :=
begin
  rw linear_independent_iff',
  intros s g hg i hi,
  have h' : g i * inner (v i) (v i) = inner (v i) (∑ j in s, g j • v j),
  { rw inner_sum,
    symmetry,
    convert finset.sum_eq_single i _ _,
    { rw inner_smul_right },
    { intros j hj hji,
      rw [inner_smul_right, ho i j hji.symm, mul_zero] },
    { exact λ h, false.elim (h hi) } },
  simpa [hg, hz] using h'
end

end basic_properties

section norm

lemma norm_eq_sqrt_inner (x : E) : ∥x∥ = sqrt (re ⟪x, x⟫) :=
begin
  have h₁ : ∥x∥^2 = re ⟪x, x⟫ := norm_sq_eq_inner x,
  have h₂ := congr_arg sqrt h₁,
  simpa using h₂,
end

lemma norm_eq_sqrt_real_inner (x : F) : ∥x∥ = sqrt ⟪x, x⟫_ℝ :=
by { have h := @norm_eq_sqrt_inner ℝ F _ _ x, simpa using h }

lemma inner_self_eq_norm_square (x : E) : re ⟪x, x⟫ = ∥x∥ * ∥x∥ :=
by rw[norm_eq_sqrt_inner, ←sqrt_mul inner_self_nonneg (re ⟪x, x⟫),
  sqrt_mul_self inner_self_nonneg]

lemma real_inner_self_eq_norm_square (x : F) : ⟪x, x⟫_ℝ = ∥x∥ * ∥x∥ :=
by { have h := @inner_self_eq_norm_square ℝ F _ _ x, simpa using h }


/-- Expand the square -/
lemma norm_add_pow_two {x y : E} : ∥x + y∥^2 = ∥x∥^2 + 2 * (re ⟪x, y⟫) + ∥y∥^2 :=
begin
  repeat {rw [pow_two, ←inner_self_eq_norm_square]},
  rw[inner_add_add_self, two_mul],
  simp only [add_assoc, add_left_inj, add_right_inj, add_monoid_hom.map_add],
  rw [←inner_conj_sym, conj_re],
end

/-- Expand the square -/
lemma norm_add_pow_two_real {x y : F} : ∥x + y∥^2 = ∥x∥^2 + 2 * ⟪x, y⟫_ℝ + ∥y∥^2 :=
by { have h := @norm_add_pow_two ℝ F _ _, simpa using h }

/-- Expand the square -/
lemma norm_add_mul_self {x y : E} : ∥x + y∥ * ∥x + y∥ = ∥x∥ * ∥x∥ + 2 * (re ⟪x, y⟫) + ∥y∥ * ∥y∥ :=
by { repeat {rw [← pow_two]}, exact norm_add_pow_two }

/-- Expand the square -/
lemma norm_add_mul_self_real {x y : F} : ∥x + y∥ * ∥x + y∥ = ∥x∥ * ∥x∥ + 2 * ⟪x, y⟫_ℝ + ∥y∥ * ∥y∥ :=
by { have h := @norm_add_mul_self ℝ F _ _, simpa using h }

/-- Expand the square -/
lemma norm_sub_pow_two {x y : E} : ∥x - y∥^2 = ∥x∥^2 - 2 * (re ⟪x, y⟫) + ∥y∥^2 :=
begin
  repeat {rw [pow_two, ←inner_self_eq_norm_square]},
  rw[inner_sub_sub_self],
  calc
    re (⟪x, x⟫ - ⟪x, y⟫ - ⟪y, x⟫ + ⟪y, y⟫)
        = re ⟪x, x⟫ - re ⟪x, y⟫ - re ⟪y, x⟫ + re ⟪y, y⟫  : by simp
    ... = -re ⟪y, x⟫ - re ⟪x, y⟫ + re ⟪x, x⟫ + re ⟪y, y⟫  : by ring
    ... = -re (⟪x, y⟫†) - re ⟪x, y⟫ + re ⟪x, x⟫ + re ⟪y, y⟫ : by rw[inner_conj_sym]
    ... = -re ⟪x, y⟫ - re ⟪x, y⟫ + re ⟪x, x⟫ + re ⟪y, y⟫ : by rw[conj_re]
    ... = re ⟪x, x⟫ - 2*re ⟪x, y⟫ + re ⟪y, y⟫ : by ring
end

/-- Expand the square -/
lemma norm_sub_pow_two_real {x y : F} : ∥x - y∥^2 = ∥x∥^2 - 2 * ⟪x, y⟫_ℝ + ∥y∥^2 :=
by { have h := @norm_sub_pow_two ℝ F _ _, simpa using h }

/-- Expand the square -/
lemma norm_sub_mul_self {x y : E} : ∥x - y∥ * ∥x - y∥ = ∥x∥ * ∥x∥ - 2 * re ⟪x, y⟫ + ∥y∥ * ∥y∥ :=
by { repeat {rw [← pow_two]}, exact norm_sub_pow_two }

/-- Expand the square -/
lemma norm_sub_mul_self_real {x y : F} : ∥x - y∥ * ∥x - y∥ = ∥x∥ * ∥x∥ - 2 * ⟪x, y⟫_ℝ + ∥y∥ * ∥y∥ :=
by { have h := @norm_sub_mul_self ℝ F _ _, simpa using h }

/-- Cauchy–Schwarz inequality with norm -/
lemma abs_inner_le_norm (x y : E) : abs ⟪x, y⟫ ≤ ∥x∥ * ∥y∥ :=
nonneg_le_nonneg_of_squares_le (mul_nonneg (norm_nonneg _) (norm_nonneg _))
begin
  have : ∥x∥ * ∥y∥ * (∥x∥ * ∥y∥) = (re ⟪x, x⟫) * (re ⟪y, y⟫),
    simp only [inner_self_eq_norm_square], ring,
  rw this,
  conv_lhs { congr, skip, rw [inner_abs_conj_sym] },
  exact inner_mul_inner_self_le _ _
end

/-- Cauchy–Schwarz inequality with norm -/
lemma abs_real_inner_le_norm (x y : F) : absR ⟪x, y⟫_ℝ ≤ ∥x∥ * ∥y∥ :=
by { have h := @abs_inner_le_norm ℝ F _ _ x y, simpa using h }

include 𝕜
lemma parallelogram_law_with_norm {x y : E} :
  ∥x + y∥ * ∥x + y∥ + ∥x - y∥ * ∥x - y∥ = 2 * (∥x∥ * ∥x∥ + ∥y∥ * ∥y∥) :=
begin
  simp only [(inner_self_eq_norm_square _).symm],
  rw[←add_monoid_hom.map_add, parallelogram_law, two_mul, two_mul],
  simp only [add_monoid_hom.map_add],
end
omit 𝕜

lemma parallelogram_law_with_norm_real {x y : F} :
  ∥x + y∥ * ∥x + y∥ + ∥x - y∥ * ∥x - y∥ = 2 * (∥x∥ * ∥x∥ + ∥y∥ * ∥y∥) :=
by { have h := @parallelogram_law_with_norm ℝ F _ _ x y, simpa using h }

/-- Polarization identity: The real inner product, in terms of the norm. -/
lemma real_inner_eq_norm_add_mul_self_sub_norm_mul_self_sub_norm_mul_self_div_two (x y : F) :
  ⟪x, y⟫_ℝ = (∥x + y∥ * ∥x + y∥ - ∥x∥ * ∥x∥ - ∥y∥ * ∥y∥) / 2 :=
by rw norm_add_mul_self; ring

/-- Polarization identity: The real inner product, in terms of the norm. -/
lemma real_inner_eq_norm_mul_self_add_norm_mul_self_sub_norm_sub_mul_self_div_two (x y : F) :
  ⟪x, y⟫_ℝ = (∥x∥ * ∥x∥ + ∥y∥ * ∥y∥ - ∥x - y∥ * ∥x - y∥) / 2 :=
by rw norm_sub_mul_self; ring

/-- Pythagorean theorem, if-and-only-if vector inner product form. -/
lemma norm_add_square_eq_norm_square_add_norm_square_iff_real_inner_eq_zero (x y : F) :
  ∥x + y∥ * ∥x + y∥ = ∥x∥ * ∥x∥ + ∥y∥ * ∥y∥ ↔ ⟪x, y⟫_ℝ = 0 :=
begin
  rw [norm_add_mul_self, add_right_cancel_iff, add_right_eq_self, mul_eq_zero],
  norm_num
end

/-- Pythagorean theorem, vector inner product form. -/
lemma norm_add_square_eq_norm_square_add_norm_square_of_inner_eq_zero (x y : E) (h : ⟪x, y⟫ = 0) :
  ∥x + y∥ * ∥x + y∥ = ∥x∥ * ∥x∥ + ∥y∥ * ∥y∥ :=
begin
  rw [norm_add_mul_self, add_right_cancel_iff, add_right_eq_self, mul_eq_zero],
  apply or.inr,
  simp only [h, zero_re'],
end

/-- Pythagorean theorem, vector inner product form. -/
lemma norm_add_square_eq_norm_square_add_norm_square_real {x y : F} (h : ⟪x, y⟫_ℝ = 0) :
  ∥x + y∥ * ∥x + y∥ = ∥x∥ * ∥x∥ + ∥y∥ * ∥y∥ :=
(norm_add_square_eq_norm_square_add_norm_square_iff_real_inner_eq_zero x y).2 h

/-- Pythagorean theorem, subtracting vectors, if-and-only-if vector
inner product form. -/
lemma norm_sub_square_eq_norm_square_add_norm_square_iff_real_inner_eq_zero (x y : F) :
  ∥x - y∥ * ∥x - y∥ = ∥x∥ * ∥x∥ + ∥y∥ * ∥y∥ ↔ ⟪x, y⟫_ℝ = 0 :=
begin
  rw [norm_sub_mul_self, add_right_cancel_iff, sub_eq_add_neg, add_right_eq_self, neg_eq_zero,
      mul_eq_zero],
  norm_num
end

/-- Pythagorean theorem, subtracting vectors, vector inner product
form. -/
lemma norm_sub_square_eq_norm_square_add_norm_square_real {x y : F} (h : ⟪x, y⟫_ℝ = 0) :
  ∥x - y∥ * ∥x - y∥ = ∥x∥ * ∥x∥ + ∥y∥ * ∥y∥ :=
(norm_sub_square_eq_norm_square_add_norm_square_iff_real_inner_eq_zero x y).2 h

/-- The sum and difference of two vectors are orthogonal if and only
if they have the same norm. -/
lemma real_inner_add_sub_eq_zero_iff (x y : F) : ⟪x + y, x - y⟫_ℝ = 0 ↔ ∥x∥ = ∥y∥ :=
begin
  conv_rhs { rw ←mul_self_inj_of_nonneg (norm_nonneg _) (norm_nonneg _) },
  simp only [←inner_self_eq_norm_square, inner_add_left, inner_sub_right,
            real_inner_comm y x, sub_eq_zero, re_to_real],
  split,
  { intro h,
    rw [add_comm] at h,
    linarith },
  { intro h,
    linarith }
end

/-- The real inner product of two vectors, divided by the product of their
norms, has absolute value at most 1. -/
lemma abs_real_inner_div_norm_mul_norm_le_one (x y : F) : absR (⟪x, y⟫_ℝ / (∥x∥ * ∥y∥)) ≤ 1 :=
begin
  rw _root_.abs_div,
  by_cases h : 0 = absR (∥x∥ * ∥y∥),
  { rw [←h, div_zero],
    norm_num },
  { change 0 ≠ absR (∥x∥ * ∥y∥) at h,
    rw div_le_iff' (lt_of_le_of_ne (ge_iff_le.mp (_root_.abs_nonneg (∥x∥ * ∥y∥))) h),
    convert abs_real_inner_le_norm x y using 1,
    rw [_root_.abs_mul, _root_.abs_of_nonneg (norm_nonneg x), _root_.abs_of_nonneg (norm_nonneg y), mul_one] }
end

/-- The inner product of a vector with a multiple of itself. -/
lemma real_inner_smul_self_left (x : F) (r : ℝ) : ⟪r • x, x⟫_ℝ = r * (∥x∥ * ∥x∥) :=
by rw [real_inner_smul_left, ←real_inner_self_eq_norm_square]

/-- The inner product of a vector with a multiple of itself. -/
lemma real_inner_smul_self_right (x : F) (r : ℝ) : ⟪x, r • x⟫_ℝ = r * (∥x∥ * ∥x∥) :=
by rw [inner_smul_right, ←real_inner_self_eq_norm_square]

/-- The inner product of a nonzero vector with a nonzero multiple of
itself, divided by the product of their norms, has absolute value
1. -/
lemma abs_inner_div_norm_mul_norm_eq_one_of_ne_zero_of_ne_zero_mul
  {x : E} {r : 𝕜} (hx : x ≠ 0) (hr : r ≠ 0) : abs ⟪x, r • x⟫ / (∥x∥ * ∥r • x∥) = 1 :=
begin
  have hx' : ∥x∥ ≠ 0 := by simp [norm_eq_zero, hx],
  have hr' : abs r ≠ 0 := by simp [is_R_or_C.abs_eq_zero, hr],
  rw [inner_smul_right, is_R_or_C.abs_mul, ←inner_self_re_abs, inner_self_eq_norm_square, norm_smul],
  rw [is_R_or_C.norm_eq_abs, ←mul_assoc, ←div_div_eq_div_mul, mul_div_cancel _ hx',
     ←div_div_eq_div_mul, mul_comm, mul_div_cancel _ hr', div_self hx'],
end

/-- The inner product of a nonzero vector with a nonzero multiple of
itself, divided by the product of their norms, has absolute value
1. -/
lemma abs_real_inner_div_norm_mul_norm_eq_one_of_ne_zero_of_ne_zero_mul
  {x : F} {r : ℝ} (hx : x ≠ 0) (hr : r ≠ 0) : absR ⟪x, r • x⟫_ℝ / (∥x∥ * ∥r • x∥) = 1 :=
begin
  rw ← abs_to_real,
  exact abs_inner_div_norm_mul_norm_eq_one_of_ne_zero_of_ne_zero_mul hx hr
end

/-- The inner product of a nonzero vector with a positive multiple of
itself, divided by the product of their norms, has value 1. -/
lemma real_inner_div_norm_mul_norm_eq_one_of_ne_zero_of_pos_mul
  {x : F} {r : ℝ} (hx : x ≠ 0) (hr : 0 < r) : ⟪x, r • x⟫_ℝ / (∥x∥ * ∥r • x∥) = 1 :=
begin
  rw [real_inner_smul_self_right, norm_smul, real.norm_eq_abs, ←mul_assoc ∥x∥, mul_comm _ (absR r),
      mul_assoc, _root_.abs_of_nonneg (le_of_lt hr), div_self],
  exact mul_ne_zero (ne_of_gt hr)
    (λ h, hx (norm_eq_zero.1 (eq_zero_of_mul_self_eq_zero h)))
end

/-- The inner product of a nonzero vector with a negative multiple of
itself, divided by the product of their norms, has value -1. -/
lemma real_inner_div_norm_mul_norm_eq_neg_one_of_ne_zero_of_neg_mul
  {x : F} {r : ℝ} (hx : x ≠ 0) (hr : r < 0) : ⟪x, r • x⟫_ℝ / (∥x∥ * ∥r • x∥) = -1 :=
begin
  rw [real_inner_smul_self_right, norm_smul, real.norm_eq_abs, ←mul_assoc ∥x∥, mul_comm _ (absR r),
      mul_assoc, abs_of_neg hr, ←neg_mul_eq_neg_mul, div_neg_eq_neg_div, div_self],
  exact mul_ne_zero (ne_of_lt hr)
    (λ h, hx (norm_eq_zero.1 (eq_zero_of_mul_self_eq_zero h)))
end

/-- The inner product of two vectors, divided by the product of their
norms, has absolute value 1 if and only if they are nonzero and one is
a multiple of the other. One form of equality case for Cauchy-Schwarz. -/
lemma abs_inner_div_norm_mul_norm_eq_one_iff (x y : E) :
  abs (⟪x, y⟫ / (∥x∥ * ∥y∥)) = 1 ↔ (x ≠ 0 ∧ ∃ (r : 𝕜), r ≠ 0 ∧ y = r • x) :=
begin
  split,
  { intro h,
    have hx0 : x ≠ 0,
    { intro hx0,
      rw [hx0, inner_zero_left, zero_div] at h,
      norm_num at h,
      exact h },
    refine and.intro hx0 _,
    set r := ⟪x, y⟫ / (∥x∥ * ∥x∥) with hr,
    use r,
    set t := y - r • x with ht,
    have ht0 : ⟪x, t⟫ = 0,
    { rw [ht, inner_sub_right, inner_smul_right, hr],
      norm_cast,
      rw [←inner_self_eq_norm_square, inner_self_re_to_K,
          div_mul_cancel _ (λ h, hx0 (inner_self_eq_zero.1 h)), sub_self] },
    replace h : ∥r • x∥ / ∥t + r • x∥ = 1,
    { rw [←sub_add_cancel y (r • x), ←ht, inner_add_right, ht0, zero_add, inner_smul_right,
        is_R_or_C.abs_div, is_R_or_C.abs_mul, ←inner_self_re_abs,
        inner_self_eq_norm_square] at h,
      norm_cast at h,
      rwa [_root_.abs_mul, abs_norm_eq_norm, abs_norm_eq_norm, ←mul_assoc, mul_comm,
        mul_div_mul_left _ _ (λ h, hx0 (norm_eq_zero.1 h)), ←is_R_or_C.norm_eq_abs,
        ←norm_smul] at h },
    have hr0 : r ≠ 0,
    { intro hr0,
      rw [hr0, zero_smul, norm_zero, zero_div] at h,
      norm_num at h },
    refine and.intro hr0 _,
    have h2 : ∥r • x∥ ^ 2 = ∥t + r • x∥ ^ 2,
    { rw [eq_of_div_eq_one h] },
    replace h2 : ⟪r • x, r • x⟫ = ⟪t, t⟫ + ⟪t, r • x⟫ + ⟪r • x, t⟫ + ⟪r • x, r • x⟫,
    { rw [pow_two, pow_two, ←inner_self_eq_norm_square, ←inner_self_eq_norm_square ] at h2,
      have h2' := congr_arg (λ z : ℝ, (z : 𝕜)) h2,
      simp_rw [inner_self_re_to_K, inner_add_add_self] at h2',
      exact h2' },
    conv at h2 in ⟪r • x, t⟫ { rw [inner_smul_left, ht0, mul_zero] },
    symmetry' at h2,
    have h₁ : ⟪t, r • x⟫ = 0 := by { rw [inner_smul_right, ←inner_conj_sym, ht0], simp },
    rw [add_zero, h₁, add_left_eq_self, add_zero, inner_self_eq_zero] at h2,
    rw h2 at ht,
    exact eq_of_sub_eq_zero ht.symm },
  { intro h,
    rcases h with ⟨hx, ⟨r, ⟨hr, hy⟩⟩⟩,
    rw [hy, is_R_or_C.abs_div],
    norm_cast,
    rw [_root_.abs_mul, abs_norm_eq_norm, abs_norm_eq_norm],
    exact abs_inner_div_norm_mul_norm_eq_one_of_ne_zero_of_ne_zero_mul hx hr }
end

/-- The inner product of two vectors, divided by the product of their
norms, has absolute value 1 if and only if they are nonzero and one is
a multiple of the other. One form of equality case for Cauchy-Schwarz. -/
lemma abs_real_inner_div_norm_mul_norm_eq_one_iff (x y : F) :
  absR (⟪x, y⟫_ℝ / (∥x∥ * ∥y∥)) = 1 ↔ (x ≠ 0 ∧ ∃ (r : ℝ), r ≠ 0 ∧ y = r • x) :=
begin
  have := @abs_inner_div_norm_mul_norm_eq_one_iff ℝ F _ _ x y,
  simpa [coe_real_eq_id] using this,
end

/--
If the inner product of two vectors is equal to the product of their norms, then the two vectors
are multiples of each other. One form of the equality case for Cauchy-Schwarz.
-/
lemma abs_inner_eq_norm_iff (x y : E) (hx0 : x ≠ 0) (hy0 : y ≠ 0):
  abs ⟪x, y⟫ = ∥x∥ * ∥y∥ ↔ ∃ (r : 𝕜), r ≠ 0 ∧ y = r • x :=
begin
  have hx0' : ∥x∥ ≠ 0 := by simp [norm_eq_zero, hx0],
  have hy0' : ∥y∥ ≠ 0 := by simp [norm_eq_zero, hy0],
  have hxy0 : ∥x∥ * ∥y∥ ≠ 0 := by simp [hx0', hy0'],
  have h₁ : abs ⟪x, y⟫ = ∥x∥ * ∥y∥ ↔ abs (⟪x, y⟫ / (∥x∥ * ∥y∥)) = 1,
  { refine ⟨_ ,_⟩,
    { intro h,
      norm_cast,
      rw [is_R_or_C.abs_div, h, abs_of_real, _root_.abs_mul, abs_norm_eq_norm, abs_norm_eq_norm],
      exact div_self hxy0 },
    { intro h,
      norm_cast at h,
      rwa [is_R_or_C.abs_div, abs_of_real, _root_.abs_mul, abs_norm_eq_norm, abs_norm_eq_norm,
          div_eq_one_iff_eq hxy0] at h } },
  rw [h₁, abs_inner_div_norm_mul_norm_eq_one_iff x y],
  have : x ≠ 0 := λ h, (hx0' $ norm_eq_zero.mpr h),
  simp [this]
end

/-- The inner product of two vectors, divided by the product of their
norms, has value 1 if and only if they are nonzero and one is
a positive multiple of the other. -/
lemma real_inner_div_norm_mul_norm_eq_one_iff (x y : F) :
  ⟪x, y⟫_ℝ / (∥x∥ * ∥y∥) = 1 ↔ (x ≠ 0 ∧ ∃ (r : ℝ), 0 < r ∧ y = r • x) :=
begin
  split,
  { intro h,
    have ha := h,
    apply_fun absR at ha,
    norm_num at ha,
    rcases (abs_real_inner_div_norm_mul_norm_eq_one_iff x y).1 ha with ⟨hx, ⟨r, ⟨hr, hy⟩⟩⟩,
    use [hx, r],
    refine and.intro _ hy,
    by_contradiction hrneg,
    rw hy at h,
    rw real_inner_div_norm_mul_norm_eq_neg_one_of_ne_zero_of_neg_mul hx
      (lt_of_le_of_ne (le_of_not_lt hrneg) hr) at h,
    norm_num at h },
  { intro h,
    rcases h with ⟨hx, ⟨r, ⟨hr, hy⟩⟩⟩,
    rw hy,
    exact real_inner_div_norm_mul_norm_eq_one_of_ne_zero_of_pos_mul hx hr }
end

/-- The inner product of two vectors, divided by the product of their
norms, has value -1 if and only if they are nonzero and one is
a negative multiple of the other. -/
lemma real_inner_div_norm_mul_norm_eq_neg_one_iff (x y : F) :
  ⟪x, y⟫_ℝ / (∥x∥ * ∥y∥) = -1 ↔ (x ≠ 0 ∧ ∃ (r : ℝ), r < 0 ∧ y = r • x) :=
begin
  split,
  { intro h,
    have ha := h,
    apply_fun absR at ha,
    norm_num at ha,
    rcases (abs_real_inner_div_norm_mul_norm_eq_one_iff x y).1 ha with ⟨hx, ⟨r, ⟨hr, hy⟩⟩⟩,
    use [hx, r],
    refine and.intro _ hy,
    by_contradiction hrpos,
    rw hy at h,
    rw real_inner_div_norm_mul_norm_eq_one_of_ne_zero_of_pos_mul hx
      (lt_of_le_of_ne (le_of_not_lt hrpos) hr.symm) at h,
    norm_num at h },
  { intro h,
    rcases h with ⟨hx, ⟨r, ⟨hr, hy⟩⟩⟩,
    rw hy,
    exact real_inner_div_norm_mul_norm_eq_neg_one_of_ne_zero_of_neg_mul hx hr }
end

/-- The inner product of two weighted sums, where the weights in each
sum add to 0, in terms of the norms of pairwise differences. -/
lemma inner_sum_smul_sum_smul_of_sum_eq_zero {ι₁ : Type*} {s₁ : finset ι₁} {w₁ : ι₁ → ℝ}
    (v₁ : ι₁ → F) (h₁ : ∑ i in s₁, w₁ i = 0) {ι₂ : Type*} {s₂ : finset ι₂} {w₂ : ι₂ → ℝ}
    (v₂ : ι₂ → F) (h₂ : ∑ i in s₂, w₂ i = 0) :
  ⟪(∑ i₁ in s₁, w₁ i₁ • v₁ i₁), (∑ i₂ in s₂, w₂ i₂ • v₂ i₂)⟫_ℝ =
    (-∑ i₁ in s₁, ∑ i₂ in s₂, w₁ i₁ * w₂ i₂ * (∥v₁ i₁ - v₂ i₂∥ * ∥v₁ i₁ - v₂ i₂∥)) / 2 :=
by simp_rw [sum_inner, inner_sum, real_inner_smul_left, real_inner_smul_right,
            real_inner_eq_norm_mul_self_add_norm_mul_self_sub_norm_sub_mul_self_div_two,
            ←div_sub_div_same, ←div_add_div_same, mul_sub_left_distrib, left_distrib,
            finset.sum_sub_distrib, finset.sum_add_distrib, ←finset.mul_sum, ←finset.sum_mul,
            h₁, h₂, zero_mul, mul_zero, finset.sum_const_zero, zero_add, zero_sub, finset.mul_sum,
            neg_div, finset.sum_div, mul_div_assoc, mul_assoc]

/-- The inner product with a fixed left element, as a continuous linear map.  This can be upgraded
to a continuous map which is jointly conjugate-linear in the left argument and linear in the right
argument, once (TODO) conjugate-linear maps have been defined. -/
<<<<<<< HEAD
def inner_left (v : E) : E →L[𝕜] 𝕜 :=
=======
def inner_right (v : E) : E →L[𝕜] 𝕜 :=
>>>>>>> f1d2bc60
linear_map.mk_continuous
  { to_fun := λ w, ⟪v, w⟫,
    map_add' := λ x y, inner_add_right,
    map_smul' := λ c x, inner_smul_right }
  ∥v∥
  (by simpa [is_R_or_C.norm_eq_abs] using abs_inner_le_norm v)

<<<<<<< HEAD
@[simp] lemma inner_left_coe (v : E) : (inner_left v : E → 𝕜) = λ w, ⟪v, w⟫ := rfl

@[simp] lemma inner_left_apply (v w : E) : inner_left v w = ⟪v, w⟫ := rfl
=======
@[simp] lemma inner_right_coe (v : E) : (inner_right v : E → 𝕜) = λ w, ⟪v, w⟫ := rfl

@[simp] lemma inner_right_apply (v w : E) : inner_right v w = ⟪v, w⟫ := rfl
>>>>>>> f1d2bc60

end norm

/-! ### Inner product space structure on product spaces -/

/-
 If `ι` is a finite type and each space `f i`, `i : ι`, is an inner product space,
then `Π i, f i` is an inner product space as well. Since `Π i, f i` is endowed with the sup norm,
we use instead `pi_Lp 2 one_le_two f` for the product space, which is endowed with the `L^2` norm.
-/
instance pi_Lp.inner_product_space {ι : Type*} [fintype ι] (f : ι → Type*)
  [Π i, inner_product_space 𝕜 (f i)] : inner_product_space 𝕜 (pi_Lp 2 one_le_two f) :=
{ inner := λ x y, ∑ i, inner (x i) (y i),
  norm_sq_eq_inner :=
  begin
    intro x,
    have h₁ : ∑ (i : ι), ∥x i∥ ^ (2 : ℕ) = ∑ (i : ι), ∥x i∥ ^ (2 : ℝ),
    { apply finset.sum_congr rfl,
      intros j hj,
      simp [←rpow_nat_cast] },
    have h₂ : 0 ≤ ∑ (i : ι), ∥x i∥ ^ (2 : ℝ),
    { rw [←h₁],
      exact finset.sum_nonneg (λ (j : ι) (hj : j ∈ finset.univ), pow_nonneg (norm_nonneg (x j)) 2) },
    simp [norm, add_monoid_hom.map_sum, ←norm_sq_eq_inner],
    rw [←rpow_nat_cast ((∑ (i : ι), ∥x i∥ ^ (2 : ℝ)) ^ (2 : ℝ)⁻¹) 2],
    rw [←rpow_mul h₂],
    norm_num [h₁],
  end,
  conj_sym :=
  begin
    intros x y,
    unfold inner,
    rw [←finset.sum_hom finset.univ conj],
    apply finset.sum_congr rfl,
    rintros z -,
    apply inner_conj_sym,
    apply_instance
  end,
  nonneg_im :=
  begin
    intro x,
    unfold inner,
    rw[←finset.sum_hom finset.univ im],
    apply finset.sum_eq_zero,
    rintros z -,
    exact inner_self_nonneg_im,
    apply_instance
  end,
  add_left := λ x y z,
    show ∑ i, inner (x i + y i) (z i) = ∑ i, inner (x i) (z i) + ∑ i, inner (y i) (z i),
    by simp only [inner_add_left, finset.sum_add_distrib],
  smul_left := λ x y r,
    show ∑ (i : ι), inner (r • x i) (y i) = (conj r) * ∑ i, inner (x i) (y i),
    by simp only [finset.mul_sum, inner_smul_left]
}

/-- A field `𝕜` satisfying `is_R_or_C` is itself a `𝕜`-inner product space. -/
instance is_R_or_C.inner_product_space : inner_product_space 𝕜 𝕜 :=
{ inner := (λ x y, (conj x) * y),
  norm_sq_eq_inner := λ x, by unfold inner; rw [mul_comm, mul_conj, of_real_re, norm_sq, norm_sq_eq_def],
  conj_sym := λ x y, by simp [mul_comm],
  nonneg_im := λ x, by rw[mul_im, conj_re, conj_im]; ring,
  add_left := λ x y z, by simp [inner, add_mul],
  smul_left := λ x y z, by simp [inner, mul_assoc] }

/-- The standard real/complex Euclidean space, functions on a finite type. For an `n`-dimensional
space use `euclidean_space 𝕜 (fin n)`. -/
@[reducible, nolint unused_arguments]
def euclidean_space (𝕜 : Type*) [is_R_or_C 𝕜]
  (n : Type*) [fintype n] : Type* := pi_Lp 2 one_le_two (λ (i : n), 𝕜)

section is_R_or_C_to_real

variables {G : Type*}

variables (𝕜 E)
include 𝕜

/-- A general inner product implies a real inner product. This is not registered as an instance
since it creates problems with the case `𝕜 = ℝ`. -/
def has_inner.is_R_or_C_to_real : has_inner ℝ E :=
{ inner := λ x y, re ⟪x, y⟫ }

/-- A general inner product space structure implies a real inner product structure. This is not
registered as an instance since it creates problems with the case `𝕜 = ℝ`, but in can be used in a
proof to obtain a real inner product space structure from a given `𝕜`-inner product space
structure. -/
def inner_product_space.is_R_or_C_to_real : inner_product_space ℝ E :=
{ norm_sq_eq_inner := norm_sq_eq_inner,
  conj_sym := λ x y, inner_re_symm,
  nonneg_im := λ x, rfl,
  add_left := λ x y z, by {
    change re ⟪x + y, z⟫ = re ⟪x, z⟫ + re ⟪y, z⟫,
    simp [inner_add_left] },
  smul_left := λ x y r, by {
    change re ⟪(r : 𝕜) • x, y⟫ = r * re ⟪x, y⟫,
    simp [inner_smul_left] },
  ..has_inner.is_R_or_C_to_real 𝕜 E,
  ..normed_space.restrict_scalars ℝ 𝕜 E }

variable {E}

lemma real_inner_eq_re_inner (x y : E) :
  @has_inner.inner ℝ E (has_inner.is_R_or_C_to_real 𝕜 E) x y = re ⟪x, y⟫ := rfl

omit 𝕜

/-- A complex inner product implies a real inner product -/
instance inner_product_space.complex_to_real [inner_product_space ℂ G] : inner_product_space ℝ G :=
inner_product_space.is_R_or_C_to_real ℂ G

end is_R_or_C_to_real

section deriv

variables [normed_space ℝ E] [is_scalar_tower ℝ 𝕜 E]

lemma is_bounded_bilinear_map_inner : is_bounded_bilinear_map ℝ (λ p : E × E, ⟪p.1, p.2⟫) :=
{ add_left := λ _ _ _, inner_add_left,
  smul_left := λ r x y,
    by simp only [← algebra_map_smul 𝕜 r x, algebra_map_eq_of_real, inner_smul_real_left],
  add_right := λ _ _ _, inner_add_right,
  smul_right := λ r x y,
    by simp only [← algebra_map_smul 𝕜 r y, algebra_map_eq_of_real, inner_smul_real_right],
  bound := ⟨1, zero_lt_one, λ x y,
    by { rw [one_mul, is_R_or_C.norm_eq_abs], exact abs_inner_le_norm x y, }⟩ }

lemma times_cont_diff_inner {n} : times_cont_diff ℝ n (λ p : E × E, ⟪p.1, p.2⟫) :=
is_bounded_bilinear_map_inner.times_cont_diff

lemma times_cont_diff_at_inner {p : E × E} {n} :
  times_cont_diff_at ℝ n (λ p : E × E, ⟪p.1, p.2⟫) p :=
times_cont_diff_inner.times_cont_diff_at

lemma differentiable_inner : differentiable ℝ (λ p : E × E, ⟪p.1, p.2⟫) :=
times_cont_diff_inner.differentiable le_rfl

lemma continuous_inner : continuous (λ p : E × E, ⟪p.1, p.2⟫) :=
differentiable_inner.continuous

variables {G : Type*} [normed_group G] [normed_space ℝ G]
  {f g : G → E} {f' g' : G →L[ℝ] E} {s : set G} {x : G} {n : with_top ℕ}

include 𝕜

lemma times_cont_diff_within_at.inner (hf : times_cont_diff_within_at ℝ n f s x)
  (hg : times_cont_diff_within_at ℝ n g s x) :
  times_cont_diff_within_at ℝ n (λ x, ⟪f x, g x⟫) s x :=
times_cont_diff_at_inner.comp_times_cont_diff_within_at x (hf.prod hg)

lemma times_cont_diff_at.inner (hf : times_cont_diff_at ℝ n f x)
  (hg : times_cont_diff_at ℝ n g x) :
  times_cont_diff_at ℝ n (λ x, ⟪f x, g x⟫) x :=
hf.inner hg

lemma times_cont_diff_on.inner (hf : times_cont_diff_on ℝ n f s) (hg : times_cont_diff_on ℝ n g s) :
  times_cont_diff_on ℝ n (λ x, ⟪f x, g x⟫) s :=
λ x hx, (hf x hx).inner (hg x hx)

lemma times_cont_diff.inner (hf : times_cont_diff ℝ n f) (hg : times_cont_diff ℝ n g) :
  times_cont_diff ℝ n (λ x, ⟪f x, g x⟫) :=
times_cont_diff_inner.comp (hf.prod hg)

lemma differentiable_within_at.inner (hf : differentiable_within_at ℝ f s x)
  (hg : differentiable_within_at ℝ g s x) :
  differentiable_within_at ℝ (λ x, ⟪f x, g x⟫) s x :=
((differentiable_inner _).has_fderiv_at.comp_has_fderiv_within_at x
  (hf.prod hg).has_fderiv_within_at).differentiable_within_at

lemma differentiable_at.inner (hf : differentiable_at ℝ f x) (hg : differentiable_at ℝ g x) :
  differentiable_at ℝ (λ x, ⟪f x, g x⟫) x :=
(differentiable_inner _).comp x (hf.prod hg)

lemma differentiable_on.inner (hf : differentiable_on ℝ f s) (hg : differentiable_on ℝ g s) :
  differentiable_on ℝ (λ x, ⟪f x, g x⟫) s :=
λ x hx, (hf x hx).inner (hg x hx)

lemma differentiable.inner (hf : differentiable ℝ f) (hg : differentiable ℝ g) :
  differentiable ℝ (λ x, ⟪f x, g x⟫) :=
λ x, (hf x).inner (hg x)

end deriv

section pi_Lp
local attribute [reducible] pi_Lp
variables {ι : Type*} [fintype ι]

instance : finite_dimensional 𝕜 (euclidean_space 𝕜 ι) := by apply_instance

@[simp] lemma findim_euclidean_space :
  finite_dimensional.findim 𝕜 (euclidean_space 𝕜 ι) = fintype.card ι := by simp

lemma findim_euclidean_space_fin {n : ℕ} :
  finite_dimensional.findim 𝕜 (euclidean_space 𝕜 (fin n)) = n := by simp

end pi_Lp


/-! ### Orthogonal projection in inner product spaces -/

section orthogonal

open filter

/--
Existence of minimizers
Let `u` be a point in a real inner product space, and let `K` be a nonempty complete convex subset.
Then there exists a (unique) `v` in `K` that minimizes the distance `∥u - v∥` to `u`.
 -/
-- FIXME this monolithic proof causes a deterministic timeout with `-T50000`
-- It should be broken in a sequence of more manageable pieces,
-- perhaps with individual statements for the three steps below.
theorem exists_norm_eq_infi_of_complete_convex {K : set F} (ne : K.nonempty) (h₁ : is_complete K)
  (h₂ : convex K) : ∀ u : F, ∃ v ∈ K, ∥u - v∥ = ⨅ w : K, ∥u - w∥ := assume u,
begin
  let δ := ⨅ w : K, ∥u - w∥,
  letI : nonempty K := ne.to_subtype,
  have zero_le_δ : 0 ≤ δ := le_cinfi (λ _, norm_nonneg _),
  have δ_le : ∀ w : K, δ ≤ ∥u - w∥,
    from cinfi_le ⟨0, set.forall_range_iff.2 $ λ _, norm_nonneg _⟩,
  have δ_le' : ∀ w ∈ K, δ ≤ ∥u - w∥ := assume w hw, δ_le ⟨w, hw⟩,
  -- Step 1: since `δ` is the infimum, can find a sequence `w : ℕ → K` in `K`
  -- such that `∥u - w n∥ < δ + 1 / (n + 1)` (which implies `∥u - w n∥ --> δ`);
  -- maybe this should be a separate lemma
  have exists_seq : ∃ w : ℕ → K, ∀ n, ∥u - w n∥ < δ + 1 / (n + 1),
  { have hδ : ∀n:ℕ, δ < δ + 1 / (n + 1), from
      λ n, lt_add_of_le_of_pos (le_refl _) nat.one_div_pos_of_nat,
    have h := λ n, exists_lt_of_cinfi_lt (hδ n),
    let w : ℕ → K := λ n, classical.some (h n),
    exact ⟨w, λ n, classical.some_spec (h n)⟩ },
  rcases exists_seq with ⟨w, hw⟩,
  have norm_tendsto : tendsto (λ n, ∥u - w n∥) at_top (nhds δ),
  { have h : tendsto (λ n:ℕ, δ) at_top (nhds δ) := tendsto_const_nhds,
    have h' : tendsto (λ n:ℕ, δ + 1 / (n + 1)) at_top (nhds δ),
    { convert h.add tendsto_one_div_add_at_top_nhds_0_nat, simp only [add_zero] },
    exact tendsto_of_tendsto_of_tendsto_of_le_of_le h h'
      (λ x, δ_le _) (λ x, le_of_lt (hw _)) },
  -- Step 2: Prove that the sequence `w : ℕ → K` is a Cauchy sequence
  have seq_is_cauchy : cauchy_seq (λ n, ((w n):F)),
  { rw cauchy_seq_iff_le_tendsto_0, -- splits into three goals
    let b := λ n:ℕ, (8 * δ * (1/(n+1)) + 4 * (1/(n+1)) * (1/(n+1))),
    use (λn, sqrt (b n)),
    split,
    -- first goal :  `∀ (n : ℕ), 0 ≤ sqrt (b n)`
    assume n, exact sqrt_nonneg _,
    split,
    -- second goal : `∀ (n m N : ℕ), N ≤ n → N ≤ m → dist ↑(w n) ↑(w m) ≤ sqrt (b N)`
    assume p q N hp hq,
    let wp := ((w p):F), let wq := ((w q):F),
    let a := u - wq, let b := u - wp,
    let half := 1 / (2:ℝ), let div := 1 / ((N:ℝ) + 1),
    have : 4 * ∥u - half • (wq + wp)∥ * ∥u - half • (wq + wp)∥ + ∥wp - wq∥ * ∥wp - wq∥ =
      2 * (∥a∥ * ∥a∥ + ∥b∥ * ∥b∥) :=
    calc
      4 * ∥u - half•(wq + wp)∥ * ∥u - half•(wq + wp)∥ + ∥wp - wq∥ * ∥wp - wq∥
          = (2*∥u - half•(wq + wp)∥) * (2 * ∥u - half•(wq + wp)∥) + ∥wp-wq∥*∥wp-wq∥ : by ring
      ... = (absR ((2:ℝ)) * ∥u - half•(wq + wp)∥) * (absR ((2:ℝ)) * ∥u - half•(wq+wp)∥) + ∥wp-wq∥*∥wp-wq∥ :
      by { rw _root_.abs_of_nonneg, exact add_nonneg zero_le_one zero_le_one }
      ... = ∥(2:ℝ) • (u - half • (wq + wp))∥ * ∥(2:ℝ) • (u - half • (wq + wp))∥ + ∥wp-wq∥ * ∥wp-wq∥ :
      by simp [norm_smul]
      ... = ∥a + b∥ * ∥a + b∥ + ∥a - b∥ * ∥a - b∥ :
      begin
        rw [smul_sub, smul_smul, mul_one_div_cancel (_root_.two_ne_zero : (2 : ℝ) ≠ 0),
            ← one_add_one_eq_two, add_smul],
        simp only [one_smul],
        have eq₁ : wp - wq = a - b := calc
            wp - wq = (u - wq) - (u - wp)    : by rw [sub_sub_assoc_swap, add_sub_assoc, sub_add_sub_cancel']
                ... = a - b                  : rfl,
        have eq₂ : u + u - (wq + wp) = a + b, show u + u - (wq + wp) = (u - wq) + (u - wp), abel,
        rw [eq₁, eq₂],
      end
      ... = 2 * (∥a∥ * ∥a∥ + ∥b∥ * ∥b∥) : parallelogram_law_with_norm,
    have eq : δ ≤ ∥u - half • (wq + wp)∥,
    { rw smul_add,
      apply δ_le', apply h₂,
        repeat {exact subtype.mem _},
        repeat {exact le_of_lt one_half_pos},
        exact add_halves 1 },
    have eq₁ : 4 * δ * δ ≤ 4 * ∥u - half • (wq + wp)∥ * ∥u - half • (wq + wp)∥,
    {  mono, mono, norm_num, apply mul_nonneg, norm_num, exact norm_nonneg _ },
    have eq₂ : ∥a∥ * ∥a∥ ≤ (δ + div) * (δ + div) :=
      mul_self_le_mul_self (norm_nonneg _)
        (le_trans (le_of_lt $ hw q) (add_le_add_left (nat.one_div_le_one_div hq) _)),
    have eq₂' : ∥b∥ * ∥b∥ ≤ (δ + div) * (δ + div) :=
      mul_self_le_mul_self (norm_nonneg _)
        (le_trans (le_of_lt $ hw p) (add_le_add_left (nat.one_div_le_one_div hp) _)),
    rw dist_eq_norm,
    apply nonneg_le_nonneg_of_squares_le, { exact sqrt_nonneg _ },
    rw mul_self_sqrt,
    exact calc
      ∥wp - wq∥ * ∥wp - wq∥ = 2 * (∥a∥*∥a∥ + ∥b∥*∥b∥) - 4 * ∥u - half • (wq+wp)∥ * ∥u - half • (wq+wp)∥ :
        by { rw ← this, simp }
      ... ≤ 2 * (∥a∥ * ∥a∥ + ∥b∥ * ∥b∥) - 4 * δ * δ : sub_le_sub_left eq₁ _
      ... ≤ 2 * ((δ + div) * (δ + div) + (δ + div) * (δ + div)) - 4 * δ * δ :
        sub_le_sub_right (mul_le_mul_of_nonneg_left (add_le_add eq₂ eq₂') (by norm_num)) _
      ... = 8 * δ * div + 4 * div * div : by ring,
    exact add_nonneg (mul_nonneg (mul_nonneg (by norm_num) zero_le_δ) (le_of_lt nat.one_div_pos_of_nat))
      (mul_nonneg (mul_nonneg (by norm_num) (le_of_lt nat.one_div_pos_of_nat)) (le_of_lt nat.one_div_pos_of_nat)),
    -- third goal : `tendsto (λ (n : ℕ), sqrt (b n)) at_top (𝓝 0)`
    apply tendsto.comp,
    { convert continuous_sqrt.continuous_at, exact sqrt_zero.symm },
    have eq₁ : tendsto (λ (n : ℕ), 8 * δ * (1 / (n + 1))) at_top (nhds (0:ℝ)),
    { convert (@tendsto_const_nhds _ _ _ (8 * δ) _).mul tendsto_one_div_add_at_top_nhds_0_nat,
      simp only [mul_zero] },
    have : tendsto (λ (n : ℕ), (4:ℝ) * (1 / (n + 1))) at_top (nhds (0:ℝ)),
    { convert (@tendsto_const_nhds _ _ _ (4:ℝ) _).mul tendsto_one_div_add_at_top_nhds_0_nat,
      simp only [mul_zero] },
    have eq₂ : tendsto (λ (n : ℕ), (4:ℝ) * (1 / (n + 1)) * (1 / (n + 1))) at_top (nhds (0:ℝ)),
    { convert this.mul tendsto_one_div_add_at_top_nhds_0_nat,
      simp only [mul_zero] },
    convert eq₁.add eq₂, simp only [add_zero] },
  -- Step 3: By completeness of `K`, let `w : ℕ → K` converge to some `v : K`.
  -- Prove that it satisfies all requirements.
  rcases cauchy_seq_tendsto_of_is_complete h₁ (λ n, _) seq_is_cauchy with ⟨v, hv, w_tendsto⟩,
  use v, use hv,
  have h_cont : continuous (λ v, ∥u - v∥) :=
    continuous.comp continuous_norm (continuous.sub continuous_const continuous_id),
  have : tendsto (λ n, ∥u - w n∥) at_top (nhds ∥u - v∥),
    convert (tendsto.comp h_cont.continuous_at w_tendsto),
  exact tendsto_nhds_unique this norm_tendsto,
  exact subtype.mem _
end

/-- Characterization of minimizers for the projection on a convex set in a real inner product
space. -/
theorem norm_eq_infi_iff_real_inner_le_zero {K : set F} (h : convex K) {u : F} {v : F}
  (hv : v ∈ K) : ∥u - v∥ = (⨅ w : K, ∥u - w∥) ↔ ∀ w ∈ K, ⟪u - v, w - v⟫_ℝ ≤ 0 :=
iff.intro
begin
  assume eq w hw,
  let δ := ⨅ w : K, ∥u - w∥, let p := ⟪u - v, w - v⟫_ℝ, let q := ∥w - v∥^2,
  letI : nonempty K := ⟨⟨v, hv⟩⟩,
  have zero_le_δ : 0 ≤ δ,
    apply le_cinfi, intro, exact norm_nonneg _,
  have δ_le : ∀ w : K, δ ≤ ∥u - w∥,
    assume w, apply cinfi_le, use (0:ℝ), rintros _ ⟨_, rfl⟩, exact norm_nonneg _,
  have δ_le' : ∀ w ∈ K, δ ≤ ∥u - w∥ := assume w hw, δ_le ⟨w, hw⟩,
  have : ∀θ:ℝ, 0 < θ → θ ≤ 1 → 2 * p ≤ θ * q,
    assume θ hθ₁ hθ₂,
    have : ∥u - v∥^2 ≤ ∥u - v∥^2 - 2 * θ * ⟪u - v, w - v⟫_ℝ + θ*θ*∥w - v∥^2 :=
    calc
      ∥u - v∥^2 ≤ ∥u - (θ•w + (1-θ)•v)∥^2 :
      begin
        simp only [pow_two], apply mul_self_le_mul_self (norm_nonneg _),
        rw [eq], apply δ_le',
        apply h hw hv,
        exacts [le_of_lt hθ₁, sub_nonneg.2 hθ₂, add_sub_cancel'_right _ _],
      end
      ... = ∥(u - v) - θ • (w - v)∥^2 :
      begin
        have : u - (θ•w + (1-θ)•v) = (u - v) - θ • (w - v),
        { rw [smul_sub, sub_smul, one_smul],
          simp only [sub_eq_add_neg, add_comm, add_left_comm, add_assoc, neg_add_rev] },
        rw this
      end
      ... = ∥u - v∥^2 - 2 * θ * inner (u - v) (w - v) + θ*θ*∥w - v∥^2 :
      begin
        rw [norm_sub_pow_two, inner_smul_right, norm_smul],
        simp only [pow_two],
        show ∥u-v∥*∥u-v∥-2*(θ*inner(u-v)(w-v))+absR (θ)*∥w-v∥*(absR (θ)*∥w-v∥)=
                ∥u-v∥*∥u-v∥-2*θ*inner(u-v)(w-v)+θ*θ*(∥w-v∥*∥w-v∥),
        rw abs_of_pos hθ₁, ring
      end,
    have eq₁ : ∥u-v∥^2-2*θ*inner(u-v)(w-v)+θ*θ*∥w-v∥^2=∥u-v∥^2+(θ*θ*∥w-v∥^2-2*θ*inner(u-v)(w-v)), abel,
    rw [eq₁, le_add_iff_nonneg_right] at this,
    have eq₂ : θ*θ*∥w-v∥^2-2*θ*inner(u-v)(w-v)=θ*(θ*∥w-v∥^2-2*inner(u-v)(w-v)), ring,
    rw eq₂ at this,
    have := le_of_sub_nonneg (nonneg_of_mul_nonneg_left this hθ₁),
    exact this,
  by_cases hq : q = 0,
  { rw hq at this,
    have : p ≤ 0,
      have := this (1:ℝ) (by norm_num) (by norm_num),
      linarith,
    exact this },
  { have q_pos : 0 < q,
      apply lt_of_le_of_ne, exact pow_two_nonneg _, intro h, exact hq h.symm,
    by_contradiction hp, rw not_le at hp,
    let θ := min (1:ℝ) (p / q),
    have eq₁ : θ*q ≤ p := calc
      θ*q ≤ (p/q) * q : mul_le_mul_of_nonneg_right (min_le_right _ _) (pow_two_nonneg _)
      ... = p : div_mul_cancel _ hq,
    have : 2 * p ≤ p := calc
      2 * p ≤ θ*q : by { refine this θ (lt_min (by norm_num) (div_pos hp q_pos)) (by norm_num) }
      ... ≤ p : eq₁,
    linarith }
end
begin
  assume h,
  letI : nonempty K := ⟨⟨v, hv⟩⟩,
  apply le_antisymm,
  { apply le_cinfi, assume w,
    apply nonneg_le_nonneg_of_squares_le (norm_nonneg _),
    have := h w w.2,
    exact calc
      ∥u - v∥ * ∥u - v∥ ≤ ∥u - v∥ * ∥u - v∥ - 2 * inner (u - v) ((w:F) - v) : by linarith
      ... ≤ ∥u - v∥^2 - 2 * inner (u - v) ((w:F) - v) + ∥(w:F) - v∥^2 :
        by { rw pow_two, refine le_add_of_nonneg_right _, exact pow_two_nonneg _ }
      ... = ∥(u - v) - (w - v)∥^2 : norm_sub_pow_two.symm
      ... = ∥u - w∥ * ∥u - w∥ :
        by { have : (u - v) - (w - v) = u - w, abel, rw [this, pow_two] } },
  { show (⨅ (w : K), ∥u - w∥) ≤ (λw:K, ∥u - w∥) ⟨v, hv⟩,
      apply cinfi_le, use 0, rintros y ⟨z, rfl⟩, exact norm_nonneg _ }
end

/--
Existence of projections on complete subspaces.
Let `u` be a point in an inner product space, and let `K` be a nonempty complete subspace.
Then there exists a (unique) `v` in `K` that minimizes the distance `∥u - v∥` to `u`.
This point `v` is usually called the orthogonal projection of `u` onto `K`.
-/
theorem exists_norm_eq_infi_of_complete_subspace (K : subspace 𝕜 E)
  (h : is_complete (↑K : set E)) : ∀ u : E, ∃ v ∈ K, ∥u - v∥ = ⨅ w : (K : set E), ∥u - w∥ :=
begin
  letI : inner_product_space ℝ E := inner_product_space.is_R_or_C_to_real 𝕜 E,
  letI : module ℝ E := restrict_scalars.semimodule ℝ 𝕜 E,
  letI : is_scalar_tower ℝ 𝕜 E := restrict_scalars.is_scalar_tower _ _ _,
  let K' : subspace ℝ E := submodule.restrict_scalars ℝ K,
  exact exists_norm_eq_infi_of_complete_convex ⟨0, K'.zero_mem⟩ h K'.convex
end

/--
Characterization of minimizers in the projection on a subspace, in the real case.
Let `u` be a point in a real inner product space, and let `K` be a nonempty subspace.
Then point `v` minimizes the distance `∥u - v∥` over points in `K` if and only if
for all `w ∈ K`, `⟪u - v, w⟫ = 0` (i.e., `u - v` is orthogonal to the subspace `K`).
This is superceded by `norm_eq_infi_iff_inner_eq_zero` that gives the same conclusion over
any `is_R_or_C` field.
-/
theorem norm_eq_infi_iff_real_inner_eq_zero (K : subspace ℝ F) {u : F} {v : F}
  (hv : v ∈ K) : ∥u - v∥ = (⨅ w : (↑K : set F), ∥u - w∥) ↔ ∀ w ∈ K, ⟪u - v, w⟫_ℝ = 0 :=
iff.intro
begin
  assume h,
  have h : ∀ w ∈ K, ⟪u - v, w - v⟫_ℝ ≤ 0,
  { rwa [norm_eq_infi_iff_real_inner_le_zero] at h, exacts [K.convex, hv] },
  assume w hw,
  have le : ⟪u - v, w⟫_ℝ ≤ 0,
    let w' := w + v,
    have : w' ∈ K := submodule.add_mem _ hw hv,
    have h₁ := h w' this,
    have h₂ : w' - v = w, simp only [add_neg_cancel_right, sub_eq_add_neg],
    rw h₂ at h₁, exact h₁,
  have ge : ⟪u - v, w⟫_ℝ ≥ 0,
    let w'' := -w + v,
    have : w'' ∈ K := submodule.add_mem _ (submodule.neg_mem _ hw) hv,
    have h₁ := h w'' this,
    have h₂ : w'' - v = -w, simp only [neg_inj, add_neg_cancel_right, sub_eq_add_neg],
    rw [h₂, inner_neg_right] at h₁,
    linarith,
    exact le_antisymm le ge
end
begin
  assume h,
  have : ∀ w ∈ K, ⟪u - v, w - v⟫_ℝ ≤ 0,
    assume w hw,
    let w' := w - v,
    have : w' ∈ K := submodule.sub_mem _ hw hv,
    have h₁ := h w' this,
    exact le_of_eq h₁,
  rwa norm_eq_infi_iff_real_inner_le_zero,
  exacts [submodule.convex _, hv]
end

/--
Characterization of minimizers in the projection on a subspace.
Let `u` be a point in an inner product space, and let `K` be a nonempty subspace.
Then point `v` minimizes the distance `∥u - v∥` over points in `K` if and only if
for all `w ∈ K`, `⟪u - v, w⟫ = 0` (i.e., `u - v` is orthogonal to the subspace `K`)
-/
theorem norm_eq_infi_iff_inner_eq_zero (K : subspace 𝕜 E) {u : E} {v : E}
  (hv : v ∈ K) : ∥u - v∥ = (⨅ w : (↑K : set E), ∥u - w∥) ↔ ∀ w ∈ K, ⟪u - v, w⟫ = 0 :=
begin
  letI : inner_product_space ℝ E := inner_product_space.is_R_or_C_to_real 𝕜 E,
  letI : module ℝ E := restrict_scalars.semimodule ℝ 𝕜 E,
  letI : is_scalar_tower ℝ 𝕜 E := restrict_scalars.is_scalar_tower _ _ _,
  let K' : subspace ℝ E := K.restrict_scalars ℝ,
  split,
  { assume H,
    have A : ∀ w ∈ K, re ⟪u - v, w⟫ = 0 := (norm_eq_infi_iff_real_inner_eq_zero K' hv).1 H,
    assume w hw,
    apply ext,
    { simp [A w hw] },
    { symmetry, calc
      im (0 : 𝕜) = 0 : im.map_zero
      ... = re ⟪u - v, (-I) • w⟫ : (A _ (K.smul_mem (-I) hw)).symm
      ... = re ((-I) * ⟪u - v, w⟫) : by rw inner_smul_right
      ... = im ⟪u - v, w⟫ : by simp } },
  { assume H,
    have : ∀ w ∈ K', ⟪u - v, w⟫_ℝ = 0,
    { assume w hw,
      rw [real_inner_eq_re_inner, H w hw],
      exact zero_re' },
    exact (norm_eq_infi_iff_real_inner_eq_zero K' hv).2 this }
end

/-- The orthogonal projection onto a complete subspace, as an
unbundled function.  This definition is only intended for use in
setting up the bundled version `orthogonal_projection` and should not
be used once that is defined. -/
def orthogonal_projection_fn (K : subspace 𝕜 E) [complete_space K] (v : E) :=
(exists_norm_eq_infi_of_complete_subspace K (complete_space_coe_iff_is_complete.mp ‹_›) v).some

/-- The unbundled orthogonal projection is in the given subspace.
This lemma is only intended for use in setting up the bundled version
and should not be used once that is defined. -/
lemma orthogonal_projection_fn_mem {K : submodule 𝕜 E} [complete_space K] (v : E) :
  orthogonal_projection_fn K v ∈ K :=
(exists_norm_eq_infi_of_complete_subspace K (complete_space_coe_iff_is_complete.mp ‹_›) v).some_spec.some

/-- The characterization of the unbundled orthogonal projection.  This
lemma is only intended for use in setting up the bundled version
and should not be used once that is defined. -/
lemma orthogonal_projection_fn_inner_eq_zero {K : submodule 𝕜 E} [complete_space K]
  (v : E) : ∀ w ∈ K, ⟪v - orthogonal_projection_fn K v, w⟫ = 0 :=
begin
  rw ←norm_eq_infi_iff_inner_eq_zero K (orthogonal_projection_fn_mem v),
  exact (exists_norm_eq_infi_of_complete_subspace K (complete_space_coe_iff_is_complete.mp ‹_›) v).some_spec.some_spec
end

/-- The unbundled orthogonal projection is the unique point in `K`
with the orthogonality property.  This lemma is only intended for use
in setting up the bundled version and should not be used once that is
defined. -/
lemma eq_orthogonal_projection_fn_of_mem_of_inner_eq_zero {K : submodule 𝕜 E} [complete_space K]
  {u v : E} (hvm : v ∈ K) (hvo : ∀ w ∈ K, ⟪u - v, w⟫ = 0) :
  v = orthogonal_projection_fn K u :=
begin
  rw [←sub_eq_zero, ←inner_self_eq_zero],
  have hvs : v - orthogonal_projection_fn K u ∈ K :=
    submodule.sub_mem K hvm (orthogonal_projection_fn_mem u),
  have huo : ⟪u - orthogonal_projection_fn K u, v - orthogonal_projection_fn K u⟫ = 0 :=
    orthogonal_projection_fn_inner_eq_zero u _ hvs,
  have huv : ⟪u - v, v - orthogonal_projection_fn K u⟫ = 0 := hvo _ hvs,
  have houv : ⟪(u - orthogonal_projection_fn K u) - (u - v), v - orthogonal_projection_fn K u⟫ = 0,
  { rw [inner_sub_left, huo, huv, sub_zero] },
  rwa sub_sub_sub_cancel_left at houv
end

lemma orthogonal_projection_fn_norm_sq (K : submodule 𝕜 E) [complete_space K] (v : E) :
  ∥v∥ * ∥v∥ = ∥v - (orthogonal_projection_fn K v)∥ * ∥v - (orthogonal_projection_fn K v)∥
            + ∥orthogonal_projection_fn K v∥ * ∥orthogonal_projection_fn K v∥ :=
begin
  set p := orthogonal_projection_fn K v,
  have h' : ⟪v - p, p⟫ = 0,
  { apply orthogonal_projection_fn_inner_eq_zero,
    exact orthogonal_projection_fn_mem v },
  convert norm_add_square_eq_norm_square_add_norm_square_of_inner_eq_zero (v - p) p h' using 2;
  simp,
end

/-- The orthogonal projection onto a complete subspace. -/
def orthogonal_projection (K : submodule 𝕜 E) [complete_space K] : E →L[𝕜] K :=
linear_map.mk_continuous
  { to_fun := λ v, ⟨orthogonal_projection_fn K v, orthogonal_projection_fn_mem v⟩,
    map_add' := λ x y, begin
      have hm : orthogonal_projection_fn K x + orthogonal_projection_fn K y ∈ K :=
        submodule.add_mem K (orthogonal_projection_fn_mem x) (orthogonal_projection_fn_mem y),
      have ho :
        ∀ w ∈ K, ⟪x + y - (orthogonal_projection_fn K x + orthogonal_projection_fn K y), w⟫ = 0,
      { intros w hw,
        rw [add_sub_comm, inner_add_left, orthogonal_projection_fn_inner_eq_zero _ w hw,
            orthogonal_projection_fn_inner_eq_zero _ w hw, add_zero] },
      ext,
      simp [eq_orthogonal_projection_fn_of_mem_of_inner_eq_zero hm ho]
    end,
    map_smul' := λ c x, begin
      have hm : c • orthogonal_projection_fn K x ∈ K :=
        submodule.smul_mem K _ (orthogonal_projection_fn_mem x),
      have ho : ∀ w ∈ K, ⟪c • x - c • orthogonal_projection_fn K x, w⟫ = 0,
      { intros w hw,
        rw [←smul_sub, inner_smul_left, orthogonal_projection_fn_inner_eq_zero _ w hw, mul_zero] },
      ext,
      simp [eq_orthogonal_projection_fn_of_mem_of_inner_eq_zero hm ho]
    end }
  1
  (λ x, begin
    simp only [one_mul, linear_map.coe_mk],
    refine le_of_pow_le_pow 2 (norm_nonneg _) (by norm_num) _,
    change ∥orthogonal_projection_fn K x∥ ^ 2 ≤ ∥x∥ ^ 2,
    nlinarith [orthogonal_projection_fn_norm_sq K x]
  end)

@[simp]
lemma orthogonal_projection_fn_eq {K : submodule 𝕜 E} [complete_space K] (v : E) :
  orthogonal_projection_fn K v = ↑(orthogonal_projection K v) :=
rfl

/-- The characterization of the orthogonal projection.  -/
@[simp]
lemma orthogonal_projection_inner_eq_zero {K : submodule 𝕜 E} [complete_space K] (v : E) :
  ∀ w ∈ K, ⟪v - orthogonal_projection K v, w⟫ = 0 :=
orthogonal_projection_fn_inner_eq_zero v

/-- The orthogonal projection is the unique point in `K` with the
orthogonality property. -/
lemma eq_orthogonal_projection_of_mem_of_inner_eq_zero {K : submodule 𝕜 E} [complete_space K]
  {u v : E} (hvm : v ∈ K) (hvo : ∀ w ∈ K, ⟪u - v, w⟫ = 0) :
  v = orthogonal_projection K u :=
eq_orthogonal_projection_fn_of_mem_of_inner_eq_zero hvm hvo

/-- The orthogonal projections onto equal subspaces are coerced back to the same point in `E`. -/
lemma eq_orthogonal_projection_of_eq_submodule {K K' : submodule 𝕜 E} [complete_space K]
  [complete_space K'] (h : K = K') (u : E) :
  (orthogonal_projection K u : E) = (orthogonal_projection K' u : E) :=
begin
  change orthogonal_projection_fn K u = orthogonal_projection_fn K' u,
  congr,
  exact h
end

/-- The orthogonal projection sends elements of `K` to themselves. -/
lemma orthogonal_projection_mem_subspace_eq_self {K : submodule 𝕜 E} [complete_space K]
  {v : E} (hv : v ∈ K) :
  ↑(orthogonal_projection K v) = v :=
begin
  have h_mem : v - orthogonal_projection K v ∈ K,
  { exact submodule.sub_mem K hv (orthogonal_projection K v).2 },
  symmetry,
  rw [← sub_eq_zero, ← inner_self_eq_zero],
  exact orthogonal_projection_inner_eq_zero v _ h_mem
end

/-- The orthogonal projection has norm `≤ 1`. -/
lemma orthogonal_projection_norm_le (K : submodule 𝕜 E) [complete_space K] :
  ∥orthogonal_projection K∥ ≤ 1 :=
linear_map.mk_continuous_norm_le _ (by norm_num) _

/-- The subspace of vectors orthogonal to a given subspace. -/
def submodule.orthogonal (K : submodule 𝕜 E) : submodule 𝕜 E :=
{ carrier := {v | ∀ u ∈ K, ⟪u, v⟫ = 0},
  zero_mem' := λ _ _, inner_zero_right,
  add_mem' := λ x y hx hy u hu, by rw [inner_add_right, hx u hu, hy u hu, add_zero],
  smul_mem' := λ c x hx u hu, by rw [inner_smul_right, hx u hu, mul_zero] }

/-- When a vector is in `K.orthogonal`. -/
lemma submodule.mem_orthogonal (K : submodule 𝕜 E) (v : E) :
  v ∈ K.orthogonal ↔ ∀ u ∈ K, ⟪u, v⟫ = 0 :=
iff.rfl

/-- When a vector is in `K.orthogonal`, with the inner product the
other way round. -/
lemma submodule.mem_orthogonal' (K : submodule 𝕜 E) (v : E) :
  v ∈ K.orthogonal ↔ ∀ u ∈ K, ⟪v, u⟫ = 0 :=
by simp_rw [submodule.mem_orthogonal, inner_eq_zero_sym]

/-- A vector in `K` is orthogonal to one in `K.orthogonal`. -/
lemma submodule.inner_right_of_mem_orthogonal {u v : E} {K : submodule 𝕜 E} (hu : u ∈ K)
    (hv : v ∈ K.orthogonal) : ⟪u, v⟫ = 0 :=
(K.mem_orthogonal v).1 hv u hu

/-- A vector in `K.orthogonal` is orthogonal to one in `K`. -/
lemma submodule.inner_left_of_mem_orthogonal {u v : E} {K : submodule 𝕜 E} (hu : u ∈ K)
    (hv : v ∈ K.orthogonal) : ⟪v, u⟫ = 0 :=
by rw [inner_eq_zero_sym]; exact submodule.inner_right_of_mem_orthogonal hu hv

/-- `K` and `K.orthogonal` have trivial intersection. -/
lemma submodule.orthogonal_disjoint (K : submodule 𝕜 E) : disjoint K K.orthogonal :=
begin
  simp_rw [submodule.disjoint_def, submodule.mem_orthogonal],
  exact λ x hx ho, inner_self_eq_zero.1 (ho x hx)
end

/-- `K.orthogonal` can be characterized as the intersection of the kernels of the operations of
<<<<<<< HEAD
inner product which each of the elements of `K`. -/
lemma orthogonal_eq_inter (K : submodule 𝕜 E) : K.orthogonal = ⨅ v : K, (inner_left (v:E)).ker :=
=======
inner product with each of the elements of `K`. -/
lemma orthogonal_eq_inter (K : submodule 𝕜 E) : K.orthogonal = ⨅ v : K, (inner_right (v:E)).ker :=
>>>>>>> f1d2bc60
begin
  apply le_antisymm,
  { rw le_infi_iff,
    rintros ⟨v, hv⟩ w hw,
    simpa using hw _ hv },
  { intros v hv w hw,
    simp only [submodule.mem_infi] at hv,
    exact hv ⟨w, hw⟩ }
end

/-- The orthogonal complement of any submodule `K` is closed. -/
lemma submodule.is_closed_orthogonal (K : submodule 𝕜 E) : is_closed (K.orthogonal : set E) :=
begin
  rw orthogonal_eq_inter K,
<<<<<<< HEAD
  convert is_closed_Inter (λ v : K, (inner_left (v:E)).is_closed_ker),
=======
  convert is_closed_Inter (λ v : K, (inner_right (v:E)).is_closed_ker),
>>>>>>> f1d2bc60
  simp
end

/-- In a complete space, the orthogonal complement of any submodule `K` is complete. -/
instance [complete_space E] (K : submodule 𝕜 E) : complete_space K.orthogonal :=
K.is_closed_orthogonal.complete_space_coe

variables (𝕜 E)

/-- `submodule.orthogonal` gives a `galois_connection` between
`submodule 𝕜 E` and its `order_dual`. -/
lemma submodule.orthogonal_gc :
  @galois_connection (submodule 𝕜 E) (order_dual $ submodule 𝕜 E) _ _
    submodule.orthogonal submodule.orthogonal :=
λ K₁ K₂, ⟨λ h v hv u hu, submodule.inner_left_of_mem_orthogonal hv (h hu),
          λ h v hv u hu, submodule.inner_left_of_mem_orthogonal hv (h hu)⟩

variables {𝕜 E}

/-- `submodule.orthogonal` reverses the `≤` ordering of two
subspaces. -/
lemma submodule.orthogonal_le {K₁ K₂ : submodule 𝕜 E} (h : K₁ ≤ K₂) :
  K₂.orthogonal ≤ K₁.orthogonal :=
(submodule.orthogonal_gc 𝕜 E).monotone_l h

/-- `K` is contained in `K.orthogonal.orthogonal`. -/
lemma submodule.le_orthogonal_orthogonal (K : submodule 𝕜 E) : K ≤ K.orthogonal.orthogonal :=
(submodule.orthogonal_gc 𝕜 E).le_u_l _

/-- The inf of two orthogonal subspaces equals the subspace orthogonal
to the sup. -/
lemma submodule.inf_orthogonal (K₁ K₂ : submodule 𝕜 E) :
  K₁.orthogonal ⊓ K₂.orthogonal = (K₁ ⊔ K₂).orthogonal :=
(submodule.orthogonal_gc 𝕜 E).l_sup.symm

/-- The inf of an indexed family of orthogonal subspaces equals the
subspace orthogonal to the sup. -/
lemma submodule.infi_orthogonal {ι : Type*} (K : ι → submodule 𝕜 E) :
  (⨅ i, (K i).orthogonal) = (supr K).orthogonal :=
(submodule.orthogonal_gc 𝕜 E).l_supr.symm

/-- The inf of a set of orthogonal subspaces equals the subspace
orthogonal to the sup. -/
lemma submodule.Inf_orthogonal (s : set $ submodule 𝕜 E) :
  (⨅ K ∈ s, submodule.orthogonal K) = (Sup s).orthogonal :=
(submodule.orthogonal_gc 𝕜 E).l_Sup.symm

/-- If `K₁` is complete and contained in `K₂`, `K₁` and `K₁.orthogonal ⊓ K₂` span `K₂`. -/
lemma submodule.sup_orthogonal_inf_of_is_complete {K₁ K₂ : submodule 𝕜 E} (h : K₁ ≤ K₂)
  (hc : is_complete (K₁ : set E)) : K₁ ⊔ (K₁.orthogonal ⊓ K₂) = K₂ :=
begin
  ext x,
  rw submodule.mem_sup,
  rcases exists_norm_eq_infi_of_complete_subspace K₁ hc x with ⟨v, hv, hvm⟩,
  rw norm_eq_infi_iff_inner_eq_zero K₁ hv at hvm,
  split,
  { rintro ⟨y, hy, z, hz, rfl⟩,
    exact K₂.add_mem (h hy) hz.2 },
  { exact λ hx, ⟨v, hv, x - v, ⟨(K₁.mem_orthogonal' _).2 hvm, K₂.sub_mem hx (h hv)⟩,
                 add_sub_cancel'_right _ _⟩ }
end

/-- If `K` is complete, `K` and `K.orthogonal` span the whole
space. -/
lemma submodule.sup_orthogonal_of_is_complete {K : submodule 𝕜 E} (h : is_complete (K : set E)) :
  K ⊔ K.orthogonal = ⊤ :=
begin
  convert submodule.sup_orthogonal_inf_of_is_complete (le_top : K ≤ ⊤) h,
  simp
end

/-- If `K` is complete, `K` and `K.orthogonal` span the whole space. Version using `complete_space`.
-/
lemma submodule.sup_orthogonal_of_complete_space {K : submodule 𝕜 E} [complete_space K] :
  K ⊔ K.orthogonal = ⊤ :=
submodule.sup_orthogonal_of_is_complete (complete_space_coe_iff_is_complete.mp ‹_›)

/-- If `K` is complete, any `v` in `E` can be expressed as a sum of elements of `K` and
`K.orthogonal`. -/
lemma submodule.exists_sum_mem_mem_orthogonal (K : submodule 𝕜 E) [complete_space K] (v : E) :
<<<<<<< HEAD
  ∃ (y ∈ K) (z ∈ K.orthogonal), y + z = v :=
by { rw [← submodule.mem_sup], simp [submodule.sup_orthogonal_of_complete_space] }
=======
  ∃ (y ∈ K) (z ∈ K.orthogonal), v = y + z :=
begin
  have h_mem : v ∈ K ⊔ K.orthogonal := by simp [submodule.sup_orthogonal_of_complete_space],
  obtain ⟨y, hy, z, hz, hyz⟩ := submodule.mem_sup.mp h_mem,
  exact ⟨y, hy, z, hz, hyz.symm⟩
end
>>>>>>> f1d2bc60

/-- If `K` is complete, then the orthogonal complement of its orthogonal complement is itself. -/
@[simp] lemma submodule.orthogonal_orthogonal (K : submodule 𝕜 E) [complete_space K] :
  K.orthogonal.orthogonal = K :=
begin
  ext v,
  split,
<<<<<<< HEAD
  { obtain ⟨y, hy, z, hz, hvyz⟩ := K.exists_sum_mem_mem_orthogonal v,
    intros hv,
    have hz' : z = 0,
    { have hyz : ⟪z, y⟫ = 0 := by simp [hz y hy, inner_eq_zero_sym],
      simpa [← hvyz, inner_add_right, hyz] using hv z hz },
    simp [← hvyz, hy, hz'] },
=======
  { obtain ⟨y, hy, z, hz, rfl⟩ := K.exists_sum_mem_mem_orthogonal v,
    intros hv,
    have hz' : z = 0,
    { have hyz : ⟪z, y⟫ = 0 := by simp [hz y hy, inner_eq_zero_sym],
      simpa [inner_add_right, hyz] using hv z hz },
    simp [hy, hz'] },
>>>>>>> f1d2bc60
  { intros hv w hw,
    rw inner_eq_zero_sym,
    exact hw v hv }
end

/-- If `K` is complete, `K` and `K.orthogonal` are complements of each
other. -/
lemma submodule.is_compl_orthogonal_of_is_complete {K : submodule 𝕜 E}
    (h : is_complete (K : set E)) : is_compl K K.orthogonal :=
⟨K.orthogonal_disjoint, le_of_eq (submodule.sup_orthogonal_of_is_complete h).symm⟩

@[simp] lemma submodule.top_orthogonal_eq_bot : (⊤ : submodule 𝕜 E).orthogonal = ⊥ :=
begin
  ext,
  rw [submodule.mem_bot, submodule.mem_orthogonal],
  exact ⟨λ h, inner_self_eq_zero.mp (h x submodule.mem_top), by { rintro rfl, simp }⟩
end

@[simp] lemma submodule.bot_orthogonal_eq_top : (⊥ : submodule 𝕜 E).orthogonal = ⊤ :=
begin
  rw [← submodule.top_orthogonal_eq_bot, eq_top_iff],
  exact submodule.le_orthogonal_orthogonal ⊤
end

lemma submodule.eq_top_iff_orthogonal_eq_bot {K : submodule 𝕜 E} (hK : is_complete (K : set E)) :
  K = ⊤ ↔ K.orthogonal = ⊥ :=
begin
  refine ⟨by { rintro rfl, exact submodule.top_orthogonal_eq_bot }, _⟩,
  intro h,
  have : K ⊔ K.orthogonal = ⊤ := submodule.sup_orthogonal_of_is_complete hK,
  rwa [h, sup_comm, bot_sup_eq] at this,
end

open finite_dimensional

/-- Given a finite-dimensional subspace `K₂`, and a subspace `K₁`
containined in it, the dimensions of `K₁` and the intersection of its
orthogonal subspace with `K₂` add to that of `K₂`. -/
lemma submodule.findim_add_inf_findim_orthogonal {K₁ K₂ : submodule 𝕜 E}
  [finite_dimensional 𝕜 K₂] (h : K₁ ≤ K₂) :
  findim 𝕜 K₁ + findim 𝕜 (K₁.orthogonal ⊓ K₂ : submodule 𝕜 E) = findim 𝕜 K₂ :=
begin
  haveI := submodule.finite_dimensional_of_le h,
  have hd := submodule.dim_sup_add_dim_inf_eq K₁ (K₁.orthogonal ⊓ K₂),
  rw [←inf_assoc, (submodule.orthogonal_disjoint K₁).eq_bot, bot_inf_eq, findim_bot,
      submodule.sup_orthogonal_inf_of_is_complete h
        (submodule.complete_of_finite_dimensional _)] at hd,
  rw add_zero at hd,
  exact hd.symm
end
end orthogonal<|MERGE_RESOLUTION|>--- conflicted
+++ resolved
@@ -1025,11 +1025,7 @@
 /-- The inner product with a fixed left element, as a continuous linear map.  This can be upgraded
 to a continuous map which is jointly conjugate-linear in the left argument and linear in the right
 argument, once (TODO) conjugate-linear maps have been defined. -/
-<<<<<<< HEAD
-def inner_left (v : E) : E →L[𝕜] 𝕜 :=
-=======
 def inner_right (v : E) : E →L[𝕜] 𝕜 :=
->>>>>>> f1d2bc60
 linear_map.mk_continuous
   { to_fun := λ w, ⟪v, w⟫,
     map_add' := λ x y, inner_add_right,
@@ -1037,15 +1033,9 @@
   ∥v∥
   (by simpa [is_R_or_C.norm_eq_abs] using abs_inner_le_norm v)
 
-<<<<<<< HEAD
-@[simp] lemma inner_left_coe (v : E) : (inner_left v : E → 𝕜) = λ w, ⟪v, w⟫ := rfl
-
-@[simp] lemma inner_left_apply (v w : E) : inner_left v w = ⟪v, w⟫ := rfl
-=======
 @[simp] lemma inner_right_coe (v : E) : (inner_right v : E → 𝕜) = λ w, ⟪v, w⟫ := rfl
 
 @[simp] lemma inner_right_apply (v w : E) : inner_right v w = ⟪v, w⟫ := rfl
->>>>>>> f1d2bc60
 
 end norm
 
@@ -1645,7 +1635,6 @@
 lemma eq_orthogonal_projection_of_mem_of_inner_eq_zero {K : submodule 𝕜 E} [complete_space K]
   {u v : E} (hvm : v ∈ K) (hvo : ∀ w ∈ K, ⟪u - v, w⟫ = 0) :
   v = orthogonal_projection K u :=
-eq_orthogonal_projection_fn_of_mem_of_inner_eq_zero hvm hvo
 
 /-- The orthogonal projections onto equal subspaces are coerced back to the same point in `E`. -/
 lemma eq_orthogonal_projection_of_eq_submodule {K K' : submodule 𝕜 E} [complete_space K]
@@ -1710,13 +1699,8 @@
 end
 
 /-- `K.orthogonal` can be characterized as the intersection of the kernels of the operations of
-<<<<<<< HEAD
-inner product which each of the elements of `K`. -/
-lemma orthogonal_eq_inter (K : submodule 𝕜 E) : K.orthogonal = ⨅ v : K, (inner_left (v:E)).ker :=
-=======
 inner product with each of the elements of `K`. -/
 lemma orthogonal_eq_inter (K : submodule 𝕜 E) : K.orthogonal = ⨅ v : K, (inner_right (v:E)).ker :=
->>>>>>> f1d2bc60
 begin
   apply le_antisymm,
   { rw le_infi_iff,
@@ -1731,11 +1715,7 @@
 lemma submodule.is_closed_orthogonal (K : submodule 𝕜 E) : is_closed (K.orthogonal : set E) :=
 begin
   rw orthogonal_eq_inter K,
-<<<<<<< HEAD
-  convert is_closed_Inter (λ v : K, (inner_left (v:E)).is_closed_ker),
-=======
   convert is_closed_Inter (λ v : K, (inner_right (v:E)).is_closed_ker),
->>>>>>> f1d2bc60
   simp
 end
 
@@ -1816,17 +1796,12 @@
 /-- If `K` is complete, any `v` in `E` can be expressed as a sum of elements of `K` and
 `K.orthogonal`. -/
 lemma submodule.exists_sum_mem_mem_orthogonal (K : submodule 𝕜 E) [complete_space K] (v : E) :
-<<<<<<< HEAD
-  ∃ (y ∈ K) (z ∈ K.orthogonal), y + z = v :=
-by { rw [← submodule.mem_sup], simp [submodule.sup_orthogonal_of_complete_space] }
-=======
   ∃ (y ∈ K) (z ∈ K.orthogonal), v = y + z :=
 begin
   have h_mem : v ∈ K ⊔ K.orthogonal := by simp [submodule.sup_orthogonal_of_complete_space],
   obtain ⟨y, hy, z, hz, hyz⟩ := submodule.mem_sup.mp h_mem,
   exact ⟨y, hy, z, hz, hyz.symm⟩
 end
->>>>>>> f1d2bc60
 
 /-- If `K` is complete, then the orthogonal complement of its orthogonal complement is itself. -/
 @[simp] lemma submodule.orthogonal_orthogonal (K : submodule 𝕜 E) [complete_space K] :
@@ -1834,21 +1809,12 @@
 begin
   ext v,
   split,
-<<<<<<< HEAD
-  { obtain ⟨y, hy, z, hz, hvyz⟩ := K.exists_sum_mem_mem_orthogonal v,
-    intros hv,
-    have hz' : z = 0,
-    { have hyz : ⟪z, y⟫ = 0 := by simp [hz y hy, inner_eq_zero_sym],
-      simpa [← hvyz, inner_add_right, hyz] using hv z hz },
-    simp [← hvyz, hy, hz'] },
-=======
   { obtain ⟨y, hy, z, hz, rfl⟩ := K.exists_sum_mem_mem_orthogonal v,
     intros hv,
     have hz' : z = 0,
     { have hyz : ⟪z, y⟫ = 0 := by simp [hz y hy, inner_eq_zero_sym],
       simpa [inner_add_right, hyz] using hv z hz },
     simp [hy, hz'] },
->>>>>>> f1d2bc60
   { intros hv w hw,
     rw inner_eq_zero_sym,
     exact hw v hv }
