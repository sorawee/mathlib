--- conflicted
+++ resolved
@@ -1699,11 +1699,7 @@
 orthogonality property. -/
 lemma eq_orthogonal_projection_of_mem_of_inner_eq_zero
   {u v : E} (hvm : v ∈ K) (hvo : ∀ w ∈ K, ⟪u - v, w⟫ = 0) :
-<<<<<<< HEAD
-  ↑(orthogonal_projection K u) = v :=
-=======
   (orthogonal_projection K u : E) = v :=
->>>>>>> 6910759e
 eq_orthogonal_projection_fn_of_mem_of_inner_eq_zero hvm hvo
 
 /-- The orthogonal projections onto equal subspaces are coerced back to the same point in `E`. -/
@@ -1717,18 +1713,11 @@
 end
 
 /-- The orthogonal projection sends elements of `K` to themselves. -/
-<<<<<<< HEAD
-lemma orthogonal_projection_mem_subspace_eq_self {K : submodule 𝕜 E} [complete_space K] (v : K) :
-  orthogonal_projection K v = v :=
-by { ext, apply eq_orthogonal_projection_of_mem_of_inner_eq_zero; simp }
-
-=======
 lemma orthogonal_projection_mem_subspace_eq_self (v : K) : orthogonal_projection K v = v :=
 by { ext, apply eq_orthogonal_projection_of_mem_of_inner_eq_zero; simp }
 
 variables (K)
 
->>>>>>> 6910759e
 /-- The orthogonal projection has norm `≤ 1`. -/
 lemma orthogonal_projection_norm_le : ∥orthogonal_projection K∥ ≤ 1 :=
 linear_map.mk_continuous_norm_le _ (by norm_num) _
@@ -1913,53 +1902,26 @@
 
 /-- A point in `K` with the orthogonality property (here characterized in terms of `Kᗮ`) must be the
 orthogonal projection. -/
-<<<<<<< HEAD
-lemma eq_orthogonal_projection_of_mem_orthogonal {K : submodule 𝕜 E} [complete_space K]
-  {u v : E} (hv : v ∈ K) (hvo : u - v ∈ Kᗮ) :
-  ↑(orthogonal_projection K u) = v :=
-=======
 lemma eq_orthogonal_projection_of_mem_orthogonal
   [complete_space K] {u v : E} (hv : v ∈ K) (hvo : u - v ∈ Kᗮ) :
   (orthogonal_projection K u : E) = v :=
->>>>>>> 6910759e
 eq_orthogonal_projection_fn_of_mem_of_inner_eq_zero hv (λ w, inner_eq_zero_sym.mp ∘ (hvo w))
 
 /-- A point in `K` with the orthogonality property (here characterized in terms of `Kᗮ`) must be the
 orthogonal projection. -/
-<<<<<<< HEAD
-lemma eq_orthogonal_projection_of_mem_orthogonal' {K : submodule 𝕜 E} [complete_space K]
-  {u v z : E} (hv : v ∈ K) (hz : z ∈ Kᗮ) (hu : u = v + z) :
-  ↑(orthogonal_projection K u) = v :=
-=======
 lemma eq_orthogonal_projection_of_mem_orthogonal'
   [complete_space K] {u v z : E} (hv : v ∈ K) (hz : z ∈ Kᗮ) (hu : u = v + z) :
   (orthogonal_projection K u : E) = v :=
->>>>>>> 6910759e
 eq_orthogonal_projection_of_mem_orthogonal hv (by simpa [hu])
 
 /-- The orthogonal projection onto `K` of an element of `Kᗮ` is zero. -/
 lemma orthogonal_projection_mem_subspace_orthogonal_complement_eq_zero
-<<<<<<< HEAD
-  {K : submodule 𝕜 E} [complete_space K] {v : E} (hv : v ∈ Kᗮ) :
-=======
   [complete_space K] {v : E} (hv : v ∈ Kᗮ) :
->>>>>>> 6910759e
   orthogonal_projection K v = 0 :=
 by { ext, convert eq_orthogonal_projection_of_mem_orthogonal _ _; simp [hv] }
 
 /-- The orthogonal projection onto `Kᗮ` of an element of `K` is zero. -/
 lemma orthogonal_projection_mem_subspace_orthogonal_precomplement_eq_zero
-<<<<<<< HEAD
-  [complete_space E] {K : submodule 𝕜 E} {v : E} (hv : v ∈ K) :
-  orthogonal_projection Kᗮ v = 0 :=
-orthogonal_projection_mem_subspace_orthogonal_complement_eq_zero (K.le_orthogonal_orthogonal hv)
-
-/-- In a complete space `E`, a vector splits as the sum of its orthogonal projections onto a
-complete submodule `K` and onto the orthogonal complement of `K`.-/
-lemma eq_sum_orthogonal_projection_self_orthogonal_complement
-  [complete_space E] (K : submodule 𝕜 E) [complete_space K] (w : E) :
-  w = ↑(orthogonal_projection K w) + ↑(orthogonal_projection Kᗮ w) :=
-=======
   [complete_space E] {v : E} (hv : v ∈ K) :
   orthogonal_projection Kᗮ v = 0 :=
 orthogonal_projection_mem_subspace_orthogonal_complement_eq_zero (K.le_orthogonal_orthogonal hv)
@@ -1971,7 +1933,6 @@
 lemma eq_sum_orthogonal_projection_self_orthogonal_complement
   [complete_space E] [complete_space K] (w : E) :
   w = (orthogonal_projection K w : E) + (orthogonal_projection Kᗮ w : E) :=
->>>>>>> 6910759e
 begin
   obtain ⟨y, hy, z, hz, hwyz⟩ := K.exists_sum_mem_mem_orthogonal w,
   convert hwyz,
@@ -1984,11 +1945,7 @@
 /-- In a complete space `E`, the projection maps onto a complete subspace `K` and its orthogonal
 complement sum to the identity. -/
 lemma id_eq_sum_orthogonal_projection_self_orthogonal_complement
-<<<<<<< HEAD
-  [complete_space E] (K : submodule 𝕜 E) [complete_space K] :
-=======
   [complete_space E] [complete_space K] :
->>>>>>> 6910759e
   continuous_linear_map.id 𝕜 E
   = K.subtype_continuous.comp (orthogonal_projection K)
   + Kᗮ.subtype_continuous.comp (orthogonal_projection Kᗮ) :=
@@ -2018,29 +1975,16 @@
 lemma submodule.findim_add_inf_findim_orthogonal' {K₁ K₂ : submodule 𝕜 E}
   [finite_dimensional 𝕜 K₂] (h : K₁ ≤ K₂) {n : ℕ} (h_dim : findim 𝕜 K₁ + n = findim 𝕜 K₂) :
   findim 𝕜 (K₁ᗮ ⊓ K₂ : submodule 𝕜 E) = n :=
-<<<<<<< HEAD
-begin
-  refine (add_right_inj (findim 𝕜 ↥K₁)).mp _,
-  simp [submodule.findim_add_inf_findim_orthogonal h, h_dim]
-end
-=======
 by { rw ← add_right_inj (findim 𝕜 K₁), simp [submodule.findim_add_inf_findim_orthogonal h, h_dim] }
->>>>>>> 6910759e
 
 /-- Given a finite-dimensional space `E` and subspace `K`, the dimensions of `K` and `Kᗮ` add to
 that of `E`. -/
 lemma submodule.findim_add_findim_orthogonal [finite_dimensional 𝕜 E] {K : submodule 𝕜 E} :
   findim 𝕜 K + findim 𝕜 Kᗮ = findim 𝕜 E :=
 begin
-<<<<<<< HEAD
-  have : findim 𝕜 E = findim 𝕜 (⊤ : submodule 𝕜 E) := findim_top.symm,
-  have : Kᗮ = Kᗮ ⊓ ⊤ := inf_top_eq.symm,
-  convert submodule.findim_add_inf_findim_orthogonal (le_top : K ≤ ⊤)
-=======
   convert submodule.findim_add_inf_findim_orthogonal (le_top : K ≤ ⊤) using 1,
   { rw inf_top_eq },
   { simp }
->>>>>>> 6910759e
 end
 
 /-- Given a finite-dimensional space `E` and subspace `K`, the dimensions of `K` and `Kᗮ` add to
@@ -2048,16 +1992,6 @@
 lemma submodule.findim_add_findim_orthogonal' [finite_dimensional 𝕜 E] {K : submodule 𝕜 E} {n : ℕ}
   (h_dim : findim 𝕜 K + n = findim 𝕜 E) :
   findim 𝕜 Kᗮ = n :=
-<<<<<<< HEAD
-begin
-  have : findim 𝕜 E = findim 𝕜 (⊤ : submodule 𝕜 E) := findim_top.symm,
-  rw this at h_dim,
-  have : Kᗮ = Kᗮ ⊓ ⊤ := inf_top_eq.symm,
-  convert submodule.findim_add_inf_findim_orthogonal' (le_top : K ≤ ⊤) h_dim
-end
-
-=======
 by { rw ← add_right_inj (findim 𝕜 K), simp [submodule.findim_add_findim_orthogonal, h_dim] }
->>>>>>> 6910759e
 
 end orthogonal