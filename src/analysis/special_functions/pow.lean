/-
Copyright (c) 2018 Chris Hughes. All rights reserved.
Released under Apache 2.0 license as described in the file LICENSE.
Authors: Chris Hughes, Abhimanyu Pallavi Sudhir, Jean Lo, Calle Sönne, Sébastien Gouëzel,
  Rémy Degenne
-/
import analysis.special_functions.trigonometric
import analysis.calculus.extend_deriv
import analysis.calculus.times_cont_diff

/-!
# Power function on `ℂ`, `ℝ`, `ℝ≥0`, and `ennreal`

We construct the power functions `x ^ y` where
* `x` and `y` are complex numbers,
* or `x` and `y` are real numbers,
* or `x` is a nonnegative real number and `y` is a real number;
* or `x` is a number from `[0, +∞]` (a.k.a. `ennreal`) and `y` is a real number.

We also prove basic properties of these functions.
-/

noncomputable theory

open_locale classical real topological_space nnreal filter
open filter

namespace complex

/-- The complex power function `x^y`, given by `x^y = exp(y log x)` (where `log` is the principal
determination of the logarithm), unless `x = 0` where one sets `0^0 = 1` and `0^y = 0` for
`y ≠ 0`. -/
noncomputable def cpow (x y : ℂ) : ℂ :=
if x = 0
  then if y = 0
    then 1
    else 0
  else exp (log x * y)

noncomputable instance : has_pow ℂ ℂ := ⟨cpow⟩

@[simp] lemma cpow_eq_pow (x y : ℂ) : cpow x y = x ^ y := rfl

lemma cpow_def (x y : ℂ) : x ^ y =
  if x = 0
    then if y = 0
      then 1
      else 0
    else exp (log x * y) := rfl

@[simp] lemma cpow_zero (x : ℂ) : x ^ (0 : ℂ) = 1 := by simp [cpow_def]

@[simp] lemma cpow_eq_zero_iff (x y : ℂ) : x ^ y = 0 ↔ x = 0 ∧ y ≠ 0 :=
by { simp only [cpow_def], split_ifs; simp [*, exp_ne_zero] }

@[simp] lemma zero_cpow {x : ℂ} (h : x ≠ 0) : (0 : ℂ) ^ x = 0 :=
by simp [cpow_def, *]

@[simp] lemma cpow_one (x : ℂ) : x ^ (1 : ℂ) = x :=
if hx : x = 0 then by simp [hx, cpow_def]
else by rw [cpow_def, if_neg (one_ne_zero : (1 : ℂ) ≠ 0), if_neg hx, mul_one, exp_log hx]

@[simp] lemma one_cpow (x : ℂ) : (1 : ℂ) ^ x = 1 :=
by rw cpow_def; split_ifs; simp [one_ne_zero, *] at *

lemma cpow_add {x : ℂ} (y z : ℂ) (hx : x ≠ 0) : x ^ (y + z) = x ^ y * x ^ z :=
by simp [cpow_def]; split_ifs; simp [*, exp_add, mul_add] at *

lemma cpow_mul {x y : ℂ} (z : ℂ) (h₁ : -π < (log x * y).im) (h₂ : (log x * y).im ≤ π) :
  x ^ (y * z) = (x ^ y) ^ z :=
begin
  simp [cpow_def],
  split_ifs;
  simp [*, exp_ne_zero, log_exp h₁ h₂, mul_assoc] at *
end

lemma cpow_neg (x y : ℂ) : x ^ -y = (x ^ y)⁻¹ :=
by simp [cpow_def]; split_ifs; simp [exp_neg]

lemma cpow_neg_one (x : ℂ) : x ^ (-1 : ℂ) = x⁻¹ :=
by simpa using cpow_neg x 1

@[simp] lemma cpow_nat_cast (x : ℂ) : ∀ (n : ℕ), x ^ (n : ℂ) = x ^ n
| 0       := by simp
| (n + 1) := if hx : x = 0 then by simp only [hx, pow_succ,
    complex.zero_cpow (nat.cast_ne_zero.2 (nat.succ_ne_zero _)), zero_mul]
  else by simp [cpow_add, hx, pow_add, cpow_nat_cast n]

@[simp] lemma cpow_int_cast (x : ℂ) : ∀ (n : ℤ), x ^ (n : ℂ) = x ^ n
| (n : ℕ) := by simp; refl
| -[1+ n] := by rw fpow_neg_succ_of_nat;
  simp only [int.neg_succ_of_nat_coe, int.cast_neg, complex.cpow_neg, inv_eq_one_div,
    int.cast_coe_nat, cpow_nat_cast]

lemma cpow_nat_inv_pow (x : ℂ) {n : ℕ} (hn : 0 < n) : (x ^ (n⁻¹ : ℂ)) ^ n = x :=
have (log x * (↑n)⁻¹).im = (log x).im / n,
  by rw [div_eq_mul_inv, ← of_real_nat_cast, ← of_real_inv, mul_im,
                of_real_re, of_real_im]; simp,
have h : -π < (log x * (↑n)⁻¹).im ∧ (log x * (↑n)⁻¹).im ≤ π,
  from (le_total (log x).im 0).elim
    (λ h, ⟨calc -π < (log x).im : by simp [log, neg_pi_lt_arg]
            ... ≤ ((log x).im * 1) / n : (le_div_iff (nat.cast_pos.2 hn : (0 : ℝ) < _)).mpr
              (mul_le_mul_of_nonpos_left (by rw ← nat.cast_one; exact nat.cast_le.2 hn) h)
            ... = (log x * (↑n)⁻¹).im : by simp [this],
          this.symm ▸ le_trans (div_nonpos_of_nonpos_of_nonneg h n.cast_nonneg)
            (le_of_lt real.pi_pos)⟩)
    (λ h, ⟨this.symm ▸ lt_of_lt_of_le (neg_neg_of_pos real.pi_pos)
            (div_nonneg h n.cast_nonneg),
          calc (log x * (↑n)⁻¹).im = (1 * (log x).im) / n : by simp [this]
            ... ≤ (log x).im : (div_le_iff' (nat.cast_pos.2 hn : (0 : ℝ) < _)).mpr
              (mul_le_mul_of_nonneg_right (by rw ← nat.cast_one; exact nat.cast_le.2 hn) h)
            ... ≤ _ : by simp [log, arg_le_pi]⟩),
by rw [← cpow_nat_cast, ← cpow_mul _ h.1 h.2,
    inv_mul_cancel (show (n : ℂ) ≠ 0, from nat.cast_ne_zero.2 (nat.pos_iff_ne_zero.1 hn)),
    cpow_one]

end complex

namespace real

/-- The real power function `x^y`, defined as the real part of the complex power function.
For `x > 0`, it is equal to `exp(y log x)`. For `x = 0`, one sets `0^0=1` and `0^y=0` for `y ≠ 0`.
For `x < 0`, the definition is somewhat arbitary as it depends on the choice of a complex
determination of the logarithm. With our conventions, it is equal to `exp (y log x) cos (πy)`. -/
noncomputable def rpow (x y : ℝ) := ((x : ℂ) ^ (y : ℂ)).re

noncomputable instance : has_pow ℝ ℝ := ⟨rpow⟩

@[simp] lemma rpow_eq_pow (x y : ℝ) : rpow x y = x ^ y := rfl

lemma rpow_def (x y : ℝ) : x ^ y = ((x : ℂ) ^ (y : ℂ)).re := rfl

lemma rpow_def_of_nonneg {x : ℝ} (hx : 0 ≤ x) (y : ℝ) : x ^ y =
  if x = 0
    then if y = 0
      then 1
      else 0
    else exp (log x * y) :=
by simp only [rpow_def, complex.cpow_def];
  split_ifs;
  simp [*, (complex.of_real_log hx).symm, -complex.of_real_mul,
    (complex.of_real_mul _ _).symm, complex.exp_of_real_re] at *

lemma rpow_def_of_pos {x : ℝ} (hx : 0 < x) (y : ℝ) : x ^ y = exp (log x * y) :=
by rw [rpow_def_of_nonneg (le_of_lt hx), if_neg (ne_of_gt hx)]

lemma exp_mul (x y : ℝ) : exp (x * y) = (exp x) ^ y :=
by rw [rpow_def_of_pos (exp_pos _), log_exp]

lemma rpow_eq_zero_iff_of_nonneg {x y : ℝ} (hx : 0 ≤ x) : x ^ y = 0 ↔ x = 0 ∧ y ≠ 0 :=
by { simp only [rpow_def_of_nonneg hx], split_ifs; simp [*, exp_ne_zero] }

open_locale real

lemma rpow_def_of_neg {x : ℝ} (hx : x < 0) (y : ℝ) : x ^ y = exp (log x * y) * cos (y * π) :=
begin
  rw [rpow_def, complex.cpow_def, if_neg],
  have : complex.log x * y = ↑(log(-x) * y) + ↑(y * π) * complex.I,
    simp only [complex.log, abs_of_neg hx, complex.arg_of_real_of_neg hx,
      complex.abs_of_real, complex.of_real_mul], ring,
  { rw [this, complex.exp_add_mul_I, ← complex.of_real_exp, ← complex.of_real_cos,
      ← complex.of_real_sin, mul_add, ← complex.of_real_mul, ← mul_assoc, ← complex.of_real_mul,
      complex.add_re, complex.of_real_re, complex.mul_re, complex.I_re, complex.of_real_im,
      real.log_neg_eq_log],
    ring },
  { rw complex.of_real_eq_zero, exact ne_of_lt hx }
end

lemma rpow_def_of_nonpos {x : ℝ} (hx : x ≤ 0) (y : ℝ) : x ^ y =
  if x = 0
    then if y = 0
      then 1
      else 0
    else exp (log x * y) * cos (y * π) :=
by split_ifs; simp [rpow_def, *]; exact rpow_def_of_neg (lt_of_le_of_ne hx h) _

lemma rpow_pos_of_pos {x : ℝ} (hx : 0 < x) (y : ℝ) : 0 < x ^ y :=
by rw rpow_def_of_pos hx; apply exp_pos

@[simp] lemma rpow_zero (x : ℝ) : x ^ (0 : ℝ) = 1 := by simp [rpow_def]

@[simp] lemma zero_rpow {x : ℝ} (h : x ≠ 0) : (0 : ℝ) ^ x = 0 :=
by simp [rpow_def, *]

@[simp] lemma rpow_one (x : ℝ) : x ^ (1 : ℝ) = x := by simp [rpow_def]

@[simp] lemma one_rpow (x : ℝ) : (1 : ℝ) ^ x = 1 := by simp [rpow_def]

lemma zero_rpow_le_one (x : ℝ) : (0 : ℝ) ^ x ≤ 1 :=
by { by_cases h : x = 0; simp [h, zero_le_one] }

lemma zero_rpow_nonneg (x : ℝ) : 0 ≤ (0 : ℝ) ^ x :=
by { by_cases h : x = 0; simp [h, zero_le_one] }

lemma rpow_nonneg_of_nonneg {x : ℝ} (hx : 0 ≤ x) (y : ℝ) : 0 ≤ x ^ y :=
by rw [rpow_def_of_nonneg hx];
  split_ifs; simp only [zero_le_one, le_refl, le_of_lt (exp_pos _)]

lemma abs_rpow_le_abs_rpow (x y : ℝ) : abs (x ^ y) ≤ abs (x) ^ y :=
begin
  rcases lt_trichotomy 0 x with (hx|rfl|hx),
  { rw [abs_of_pos hx, abs_of_pos (rpow_pos_of_pos hx _)] },
  { rw [abs_zero, abs_of_nonneg (rpow_nonneg_of_nonneg le_rfl _)] },
  { rw [abs_of_neg hx, rpow_def_of_neg hx, rpow_def_of_pos (neg_pos.2 hx), log_neg_eq_log,
      abs_mul, abs_of_pos (exp_pos _)],
    exact mul_le_of_le_one_right (exp_pos _).le (abs_cos_le_one _) }
end

lemma abs_rpow_le_exp_log_mul (x y : ℝ) : abs (x ^ y) ≤ exp (log x * y) :=
begin
  refine (abs_rpow_le_abs_rpow x y).trans _,
  by_cases hx : x = 0,
  { by_cases hy : y = 0; simp [hx, hy, zero_le_one] },
  { rw [rpow_def_of_pos (abs_pos.2 hx), log_abs] }
end

end real

namespace complex

lemma of_real_cpow {x : ℝ} (hx : 0 ≤ x) (y : ℝ) : ((x ^ y : ℝ) : ℂ) = (x : ℂ) ^ (y : ℂ) :=
by simp [real.rpow_def_of_nonneg hx, complex.cpow_def]; split_ifs; simp [complex.of_real_log hx]

@[simp] lemma abs_cpow_real (x : ℂ) (y : ℝ) : abs (x ^ (y : ℂ)) = x.abs ^ y :=
begin
  rw [real.rpow_def_of_nonneg (abs_nonneg _), complex.cpow_def],
  split_ifs;
  simp [*, abs_of_nonneg (le_of_lt (real.exp_pos _)), complex.log, complex.exp_add,
    add_mul, mul_right_comm _ I, exp_mul_I, abs_cos_add_sin_mul_I,
    (complex.of_real_mul _ _).symm, -complex.of_real_mul] at *
end

@[simp] lemma abs_cpow_inv_nat (x : ℂ) (n : ℕ) : abs (x ^ (n⁻¹ : ℂ)) = x.abs ^ (n⁻¹ : ℝ) :=
by rw ← abs_cpow_real; simp [-abs_cpow_real]

end complex

namespace real

variables {x y z : ℝ}

lemma rpow_add {x : ℝ} (hx : 0 < x) (y z : ℝ) : x ^ (y + z) = x ^ y * x ^ z :=
by simp only [rpow_def_of_pos hx, mul_add, exp_add]

lemma rpow_add' {x : ℝ} (hx : 0 ≤ x) {y z : ℝ} (h : y + z ≠ 0) : x ^ (y + z) = x ^ y * x ^ z :=
begin
  rcases le_iff_eq_or_lt.1 hx with H|pos,
  { simp only [← H, h, rpow_eq_zero_iff_of_nonneg, true_and, zero_rpow, eq_self_iff_true, ne.def,
               not_false_iff, zero_eq_mul],
    by_contradiction F,
    push_neg at F,
    apply h,
    simp [F] },
  { exact rpow_add pos _ _ }
end

/-- For `0 ≤ x`, the only problematic case in the equality `x ^ y * x ^ z = x ^ (y + z)` is for
`x = 0` and `y + z = 0`, where the right hand side is `1` while the left hand side can vanish.
The inequality is always true, though, and given in this lemma. -/
lemma le_rpow_add {x : ℝ} (hx : 0 ≤ x) (y z : ℝ) : x ^ y * x ^ z ≤ x ^ (y + z) :=
begin
  rcases le_iff_eq_or_lt.1 hx with H|pos,
  { by_cases h : y + z = 0,
    { simp only [H.symm, h, rpow_zero],
      calc (0 : ℝ) ^ y * 0 ^ z ≤ 1 * 1 :
        mul_le_mul (zero_rpow_le_one y) (zero_rpow_le_one z) (zero_rpow_nonneg z) zero_le_one
      ... = 1 : by simp },
    { simp [rpow_add', ← H, h] } },
  { simp [rpow_add pos] }
end

lemma rpow_mul {x : ℝ} (hx : 0 ≤ x) (y z : ℝ) : x ^ (y * z) = (x ^ y) ^ z :=
by rw [← complex.of_real_inj, complex.of_real_cpow (rpow_nonneg_of_nonneg hx _),
    complex.of_real_cpow hx, complex.of_real_mul, complex.cpow_mul, complex.of_real_cpow hx];
  simp only [(complex.of_real_mul _ _).symm, (complex.of_real_log hx).symm,
    complex.of_real_im, neg_lt_zero, pi_pos, le_of_lt pi_pos]

lemma rpow_neg {x : ℝ} (hx : 0 ≤ x) (y : ℝ) : x ^ -y = (x ^ y)⁻¹ :=
by simp only [rpow_def_of_nonneg hx]; split_ifs; simp [*, exp_neg] at *

lemma rpow_sub {x : ℝ} (hx : 0 < x) (y z : ℝ) : x ^ (y - z) = x ^ y / x ^ z :=
by simp only [sub_eq_add_neg, rpow_add hx, rpow_neg (le_of_lt hx), div_eq_mul_inv]

lemma rpow_sub' {x : ℝ} (hx : 0 ≤ x) {y z : ℝ} (h : y - z ≠ 0) :
  x ^ (y - z) = x ^ y / x ^ z :=
by { simp only [sub_eq_add_neg] at h ⊢, simp only [rpow_add' hx h, rpow_neg hx, div_eq_mul_inv] }

@[simp] lemma rpow_nat_cast (x : ℝ) (n : ℕ) : x ^ (n : ℝ) = x ^ n :=
by simp only [rpow_def, (complex.of_real_pow _ _).symm, complex.cpow_nat_cast,
  complex.of_real_nat_cast, complex.of_real_re]

@[simp] lemma rpow_int_cast (x : ℝ) (n : ℤ) : x ^ (n : ℝ) = x ^ n :=
by simp only [rpow_def, (complex.of_real_fpow _ _).symm, complex.cpow_int_cast,
  complex.of_real_int_cast, complex.of_real_re]

lemma rpow_neg_one (x : ℝ) : x ^ (-1 : ℝ) = x⁻¹ :=
begin
  suffices H : x ^ ((-1 : ℤ) : ℝ) = x⁻¹, by exact_mod_cast H,
  simp only [rpow_int_cast, fpow_one, fpow_neg],
end

lemma mul_rpow {x y z : ℝ} (h : 0 ≤ x) (h₁ : 0 ≤ y) : (x*y)^z = x^z * y^z :=
begin
  iterate 3 { rw real.rpow_def_of_nonneg }, split_ifs; simp * at *,
  { have hx : 0 < x, cases lt_or_eq_of_le h with h₂ h₂, exact h₂, exfalso, apply h_2, exact eq.symm h₂,
    have hy : 0 < y, cases lt_or_eq_of_le h₁ with h₂ h₂, exact h₂, exfalso, apply h_3, exact eq.symm h₂,
    rw [log_mul (ne_of_gt hx) (ne_of_gt hy), add_mul, exp_add]},
  { exact h₁},
  { exact h},
  { exact mul_nonneg h h₁},
end

lemma inv_rpow (hx : 0 ≤ x) (y : ℝ) : (x⁻¹)^y = (x^y)⁻¹ :=
begin
  by_cases hy0 : y = 0, { simp [*] },
  by_cases hx0 : x = 0, { simp [*] },
  simp only [real.rpow_def_of_nonneg hx, real.rpow_def_of_nonneg (inv_nonneg.2 hx), if_false,
    hx0, mt inv_eq_zero.1 hx0, log_inv, ← neg_mul_eq_neg_mul, exp_neg]
end

lemma div_rpow (hx : 0 ≤ x) (hy : 0 ≤ y) (z : ℝ) : (x / y) ^ z = x^z / y^z :=
by simp only [div_eq_mul_inv, mul_rpow hx (inv_nonneg.2 hy), inv_rpow hy]

lemma log_rpow {x : ℝ} (hx : 0 < x) (y : ℝ) : log (x^y) = y * (log x) :=
begin
  apply exp_injective,
  rw [exp_log (rpow_pos_of_pos hx y), ← exp_log hx, mul_comm, rpow_def_of_pos (exp_pos (log x)) y],
end

lemma rpow_lt_rpow (hx : 0 ≤ x) (hxy : x < y) (hz : 0 < z) : x^z < y^z :=
begin
  rw le_iff_eq_or_lt at hx, cases hx,
  { rw [← hx, zero_rpow (ne_of_gt hz)], exact rpow_pos_of_pos (by rwa ← hx at hxy) _ },
  rw [rpow_def_of_pos hx, rpow_def_of_pos (lt_trans hx hxy), exp_lt_exp],
  exact mul_lt_mul_of_pos_right (log_lt_log hx hxy) hz
end

lemma rpow_le_rpow {x y z: ℝ} (h : 0 ≤ x) (h₁ : x ≤ y) (h₂ : 0 ≤ z) : x^z ≤ y^z :=
begin
  rcases eq_or_lt_of_le h₁ with rfl|h₁', { refl },
  rcases eq_or_lt_of_le h₂ with rfl|h₂', { simp },
  exact le_of_lt (rpow_lt_rpow h h₁' h₂')
end

lemma rpow_lt_rpow_iff (hx : 0 ≤ x) (hy : 0 ≤ y) (hz : 0 < z) : x ^ z < y ^ z ↔ x < y :=
⟨lt_imp_lt_of_le_imp_le $ λ h, rpow_le_rpow hy h (le_of_lt hz), λ h, rpow_lt_rpow hx h hz⟩

lemma rpow_le_rpow_iff (hx : 0 ≤ x) (hy : 0 ≤ y) (hz : 0 < z) : x ^ z ≤ y ^ z ↔ x ≤ y :=
le_iff_le_iff_lt_iff_lt.2 $ rpow_lt_rpow_iff hy hx hz

lemma rpow_lt_rpow_of_exponent_lt (hx : 1 < x) (hyz : y < z) : x^y < x^z :=
begin
  repeat {rw [rpow_def_of_pos (lt_trans zero_lt_one hx)]},
  rw exp_lt_exp, exact mul_lt_mul_of_pos_left hyz (log_pos hx),
end

lemma rpow_le_rpow_of_exponent_le (hx : 1 ≤ x) (hyz : y ≤ z) : x^y ≤ x^z :=
begin
  repeat {rw [rpow_def_of_pos (lt_of_lt_of_le zero_lt_one hx)]},
  rw exp_le_exp, exact mul_le_mul_of_nonneg_left hyz (log_nonneg hx),
end

lemma rpow_lt_rpow_of_exponent_gt (hx0 : 0 < x) (hx1 : x < 1) (hyz : z < y) :
  x^y < x^z :=
begin
  repeat {rw [rpow_def_of_pos hx0]},
  rw exp_lt_exp, exact mul_lt_mul_of_neg_left hyz (log_neg hx0 hx1),
end

lemma rpow_le_rpow_of_exponent_ge (hx0 : 0 < x) (hx1 : x ≤ 1) (hyz : z ≤ y) :
  x^y ≤ x^z :=
begin
  repeat {rw [rpow_def_of_pos hx0]},
  rw exp_le_exp, exact mul_le_mul_of_nonpos_left hyz (log_nonpos (le_of_lt hx0) hx1),
end

lemma rpow_lt_one {x z : ℝ} (hx1 : 0 ≤ x) (hx2 : x < 1) (hz : 0 < z) : x^z < 1 :=
by { rw ← one_rpow z, exact rpow_lt_rpow hx1 hx2 hz }

lemma rpow_le_one {x z : ℝ} (hx1 : 0 ≤ x) (hx2 : x ≤ 1) (hz : 0 ≤ z) : x^z ≤ 1 :=
by { rw ← one_rpow z, exact rpow_le_rpow hx1 hx2 hz }

lemma rpow_lt_one_of_one_lt_of_neg {x z : ℝ} (hx : 1 < x) (hz : z < 0) : x^z < 1 :=
by { convert rpow_lt_rpow_of_exponent_lt hx hz, exact (rpow_zero x).symm }

lemma rpow_le_one_of_one_le_of_nonpos {x z : ℝ} (hx : 1 ≤ x) (hz : z ≤ 0) : x^z ≤ 1 :=
by { convert rpow_le_rpow_of_exponent_le hx hz, exact (rpow_zero x).symm }

lemma one_lt_rpow {x z : ℝ} (hx : 1 < x) (hz : 0 < z) : 1 < x^z :=
by { rw ← one_rpow z, exact rpow_lt_rpow zero_le_one hx hz }

lemma one_le_rpow {x z : ℝ} (hx : 1 ≤ x) (hz : 0 ≤ z) : 1 ≤ x^z :=
by { rw ← one_rpow z, exact rpow_le_rpow zero_le_one hx hz }

lemma one_lt_rpow_of_pos_of_lt_one_of_neg (hx1 : 0 < x) (hx2 : x < 1) (hz : z < 0) :
  1 < x^z :=
by { convert rpow_lt_rpow_of_exponent_gt hx1 hx2 hz, exact (rpow_zero x).symm }

lemma one_le_rpow_of_pos_of_le_one_of_nonpos (hx1 : 0 < x) (hx2 : x ≤ 1) (hz : z ≤ 0) :
  1 ≤ x^z :=
by { convert rpow_le_rpow_of_exponent_ge hx1 hx2 hz, exact (rpow_zero x).symm }

lemma rpow_lt_one_iff_of_pos (hx : 0 < x) : x ^ y < 1 ↔ 1 < x ∧ y < 0 ∨ x < 1 ∧ 0 < y :=
by rw [rpow_def_of_pos hx, exp_lt_one_iff, mul_neg_iff, log_pos_iff hx, log_neg_iff hx]

lemma rpow_lt_one_iff (hx : 0 ≤ x) : x ^ y < 1 ↔ x = 0 ∧ y ≠ 0 ∨ 1 < x ∧ y < 0 ∨ x < 1 ∧ 0 < y :=
begin
  rcases hx.eq_or_lt with (rfl|hx),
  { rcases em (y = 0) with (rfl|hy); simp [*, lt_irrefl, zero_lt_one] },
  { simp [rpow_lt_one_iff_of_pos hx, hx.ne.symm] }
end

lemma one_lt_rpow_iff_of_pos (hx : 0 < x) : 1 < x ^ y ↔ 1 < x ∧ 0 < y ∨ x < 1 ∧ y < 0 :=
by rw [rpow_def_of_pos hx, one_lt_exp_iff, mul_pos_iff, log_pos_iff hx, log_neg_iff hx]

lemma one_lt_rpow_iff (hx : 0 ≤ x) : 1 < x ^ y ↔ 1 < x ∧ 0 < y ∨ 0 < x ∧ x < 1 ∧ y < 0 :=
begin
  rcases hx.eq_or_lt with (rfl|hx),
  { rcases em (y = 0) with (rfl|hy); simp [*, lt_irrefl, (@zero_lt_one ℝ _ _).not_lt] },
  { simp [one_lt_rpow_iff_of_pos hx, hx] }
end

lemma rpow_le_one_iff_of_pos (hx : 0 < x) : x ^ y ≤ 1 ↔ 1 ≤ x ∧ y ≤ 0 ∨ x ≤ 1 ∧ 0 ≤ y :=
by rw [rpow_def_of_pos hx, exp_le_one_iff, mul_nonpos_iff, log_nonneg_iff hx, log_nonpos_iff hx]

lemma pow_nat_rpow_nat_inv {x : ℝ} (hx : 0 ≤ x) {n : ℕ} (hn : 0 < n) :
  (x ^ n) ^ (n⁻¹ : ℝ) = x :=
have hn0 : (n : ℝ) ≠ 0, by simpa [nat.pos_iff_ne_zero] using hn,
by rw [← rpow_nat_cast, ← rpow_mul hx, mul_inv_cancel hn0, rpow_one]

lemma rpow_nat_inv_pow_nat {x : ℝ} (hx : 0 ≤ x) {n : ℕ} (hn : 0 < n) :
  (x ^ (n⁻¹ : ℝ)) ^ n = x :=
have hn0 : (n : ℝ) ≠ 0, by simpa [nat.pos_iff_ne_zero] using hn,
by rw [← rpow_nat_cast, ← rpow_mul hx, inv_mul_cancel hn0, rpow_one]

section prove_rpow_is_continuous

lemma times_cont_diff_at_rpow {p : ℝ × ℝ} {n} (hp : p.1 ≠ 0) :
  times_cont_diff_at ℝ n (λ p : ℝ × ℝ, p.1 ^ p.2) p :=
begin
  cases hp.lt_or_lt with hp' hp',
  { -- For `x < 0`, `x ^ y = exp (log x * y) * cos (y * π)`
    have := (((times_cont_diff_at_log hp).comp p times_cont_diff_at_fst).mul
      times_cont_diff_at_snd).exp.mul (times_cont_diff_at_snd.mul times_cont_diff_at_const).cos,
    refine this.congr_of_eventually_eq _, exact π,
    filter_upwards [continuous_at_fst (Iio_mem_nhds hp')],
    exact λ p hp, rpow_def_of_neg hp p.2 },
  { have := (((times_cont_diff_at_log hp).comp p times_cont_diff_at_fst).mul
       times_cont_diff_at_snd).exp,
    refine this.congr_of_eventually_eq _,
    filter_upwards [continuous_at_fst (Ioi_mem_nhds hp')],
    exact λ p hp, rpow_def_of_pos hp p.2 }
end

lemma times_cont_diff_at_rpow' {n} (hx : x ≠ 0) (y : ℝ) :
  times_cont_diff_at ℝ n (λ p : ℝ × ℝ, p.1 ^ p.2) (x, y) :=
times_cont_diff_at_rpow hx

lemma continuous_at_rpow_of_ne_zero (hx : x ≠ 0) (y : ℝ) :
  continuous_at (λp:ℝ×ℝ, p.1^p.2) (x, y) :=
(show times_cont_diff_at ℝ 0 (λ p : ℝ × ℝ, p.1 ^ p.2) (x, y),
  from times_cont_diff_at_rpow hx).continuous_at

lemma continuous_at_rpow_of_pos (hy : 0 < y) (x : ℝ) :
  continuous_at (λp:ℝ×ℝ, p.1^p.2) (x, y) :=
begin
  by_cases hx : x = 0, swap, { exact continuous_at_rpow_of_ne_zero hx y },
  subst x,
  have A : tendsto (λ p : ℝ × ℝ, exp (log p.1 * p.2)) (𝓝[{0}ᶜ] 0 ×ᶠ 𝓝 y) (𝓝 0) :=
    tendsto_exp_at_bot.comp
      ((tendsto_log_nhds_within_zero.comp tendsto_fst).at_bot_mul hy tendsto_snd),
  have B : tendsto (λ p : ℝ × ℝ, p.1 ^ p.2) (𝓝[{0}ᶜ] 0 ×ᶠ 𝓝 y) (𝓝 0) :=
    squeeze_zero_norm (λ p, abs_rpow_le_exp_log_mul p.1 p.2) A,
  have C : tendsto (λ p : ℝ × ℝ, p.1 ^ p.2) (𝓝[{0}] 0 ×ᶠ 𝓝 y) (pure 0),
  { rw [nhds_within_singleton, ← principal_singleton],
    refine tendsto.mono_left _ (prod_mono le_rfl (le_principal_iff.2 $ Ioi_mem_nhds hy)),
    rw [prod_principal_principal, tendsto_principal_principal],
    rintro p ⟨hx, hy⟩,
    simp only [set.mem_singleton_iff.1 hx, zero_rpow (set.mem_Ioi.1 hy).ne', set.mem_singleton] },
  have := B.sup (C.mono_right (pure_le_nhds _)),
  rw [← nhds_within_univ, ← nhds_within_prod_eq, ← nhds_within_prod_eq, ← nhds_within_union,
    ← set.union_prod, set.compl_union_self, set.univ_prod_univ, nhds_within_univ] at this,
  simpa [continuous_at, hy.ne']
end

lemma continuous_at_rpow {x y : ℝ} (h : x ≠ 0 ∨ 0 < y) :
  continuous_at (λp:ℝ×ℝ, p.1^p.2) (x, y) :=
h.elim (λ h, continuous_at_rpow_of_ne_zero h y) (λ h, continuous_at_rpow_of_pos h x)

variables {α : Type*} [topological_space α] {f g : α → ℝ}

/--
`real.rpow` is continuous at all points except for the lower half of the y-axis.
In other words, the function `λp:ℝ×ℝ, p.1^p.2` is continuous at `(x, y)` if `x ≠ 0` or `y > 0`.

Multiple forms of the claim is provided in the current section.
-/
lemma continuous_rpow (h : ∀a, f a ≠ 0 ∨ 0 < g a) (hf : continuous f) (hg : continuous g):
  continuous (λa:α, (f a) ^ (g a)) :=
continuous_iff_continuous_at.2 $ λ a,
begin
  show continuous_at ((λp:ℝ×ℝ, p.1^p.2) ∘ (λa, (f a, g a))) a,
  refine continuous_at.comp _ (continuous_iff_continuous_at.1 (hf.prod_mk hg) _),
  { replace h := h a, cases h,
    { exact continuous_at_rpow_of_ne_zero h _ },
    { exact continuous_at_rpow_of_pos h _ }},
end

lemma continuous_rpow_of_ne_zero (h : ∀a, f a ≠ 0) (hf : continuous f) (hg : continuous g):
  continuous (λa:α, (f a) ^ (g a)) := continuous_rpow (λa, or.inl $ h a) hf hg

lemma continuous_rpow_of_pos (h : ∀a, 0 < g a) (hf : continuous f) (hg : continuous g):
  continuous (λa:α, (f a) ^ (g a)) := continuous_rpow (λa, or.inr $ h a) hf hg

end prove_rpow_is_continuous

section prove_rpow_is_differentiable

lemma has_deriv_at_rpow_of_pos {x : ℝ} (h : 0 < x) (p : ℝ) :
  has_deriv_at (λ x, x^p) (p * x^(p-1)) x :=
begin
  have : has_deriv_at (λ x, exp (log x * p)) (p * x^(p-1)) x,
  { convert (has_deriv_at_exp _).comp x ((has_deriv_at_log (ne_of_gt h)).mul_const p) using 1,
    field_simp [rpow_def_of_pos h, mul_sub, exp_sub, exp_log h, ne_of_gt h],
    ring },
  apply this.congr_of_eventually_eq,
  have : set.Ioi (0 : ℝ) ∈ 𝓝 x := mem_nhds_sets is_open_Ioi h,
  exact eventually_of_mem this (λ y hy, rpow_def_of_pos hy _)
end

lemma has_deriv_at_rpow_of_neg {x : ℝ} (h : x < 0) (p : ℝ) :
  has_deriv_at (λ x, x^p) (p * x^(p-1)) x :=
begin
  have : has_deriv_at (λ x, exp (log x * p) * cos (p * π)) (p * x^(p-1)) x,
  { convert ((has_deriv_at_exp _).comp x ((has_deriv_at_log (ne_of_lt h)).mul_const p)).mul_const _
      using 1,
    field_simp [rpow_def_of_neg h, mul_sub, exp_sub, sub_mul, cos_sub, exp_log_of_neg h, ne_of_lt h],
    ring },
  apply this.congr_of_eventually_eq,
  have : set.Iio (0 : ℝ) ∈ 𝓝 x := Iio_mem_nhds h,
  exact eventually_of_mem this (λ y hy, rpow_def_of_neg hy _)
end

lemma has_deriv_at_rpow {x : ℝ} (h : x ≠ 0) (p : ℝ) :
  has_deriv_at (λ x, x^p) (p * x^(p-1)) x :=
begin
  rcases lt_trichotomy x 0 with H|H|H,
  { exact has_deriv_at_rpow_of_neg H p },
  { exact (h H).elim },
  { exact has_deriv_at_rpow_of_pos H p },
end

lemma has_deriv_at_rpow_zero_of_one_le {p : ℝ} (h : 1 ≤ p) :
  has_deriv_at (λ x, x^p) (p * (0 : ℝ)^(p-1)) 0 :=
begin
  apply has_deriv_at_of_has_deriv_at_of_ne (λ x hx, has_deriv_at_rpow hx p),
  { exact (continuous_rpow_of_pos (λ _, (lt_of_lt_of_le zero_lt_one h))
      continuous_id continuous_const).continuous_at },
  { rcases le_iff_eq_or_lt.1 h with rfl|h,
    { simp [continuous_const.continuous_at] },
    { exact (continuous_const.mul (continuous_rpow_of_pos (λ _, sub_pos_of_lt h)
        continuous_id continuous_const)).continuous_at } }
end

lemma has_deriv_at_rpow_of_one_le (x : ℝ) {p : ℝ} (h : 1 ≤ p) :
  has_deriv_at (λ x, x^p) (p * x^(p-1)) x :=
begin
  by_cases hx : x = 0,
  { rw hx, exact has_deriv_at_rpow_zero_of_one_le h },
  { exact has_deriv_at_rpow hx p }
end

end prove_rpow_is_differentiable

section sqrt

lemma sqrt_eq_rpow : sqrt = λx:ℝ, x ^ (1/(2:ℝ)) :=
begin
  funext, by_cases h : 0 ≤ x,
  { rw [← mul_self_inj_of_nonneg, mul_self_sqrt h, ← pow_two, ← rpow_nat_cast, ← rpow_mul h],
    norm_num, exact sqrt_nonneg _, exact rpow_nonneg_of_nonneg h _ },
  { replace h : x < 0 := lt_of_not_ge h,
    have : 1 / (2:ℝ) * π = π / (2:ℝ), ring,
    rw [sqrt_eq_zero_of_nonpos (le_of_lt h), rpow_def_of_neg h, this, cos_pi_div_two, mul_zero] }
end

<<<<<<< HEAD
lemma continuous_sqrt : continuous sqrt :=
by rw sqrt_eq_rpow; exact continuous_rpow_of_pos (λa, by norm_num) continuous_id continuous_const

lemma has_strict_deriv_at_sqrt (hx : x ≠ 0) : has_strict_deriv_at sqrt (1 / (2 * sqrt x)) x :=
begin
  cases hx.lt_or_lt with hx hx,
  { rw [sqrt_eq_zero_of_nonpos hx.le, mul_zero, div_zero],
    have : sqrt =ᶠ[𝓝 x] 0 := (gt_mem_nhds hx).mono (λ x hx, sqrt_eq_zero_of_nonpos hx.le),
    exact (has_strict_deriv_at_const x (0 : ℝ)).congr_of_eventually_eq this.symm },
  { convert has_strict_deriv_at.of_local_left_inverse continuous_sqrt.continuous_at
     (has_strict_deriv_at_pow 2 _) _ ((lt_mem_nhds hx).mono (λ x hx, sqr_sqrt hx.le));
       simp [(sqrt_pos.2 hx).ne', @two_ne_zero ℝ] }
end

lemma has_deriv_at_sqrt (hx : x ≠ 0) : has_deriv_at sqrt (1 / (2 * sqrt x)) x :=
(has_strict_deriv_at_sqrt hx).has_deriv_at

=======
>>>>>>> 2a5a0b0e
end sqrt

end real

section measurability_real

lemma real.measurable_rpow : measurable (λ p : ℝ × ℝ, p.1 ^ p.2) :=
begin
  have h_meas : is_measurable {p : ℝ × ℝ | p.1 = 0} :=
    (is_closed_singleton.preimage continuous_fst).is_measurable,
  refine measurable_of_measurable_union_cover {p : ℝ × ℝ | p.1 = 0} {p : ℝ × ℝ | p.1 ≠ 0} h_meas
    h_meas.compl _ _ _,
  { intro x, simp [em (x.fst = 0)], },
  { have h_eq_ite : (λ a : {p : ℝ × ℝ | p.fst = 0}, (a:ℝ×ℝ).fst ^ (a:ℝ×ℝ).snd) =
      λ a : {p : ℝ × ℝ | p.fst = 0}, ite ((a:ℝ×ℝ).snd = 0) 1 0,
    { ext1 a,
      have h_fst_zero : (a:ℝ×ℝ).fst = 0, from a.prop,
      rw h_fst_zero,
      split_ifs with h_snd,
      { rw h_snd,
        exact real.rpow_zero _, },
      exact real.zero_rpow h_snd, },
    rw h_eq_ite,
    change measurable ((λ x : ℝ, ite (x = 0) (1:ℝ) (0:ℝ))
      ∘ (λ a : {p : ℝ × ℝ | p.fst = 0}, (a:ℝ×ℝ).snd)),
    refine measurable.comp _ (measurable_snd.comp measurable_subtype_coe),
    exact measurable.ite (is_measurable_singleton 0) measurable_const measurable_const, },
  { refine continuous.measurable _,
    rw continuous_iff_continuous_at,
    intro x,
    change continuous_at ((λ a : ℝ × ℝ, a.fst ^ a.snd)
      ∘ (λ a : {p : ℝ × ℝ | p.fst ≠ 0}, (a:ℝ×ℝ))) x,
    refine continuous_at.comp _ continuous_at_subtype_coe,
    change continuous_at (λ (p : ℝ × ℝ), p.fst ^ p.snd) x.val,
    have h_x : x.val = (x.val.fst, x.val.snd), by simp,
    rw h_x,
    exact real.continuous_at_rpow_of_ne_zero x.prop _, },
end

lemma measurable.rpow {α} [measurable_space α] {f g : α → ℝ} (hf : measurable f)
  (hg : measurable g) :
  measurable (λ a : α, (f a) ^ (g a)) :=
begin
  change measurable ((λ p : ℝ × ℝ, p.1 ^ p.2) ∘ (λ a : α, (f a, g a))),
  exact real.measurable_rpow.comp (measurable.prod hf hg),
end

lemma real.measurable_rpow_const {y : ℝ} : measurable (λ x : ℝ, x ^ y) :=
begin
  change measurable ((λ p : ℝ × ℝ, p.1 ^ p.2) ∘ (λ x : ℝ, (id x, (λ x, y) x))),
  refine real.measurable_rpow.comp (measurable.prod measurable_id _),
  change measurable (λ (a : ℝ), y),
  exact measurable_const,
end

lemma measurable.rpow_const {α} [measurable_space α] {f : α → ℝ} (hf : measurable f) {y : ℝ} :
  measurable (λ a : α, (f a) ^ y) :=
hf.rpow measurable_const

end measurability_real

section differentiability
open real

variables {f : ℝ → ℝ} {x f' : ℝ} {s : set ℝ} (p : ℝ)
/- Differentiability statements for the power of a function, when the function does not vanish
and the exponent is arbitrary-/

lemma has_deriv_within_at.rpow (hf : has_deriv_within_at f f' s x) (hx : f x ≠ 0) :
  has_deriv_within_at (λ y, (f y)^p) (f' * p * (f x)^(p-1)) s x :=
begin
  convert (has_deriv_at_rpow hx p).comp_has_deriv_within_at x hf using 1,
  ring
end

lemma has_deriv_at.rpow (hf : has_deriv_at f f' x) (hx : f x ≠ 0) :
  has_deriv_at (λ y, (f y)^p) (f' * p * (f x)^(p-1)) x :=
begin
  rw ← has_deriv_within_at_univ at *,
  exact hf.rpow p hx
end

lemma differentiable_within_at.rpow (hf : differentiable_within_at ℝ f s x) (hx : f x ≠ 0) :
  differentiable_within_at ℝ (λx, (f x)^p) s x :=
(hf.has_deriv_within_at.rpow p hx).differentiable_within_at

@[simp] lemma differentiable_at.rpow (hf : differentiable_at ℝ f x) (hx : f x ≠ 0) :
  differentiable_at ℝ (λx, (f x)^p) x :=
(hf.has_deriv_at.rpow p hx).differentiable_at

lemma differentiable_on.rpow (hf : differentiable_on ℝ f s) (hx : ∀ x ∈ s, f x ≠ 0) :
  differentiable_on ℝ (λx, (f x)^p) s :=
λx h, (hf x h).rpow p (hx x h)

@[simp] lemma differentiable.rpow (hf : differentiable ℝ f) (hx : ∀ x, f x ≠ 0) :
  differentiable ℝ (λx, (f x)^p) :=
λx, (hf x).rpow p (hx x)

lemma deriv_within_rpow (hf : differentiable_within_at ℝ f s x) (hx : f x ≠ 0)
  (hxs : unique_diff_within_at ℝ s x) :
  deriv_within (λx, (f x)^p) s x = (deriv_within f s x) * p * (f x)^(p-1) :=
(hf.has_deriv_within_at.rpow p hx).deriv_within hxs

@[simp] lemma deriv_rpow (hf : differentiable_at ℝ f x) (hx : f x ≠ 0) :
  deriv (λx, (f x)^p) x = (deriv f x) * p * (f x)^(p-1) :=
(hf.has_deriv_at.rpow p hx).deriv

/- Differentiability statements for the power of a function, when the function may vanish
but the exponent is at least one. -/

variable {p}

lemma has_deriv_within_at.rpow_of_one_le (hf : has_deriv_within_at f f' s x) (hp : 1 ≤ p) :
  has_deriv_within_at (λ y, (f y)^p) (f' * p * (f x)^(p-1)) s x :=
begin
  convert (has_deriv_at_rpow_of_one_le (f x) hp).comp_has_deriv_within_at x hf using 1,
  ring
end

lemma has_deriv_at.rpow_of_one_le (hf : has_deriv_at f f' x) (hp : 1 ≤ p) :
  has_deriv_at (λ y, (f y)^p) (f' * p * (f x)^(p-1)) x :=
begin
  rw ← has_deriv_within_at_univ at *,
  exact hf.rpow_of_one_le hp
end

lemma differentiable_within_at.rpow_of_one_le (hf : differentiable_within_at ℝ f s x) (hp : 1 ≤ p) :
  differentiable_within_at ℝ (λx, (f x)^p) s x :=
(hf.has_deriv_within_at.rpow_of_one_le hp).differentiable_within_at

@[simp] lemma differentiable_at.rpow_of_one_le (hf : differentiable_at ℝ f x) (hp : 1 ≤ p) :
  differentiable_at ℝ (λx, (f x)^p) x :=
(hf.has_deriv_at.rpow_of_one_le hp).differentiable_at

lemma differentiable_on.rpow_of_one_le (hf : differentiable_on ℝ f s) (hp : 1 ≤ p) :
  differentiable_on ℝ (λx, (f x)^p) s :=
λx h, (hf x h).rpow_of_one_le hp

@[simp] lemma differentiable.rpow_of_one_le (hf : differentiable ℝ f) (hp : 1 ≤ p) :
  differentiable ℝ (λx, (f x)^p) :=
λx, (hf x).rpow_of_one_le hp

lemma deriv_within_rpow_of_one_le (hf : differentiable_within_at ℝ f s x) (hp : 1 ≤ p)
  (hxs : unique_diff_within_at ℝ s x) :
  deriv_within (λx, (f x)^p) s x = (deriv_within f s x) * p * (f x)^(p-1) :=
(hf.has_deriv_within_at.rpow_of_one_le hp).deriv_within hxs

@[simp] lemma deriv_rpow_of_one_le (hf : differentiable_at ℝ f x) (hp : 1 ≤ p) :
  deriv (λx, (f x)^p) x = (deriv f x) * p * (f x)^(p-1) :=
(hf.has_deriv_at.rpow_of_one_le hp).deriv

lemma times_cont_diff_at.rpow {n : with_top ℕ} {g : ℝ → ℝ} (hf : times_cont_diff_at ℝ n f x)
  (hg : times_cont_diff_at ℝ n g x) (h₀ : f x ≠ 0) :
  times_cont_diff_at ℝ n (λ x : ℝ, f x ^ g x) x :=
(times_cont_diff_at_rpow' h₀ (g x)).comp x (hf.prod hg)

/- Differentiability statements for the square root of a function, when the function does not
vanish -/

lemma has_deriv_within_at.sqrt (hf : has_deriv_within_at f f' s x) (hx : f x ≠ 0) :
  has_deriv_within_at (λ y, sqrt (f y)) (f' / (2 * sqrt (f x))) s x :=
by simpa [(∘), div_eq_inv_mul] using (has_deriv_at_sqrt hx).comp_has_deriv_within_at x hf

lemma has_deriv_at.sqrt (hf : has_deriv_at f f' x) (hx : f x ≠ 0) :
  has_deriv_at (λ y, sqrt (f y)) (f' / (2 * sqrt(f x))) x :=
begin
  rw ← has_deriv_within_at_univ at *,
  exact hf.sqrt hx
end

lemma real.times_cont_diff_at_sqrt {n} (hx : x ≠ 0) : times_cont_diff_at ℝ n sqrt x :=
begin
  rw [sqrt_eq_rpow],
  exact times_cont_diff_at_id.rpow times_cont_diff_at_const hx
end

lemma times_cont_diff_at.sqrt {n} (hf : times_cont_diff_at ℝ n f x) (hx : f x ≠ 0) :
  times_cont_diff_at ℝ n (λ x, sqrt (f x)) x :=
(real.times_cont_diff_at_sqrt hx).comp x hf

lemma times_cont_diff_within_at.sqrt {n} (hf : times_cont_diff_within_at ℝ n f s x) (hx : f x ≠ 0) :
  times_cont_diff_within_at ℝ n (λ x, sqrt (f x)) s x :=
(real.times_cont_diff_at_sqrt hx).comp_times_cont_diff_within_at x hf

lemma times_cont_diff.sqrt {n} (hf : times_cont_diff ℝ n f) (h₀ : ∀ x, f x ≠ 0) :
  times_cont_diff ℝ n (λ x, sqrt (f x)) :=
times_cont_diff_iff_times_cont_diff_at.2 $
  λ x, hf.times_cont_diff_at.sqrt (h₀ x)

lemma times_cont_diff_on.sqrt {n} (hf : times_cont_diff_on ℝ n f s) (h₀ : ∀ x ∈ s, f x ≠ 0) :
  times_cont_diff_on ℝ n (λ x, sqrt (f x)) s :=
λ x hx, (hf x hx).sqrt (h₀ x hx)

lemma differentiable_within_at.sqrt (hf : differentiable_within_at ℝ f s x) (hx : f x ≠ 0) :
  differentiable_within_at ℝ (λx, sqrt (f x)) s x :=
(hf.has_deriv_within_at.sqrt hx).differentiable_within_at

@[simp] lemma differentiable_at.sqrt (hf : differentiable_at ℝ f x) (hx : f x ≠ 0) :
  differentiable_at ℝ (λx, sqrt (f x)) x :=
(hf.has_deriv_at.sqrt hx).differentiable_at

lemma differentiable_on.sqrt (hf : differentiable_on ℝ f s) (hx : ∀ x ∈ s, f x ≠ 0) :
  differentiable_on ℝ (λx, sqrt (f x)) s :=
λx h, (hf x h).sqrt (hx x h)

@[simp] lemma differentiable.sqrt (hf : differentiable ℝ f) (hx : ∀ x, f x ≠ 0) :
  differentiable ℝ (λx, sqrt (f x)) :=
λx, (hf x).sqrt (hx x)

lemma deriv_within_sqrt (hf : differentiable_within_at ℝ f s x) (hx : f x ≠ 0)
  (hxs : unique_diff_within_at ℝ s x) :
  deriv_within (λx, sqrt (f x)) s x = (deriv_within f s x) / (2 * sqrt (f x)) :=
(hf.has_deriv_within_at.sqrt hx).deriv_within hxs

@[simp] lemma deriv_sqrt (hf : differentiable_at ℝ f x) (hx : f x ≠ 0) :
  deriv (λx, sqrt (f x)) x = (deriv f x) / (2 * sqrt (f x)) :=
(hf.has_deriv_at.sqrt hx).deriv

end differentiability

section limits
open real filter

/-- The function `x ^ y` tends to `+∞` at `+∞` for any positive real `y`. -/
lemma tendsto_rpow_at_top {y : ℝ} (hy : 0 < y) : tendsto (λ x : ℝ, x ^ y) at_top at_top :=
begin
  rw tendsto_at_top_at_top,
  intro b,
  use (max b 0) ^ (1/y),
  intros x hx,
  exact le_of_max_le_left
    (by { convert rpow_le_rpow (rpow_nonneg_of_nonneg (le_max_right b 0) (1/y)) hx (le_of_lt hy),
      rw [← rpow_mul (le_max_right b 0), (eq_div_iff (ne_of_gt hy)).mp rfl, rpow_one] }),
end

/-- The function `x ^ (-y)` tends to `0` at `+∞` for any positive real `y`. -/
lemma tendsto_rpow_neg_at_top {y : ℝ} (hy : 0 < y) : tendsto (λ x : ℝ, x ^ (-y)) at_top (𝓝 0) :=
tendsto.congr' (eventually_eq_of_mem (Ioi_mem_at_top 0) (λ x hx, (rpow_neg (le_of_lt hx) y).symm))
  (tendsto.inv_tendsto_at_top (tendsto_rpow_at_top hy))

/-- The function `x ^ (a / (b * x + c))` tends to `1` at `+∞`, for any real numbers `a`, `b`, and
`c` such that `b` is nonzero. -/
lemma tendsto_rpow_div_mul_add (a b c : ℝ) (hb : 0 ≠ b) :
  tendsto (λ x, x ^ (a / (b*x+c))) at_top (𝓝 1) :=
begin
  refine tendsto.congr' _ ((tendsto_exp_nhds_0_nhds_1.comp
    (by simpa only [mul_zero, pow_one] using ((@tendsto_const_nhds _ _ _ a _).mul
      (tendsto_div_pow_mul_exp_add_at_top b c 1 hb (by norm_num))))).comp (tendsto_log_at_top)),
  apply eventually_eq_of_mem (Ioi_mem_at_top (0:ℝ)),
  intros x hx,
  simp only [set.mem_Ioi, function.comp_app] at hx ⊢,
  rw [exp_log hx, ← exp_log (rpow_pos_of_pos hx (a / (b * x + c))), log_rpow hx (a / (b * x + c))],
  field_simp,
end

/-- The function `x ^ (1 / x)` tends to `1` at `+∞`. -/
lemma tendsto_rpow_div : tendsto (λ x, x ^ ((1:ℝ) / x)) at_top (𝓝 1) :=
by { convert tendsto_rpow_div_mul_add (1:ℝ) _ (0:ℝ) zero_ne_one, ring }

/-- The function `x ^ (-1 / x)` tends to `1` at `+∞`. -/
lemma tendsto_rpow_neg_div : tendsto (λ x, x ^ (-(1:ℝ) / x)) at_top (𝓝 1) :=
by { convert tendsto_rpow_div_mul_add (-(1:ℝ)) _ (0:ℝ) zero_ne_one, ring }

end limits

namespace nnreal

/-- The nonnegative real power function `x^y`, defined for `x : ℝ≥0` and `y : ℝ ` as the
restriction of the real power function. For `x > 0`, it is equal to `exp (y log x)`. For `x = 0`,
one sets `0 ^ 0 = 1` and `0 ^ y = 0` for `y ≠ 0`. -/
noncomputable def rpow (x : ℝ≥0) (y : ℝ) : ℝ≥0 :=
⟨(x : ℝ) ^ y, real.rpow_nonneg_of_nonneg x.2 y⟩

noncomputable instance : has_pow ℝ≥0 ℝ := ⟨rpow⟩

@[simp] lemma rpow_eq_pow (x : ℝ≥0) (y : ℝ) : rpow x y = x ^ y := rfl

@[simp, norm_cast] lemma coe_rpow (x : ℝ≥0) (y : ℝ) : ((x ^ y : ℝ≥0) : ℝ) = (x : ℝ) ^ y := rfl

@[simp] lemma rpow_zero (x : ℝ≥0) : x ^ (0 : ℝ) = 1 :=
nnreal.eq $ real.rpow_zero _

@[simp] lemma rpow_eq_zero_iff {x : ℝ≥0} {y : ℝ} : x ^ y = 0 ↔ x = 0 ∧ y ≠ 0 :=
begin
  rw [← nnreal.coe_eq, coe_rpow, ← nnreal.coe_eq_zero],
  exact real.rpow_eq_zero_iff_of_nonneg x.2
end

@[simp] lemma zero_rpow {x : ℝ} (h : x ≠ 0) : (0 : ℝ≥0) ^ x = 0 :=
nnreal.eq $ real.zero_rpow h

@[simp] lemma rpow_one (x : ℝ≥0) : x ^ (1 : ℝ) = x :=
nnreal.eq $ real.rpow_one _

@[simp] lemma one_rpow (x : ℝ) : (1 : ℝ≥0) ^ x = 1 :=
nnreal.eq $ real.one_rpow _

lemma rpow_add {x : ℝ≥0} (hx : x ≠ 0) (y z : ℝ) : x ^ (y + z) = x ^ y * x ^ z :=
nnreal.eq $ real.rpow_add (zero_lt_iff_ne_zero.2 hx) _ _

lemma rpow_add' (x : ℝ≥0) {y z : ℝ} (h : y + z ≠ 0) : x ^ (y + z) = x ^ y * x ^ z :=
nnreal.eq $ real.rpow_add' x.2 h

lemma rpow_mul (x : ℝ≥0) (y z : ℝ) : x ^ (y * z) = (x ^ y) ^ z :=
nnreal.eq $ real.rpow_mul x.2 y z

lemma rpow_neg (x : ℝ≥0) (y : ℝ) : x ^ -y = (x ^ y)⁻¹ :=
nnreal.eq $ real.rpow_neg x.2 _

lemma rpow_neg_one (x : ℝ≥0) : x ^ (-1 : ℝ) = x ⁻¹ :=
by simp [rpow_neg]

lemma rpow_sub {x : ℝ≥0} (hx : x ≠ 0) (y z : ℝ) : x ^ (y - z) = x ^ y / x ^ z :=
nnreal.eq $ real.rpow_sub (zero_lt_iff_ne_zero.2 hx) y z

lemma rpow_sub' (x : ℝ≥0) {y z : ℝ} (h : y - z ≠ 0) :
  x ^ (y - z) = x ^ y / x ^ z :=
nnreal.eq $ real.rpow_sub' x.2 h

lemma inv_rpow (x : ℝ≥0) (y : ℝ) : (x⁻¹) ^ y = (x ^ y)⁻¹ :=
nnreal.eq $ real.inv_rpow x.2 y

lemma div_rpow (x y : ℝ≥0) (z : ℝ) : (x / y) ^ z = x ^ z / y ^ z :=
nnreal.eq $ real.div_rpow x.2 y.2 z

@[simp, norm_cast] lemma rpow_nat_cast (x : ℝ≥0) (n : ℕ) : x ^ (n : ℝ) = x ^ n :=
nnreal.eq $ by simpa only [coe_rpow, coe_pow] using real.rpow_nat_cast x n

lemma mul_rpow {x y : ℝ≥0} {z : ℝ}  : (x*y)^z = x^z * y^z :=
nnreal.eq $ real.mul_rpow x.2 y.2

lemma rpow_le_rpow {x y : ℝ≥0} {z: ℝ} (h₁ : x ≤ y) (h₂ : 0 ≤ z) : x^z ≤ y^z :=
real.rpow_le_rpow x.2 h₁ h₂

lemma rpow_lt_rpow {x y : ℝ≥0} {z: ℝ} (h₁ : x < y) (h₂ : 0 < z) : x^z < y^z :=
real.rpow_lt_rpow x.2 h₁ h₂

lemma rpow_lt_rpow_iff {x y : ℝ≥0} {z : ℝ} (hz : 0 < z) : x ^ z < y ^ z ↔ x < y :=
real.rpow_lt_rpow_iff x.2 y.2 hz

lemma rpow_le_rpow_iff {x y : ℝ≥0} {z : ℝ} (hz : 0 < z) : x ^ z ≤ y ^ z ↔ x ≤ y :=
real.rpow_le_rpow_iff x.2 y.2 hz

lemma rpow_lt_rpow_of_exponent_lt {x : ℝ≥0} {y z : ℝ} (hx : 1 < x) (hyz : y < z) : x^y < x^z :=
real.rpow_lt_rpow_of_exponent_lt hx hyz

lemma rpow_le_rpow_of_exponent_le {x : ℝ≥0} {y z : ℝ} (hx : 1 ≤ x) (hyz : y ≤ z) : x^y ≤ x^z :=
real.rpow_le_rpow_of_exponent_le hx hyz

lemma rpow_lt_rpow_of_exponent_gt {x : ℝ≥0} {y z : ℝ} (hx0 : 0 < x) (hx1 : x < 1) (hyz : z < y) :
  x^y < x^z :=
real.rpow_lt_rpow_of_exponent_gt hx0 hx1 hyz

lemma rpow_le_rpow_of_exponent_ge {x : ℝ≥0} {y z : ℝ} (hx0 : 0 < x) (hx1 : x ≤ 1) (hyz : z ≤ y) :
  x^y ≤ x^z :=
real.rpow_le_rpow_of_exponent_ge hx0 hx1 hyz

lemma rpow_lt_one {x : ℝ≥0} {z : ℝ} (hx : 0 ≤ x) (hx1 : x < 1) (hz : 0 < z) : x^z < 1 :=
real.rpow_lt_one hx hx1 hz

lemma rpow_le_one {x : ℝ≥0} {z : ℝ} (hx2 : x ≤ 1) (hz : 0 ≤ z) : x^z ≤ 1 :=
real.rpow_le_one x.2 hx2 hz

lemma rpow_lt_one_of_one_lt_of_neg {x : ℝ≥0} {z : ℝ} (hx : 1 < x) (hz : z < 0) : x^z < 1 :=
real.rpow_lt_one_of_one_lt_of_neg hx hz

lemma rpow_le_one_of_one_le_of_nonpos {x : ℝ≥0} {z : ℝ} (hx : 1 ≤ x) (hz : z ≤ 0) : x^z ≤ 1 :=
real.rpow_le_one_of_one_le_of_nonpos hx hz

lemma one_lt_rpow {x : ℝ≥0} {z : ℝ} (hx : 1 < x) (hz : 0 < z) : 1 < x^z :=
real.one_lt_rpow hx hz

lemma one_le_rpow {x : ℝ≥0} {z : ℝ} (h : 1 ≤ x) (h₁ : 0 ≤ z) : 1 ≤ x^z :=
real.one_le_rpow h h₁

lemma one_lt_rpow_of_pos_of_lt_one_of_neg {x : ℝ≥0} {z : ℝ} (hx1 : 0 < x) (hx2 : x < 1)
  (hz : z < 0) : 1 < x^z :=
real.one_lt_rpow_of_pos_of_lt_one_of_neg hx1 hx2 hz

lemma one_le_rpow_of_pos_of_le_one_of_nonpos {x : ℝ≥0} {z : ℝ} (hx1 : 0 < x) (hx2 : x ≤ 1)
  (hz : z ≤ 0) : 1 ≤ x^z :=
real.one_le_rpow_of_pos_of_le_one_of_nonpos hx1 hx2 hz

lemma pow_nat_rpow_nat_inv (x : ℝ≥0) {n : ℕ} (hn : 0 < n) :
  (x ^ n) ^ (n⁻¹ : ℝ) = x :=
by { rw [← nnreal.coe_eq, coe_rpow, nnreal.coe_pow], exact real.pow_nat_rpow_nat_inv x.2 hn }

lemma rpow_nat_inv_pow_nat (x : ℝ≥0) {n : ℕ} (hn : 0 < n) :
  (x ^ (n⁻¹ : ℝ)) ^ n = x :=
by { rw [← nnreal.coe_eq, nnreal.coe_pow, coe_rpow], exact real.rpow_nat_inv_pow_nat x.2 hn }

lemma continuous_at_rpow {x : ℝ≥0} {y : ℝ} (h : x ≠ 0 ∨ 0 < y) :
  continuous_at (λp:ℝ≥0×ℝ, p.1^p.2) (x, y) :=
begin
  have : (λp:ℝ≥0×ℝ, p.1^p.2) = nnreal.of_real ∘ (λp:ℝ×ℝ, p.1^p.2) ∘ (λp:ℝ≥0 × ℝ, (p.1.1, p.2)),
  { ext p,
    rw [coe_rpow, nnreal.coe_of_real _ (real.rpow_nonneg_of_nonneg p.1.2 _)],
    refl },
  rw this,
  refine nnreal.continuous_of_real.continuous_at.comp (continuous_at.comp _ _),
  { apply real.continuous_at_rpow,
    simp at h,
    rw ← (nnreal.coe_eq_zero x) at h,
    exact h },
  { exact ((continuous_subtype_val.comp continuous_fst).prod_mk continuous_snd).continuous_at }
end

lemma of_real_rpow_of_nonneg {x y : ℝ} (hx : 0 ≤ x) :
  nnreal.of_real (x ^ y) = (nnreal.of_real x) ^ y :=
begin
  nth_rewrite 0 ← nnreal.coe_of_real x hx,
  rw [←nnreal.coe_rpow, nnreal.of_real_coe],
end

end nnreal

section measurability_nnreal

lemma nnreal.measurable_rpow : measurable (λ p : ℝ≥0 × ℝ, p.1 ^ p.2) :=
begin
  have h_rw : (λ p : ℝ≥0 × ℝ, p.1 ^ p.2) = (λ p : ℝ≥0 × ℝ, nnreal.of_real(↑(p.1) ^ p.2)),
  { ext1 a,
    rw [←nnreal.coe_rpow, nnreal.of_real_coe], },
  rw h_rw,
  exact (measurable_fst.nnreal_coe.rpow measurable_snd).nnreal_of_real,
end

lemma measurable.nnreal_rpow {α} [measurable_space α] {f : α → ℝ≥0} (hf : measurable f)
  {g : α → ℝ} (hg : measurable g) :
  measurable (λ a : α, (f a) ^ (g a)) :=
begin
  change measurable ((λ p : ℝ≥0 × ℝ, p.1 ^ p.2) ∘ (λ a : α, (f a, g a))),
  exact nnreal.measurable_rpow.comp (measurable.prod hf hg),
end

lemma nnreal.measurable_rpow_const {y : ℝ} : measurable (λ a : ℝ≥0, a ^ y) :=
begin
  have h_rw : (λ a : ℝ≥0, a ^ y) = (λ a : ℝ≥0, nnreal.of_real(↑a ^ y)),
  { ext1 a,
    rw [←nnreal.coe_rpow, nnreal.of_real_coe], },
  rw h_rw,
  exact nnreal.measurable_coe.rpow_const.nnreal_of_real,
end

lemma measurable.nnreal_rpow_const {α} [measurable_space α] {f : α → ℝ≥0} (hf : measurable f)
  {y : ℝ} :
  measurable (λ a : α, (f a) ^ y) :=
hf.nnreal_rpow measurable_const

end measurability_nnreal

open filter

lemma filter.tendsto.nnrpow {α : Type*} {f : filter α} {u : α → ℝ≥0} {v : α → ℝ} {x : ℝ≥0} {y : ℝ}
  (hx : tendsto u f (𝓝 x)) (hy : tendsto v f (𝓝 y)) (h : x ≠ 0 ∨ 0 < y) :
  tendsto (λ a, (u a) ^ (v a)) f (𝓝 (x ^ y)) :=
tendsto.comp (nnreal.continuous_at_rpow h) (hx.prod_mk_nhds hy)

namespace nnreal

lemma continuous_at_rpow_const {x : ℝ≥0} {y : ℝ} (h : x ≠ 0 ∨ 0 ≤ y) :
  continuous_at (λ z, z^y) x :=
h.elim (λ h, tendsto_id.nnrpow tendsto_const_nhds (or.inl h)) $
  λ h, h.eq_or_lt.elim
    (λ h, h ▸ by simp only [rpow_zero, continuous_at_const])
    (λ h, tendsto_id.nnrpow tendsto_const_nhds (or.inr h))

lemma continuous_rpow_const {y : ℝ} (h : 0 ≤ y) :
  continuous (λ x : ℝ≥0, x^y) :=
continuous_iff_continuous_at.2 $ λ x, continuous_at_rpow_const (or.inr h)

end nnreal

namespace ennreal

/-- The real power function `x^y` on extended nonnegative reals, defined for `x : ennreal` and
`y : ℝ` as the restriction of the real power function if `0 < x < ⊤`, and with the natural values
for `0` and `⊤` (i.e., `0 ^ x = 0` for `x > 0`, `1` for `x = 0` and `⊤` for `x < 0`, and
`⊤ ^ x = 1 / 0 ^ x`). -/
noncomputable def rpow : ennreal → ℝ → ennreal
| (some x) y := if x = 0 ∧ y < 0 then ⊤ else (x ^ y : ℝ≥0)
| none     y := if 0 < y then ⊤ else if y = 0 then 1 else 0

noncomputable instance : has_pow ennreal ℝ := ⟨rpow⟩

@[simp] lemma rpow_eq_pow (x : ennreal) (y : ℝ) : rpow x y = x ^ y := rfl

@[simp] lemma rpow_zero {x : ennreal} : x ^ (0 : ℝ) = 1 :=
by cases x; { dsimp only [(^), rpow], simp [lt_irrefl] }

lemma top_rpow_def (y : ℝ) : (⊤ : ennreal) ^ y = if 0 < y then ⊤ else if y = 0 then 1 else 0 :=
rfl

@[simp] lemma top_rpow_of_pos {y : ℝ} (h : 0 < y) : (⊤ : ennreal) ^ y = ⊤ :=
by simp [top_rpow_def, h]

@[simp] lemma top_rpow_of_neg {y : ℝ} (h : y < 0) : (⊤ : ennreal) ^ y = 0 :=
by simp [top_rpow_def, asymm h, ne_of_lt h]

@[simp] lemma zero_rpow_of_pos {y : ℝ} (h : 0 < y) : (0 : ennreal) ^ y = 0 :=
begin
  rw [← ennreal.coe_zero, ← ennreal.some_eq_coe],
  dsimp only [(^), rpow],
  simp [h, asymm h, ne_of_gt h],
end

@[simp] lemma zero_rpow_of_neg {y : ℝ} (h : y < 0) : (0 : ennreal) ^ y = ⊤ :=
begin
  rw [← ennreal.coe_zero, ← ennreal.some_eq_coe],
  dsimp only [(^), rpow],
  simp [h, ne_of_gt h],
end

lemma zero_rpow_def (y : ℝ) : (0 : ennreal) ^ y = if 0 < y then 0 else if y = 0 then 1 else ⊤ :=
begin
  rcases lt_trichotomy 0 y with H|rfl|H,
  { simp [H, ne_of_gt, zero_rpow_of_pos, lt_irrefl] },
  { simp [lt_irrefl] },
  { simp [H, asymm H, ne_of_lt, zero_rpow_of_neg] }
end

@[norm_cast] lemma coe_rpow_of_ne_zero {x : ℝ≥0} (h : x ≠ 0) (y : ℝ) :
  (x : ennreal) ^ y = (x ^ y : ℝ≥0) :=
begin
  rw [← ennreal.some_eq_coe],
  dsimp only [(^), rpow],
  simp [h]
end

@[norm_cast] lemma coe_rpow_of_nonneg (x : ℝ≥0) {y : ℝ} (h : 0 ≤ y) :
  (x : ennreal) ^ y = (x ^ y : ℝ≥0) :=
begin
  by_cases hx : x = 0,
  { rcases le_iff_eq_or_lt.1 h with H|H,
    { simp [hx, H.symm] },
    { simp [hx, zero_rpow_of_pos H, nnreal.zero_rpow (ne_of_gt H)] } },
  { exact coe_rpow_of_ne_zero hx _ }
end

lemma coe_rpow_def (x : ℝ≥0) (y : ℝ) :
  (x : ennreal) ^ y = if x = 0 ∧ y < 0 then ⊤ else (x ^ y : ℝ≥0) := rfl

@[simp] lemma rpow_one (x : ennreal) : x ^ (1 : ℝ) = x :=
by cases x; dsimp only [(^), rpow]; simp [zero_lt_one, not_lt_of_le zero_le_one]

@[simp] lemma one_rpow (x : ℝ) : (1 : ennreal) ^ x = 1 :=
by { rw [← coe_one, coe_rpow_of_ne_zero one_ne_zero], simp }

@[simp] lemma rpow_eq_zero_iff {x : ennreal} {y : ℝ} :
  x ^ y = 0 ↔ (x = 0 ∧ 0 < y) ∨ (x = ⊤ ∧ y < 0) :=
begin
  cases x,
  { rcases lt_trichotomy y 0 with H|H|H;
    simp [H, top_rpow_of_neg, top_rpow_of_pos, le_of_lt] },
  { by_cases h : x = 0,
    { rcases lt_trichotomy y 0 with H|H|H;
      simp [h, H, zero_rpow_of_neg, zero_rpow_of_pos, le_of_lt] },
    { simp [coe_rpow_of_ne_zero h, h] } }
end

@[simp] lemma rpow_eq_top_iff {x : ennreal} {y : ℝ} :
  x ^ y = ⊤ ↔ (x = 0 ∧ y < 0) ∨ (x = ⊤ ∧ 0 < y) :=
begin
  cases x,
  { rcases lt_trichotomy y 0 with H|H|H;
    simp [H, top_rpow_of_neg, top_rpow_of_pos, le_of_lt] },
  { by_cases h : x = 0,
    { rcases lt_trichotomy y 0 with H|H|H;
      simp [h, H, zero_rpow_of_neg, zero_rpow_of_pos, le_of_lt] },
    { simp [coe_rpow_of_ne_zero h, h] } }
end

lemma rpow_eq_top_of_nonneg (x : ennreal) {y : ℝ} (hy0 : 0 ≤ y) : x ^ y = ⊤ → x = ⊤ :=
begin
  rw ennreal.rpow_eq_top_iff,
  intro h,
  cases h,
  { exfalso, rw lt_iff_not_ge at h, exact h.right hy0, },
  { exact h.left, },
end

lemma rpow_ne_top_of_nonneg {x : ennreal} {y : ℝ} (hy0 : 0 ≤ y) (h : x ≠ ⊤) : x ^ y ≠ ⊤ :=
mt (ennreal.rpow_eq_top_of_nonneg x hy0) h

lemma rpow_lt_top_of_nonneg {x : ennreal} {y : ℝ} (hy0 : 0 ≤ y) (h : x ≠ ⊤) : x ^ y < ⊤ :=
ennreal.lt_top_iff_ne_top.mpr (ennreal.rpow_ne_top_of_nonneg hy0 h)

lemma rpow_add {x : ennreal} (y z : ℝ) (hx : x ≠ 0) (h'x : x ≠ ⊤) : x ^ (y + z) = x ^ y * x ^ z :=
begin
  cases x, { exact (h'x rfl).elim },
  have : x ≠ 0 := λ h, by simpa [h] using hx,
  simp [coe_rpow_of_ne_zero this, nnreal.rpow_add this]
end

lemma rpow_neg (x : ennreal) (y : ℝ) : x ^ -y = (x ^ y)⁻¹ :=
begin
  cases x,
  { rcases lt_trichotomy y 0 with H|H|H;
    simp [top_rpow_of_pos, top_rpow_of_neg, H, neg_pos.mpr] },
  { by_cases h : x = 0,
    { rcases lt_trichotomy y 0 with H|H|H;
      simp [h, zero_rpow_of_pos, zero_rpow_of_neg, H, neg_pos.mpr] },
    { have A : x ^ y ≠ 0, by simp [h],
      simp [coe_rpow_of_ne_zero h, ← coe_inv A, nnreal.rpow_neg] } }
end

lemma rpow_neg_one (x : ennreal) : x ^ (-1 : ℝ) = x ⁻¹ :=
by simp [rpow_neg]

lemma rpow_mul (x : ennreal) (y z : ℝ) : x ^ (y * z) = (x ^ y) ^ z :=
begin
  cases x,
  { rcases lt_trichotomy y 0 with Hy|Hy|Hy;
    rcases lt_trichotomy z 0 with Hz|Hz|Hz;
    simp [Hy, Hz, zero_rpow_of_neg, zero_rpow_of_pos, top_rpow_of_neg, top_rpow_of_pos,
          mul_pos_of_neg_of_neg, mul_neg_of_neg_of_pos, mul_neg_of_pos_of_neg] },
  { by_cases h : x = 0,
    { rcases lt_trichotomy y 0 with Hy|Hy|Hy;
      rcases lt_trichotomy z 0 with Hz|Hz|Hz;
      simp [h, Hy, Hz, zero_rpow_of_neg, zero_rpow_of_pos, top_rpow_of_neg, top_rpow_of_pos,
            mul_pos_of_neg_of_neg, mul_neg_of_neg_of_pos, mul_neg_of_pos_of_neg] },
    { have : x ^ y ≠ 0, by simp [h],
      simp [coe_rpow_of_ne_zero h, coe_rpow_of_ne_zero this, nnreal.rpow_mul] } }
end

@[simp, norm_cast] lemma rpow_nat_cast (x : ennreal) (n : ℕ) : x ^ (n : ℝ) = x ^ n :=
begin
  cases x,
  { cases n;
    simp [top_rpow_of_pos (nat.cast_add_one_pos _), top_pow (nat.succ_pos _)] },
  { simp [coe_rpow_of_nonneg _ (nat.cast_nonneg n)] }
end

@[norm_cast] lemma coe_mul_rpow (x y : ℝ≥0) (z : ℝ) :
  ((x : ennreal) * y) ^ z = x^z * y^z :=
begin
  rcases lt_trichotomy z 0 with H|H|H,
  { by_cases hx : x = 0; by_cases hy : y = 0,
    { simp [hx, hy, zero_rpow_of_neg, H] },
    { have : (y : ennreal) ^ z ≠ 0, by simp [rpow_eq_zero_iff, hy],
      simp [hx, hy, zero_rpow_of_neg, H, with_top.top_mul this] },
    { have : (x : ennreal) ^ z ≠ 0, by simp [rpow_eq_zero_iff, hx],
      simp [hx, hy, zero_rpow_of_neg H, with_top.mul_top this] },
    { rw [← coe_mul, coe_rpow_of_ne_zero, nnreal.mul_rpow, coe_mul,
          coe_rpow_of_ne_zero hx, coe_rpow_of_ne_zero hy],
      simp [hx, hy] } },
  { simp [H] },
  { by_cases hx : x = 0; by_cases hy : y = 0,
    { simp [hx, hy, zero_rpow_of_pos, H] },
    { have : (y : ennreal) ^ z ≠ 0, by simp [rpow_eq_zero_iff, hy],
      simp [hx, hy, zero_rpow_of_pos H, with_top.top_mul this] },
    { have : (x : ennreal) ^ z ≠ 0, by simp [rpow_eq_zero_iff, hx],
      simp [hx, hy, zero_rpow_of_pos H, with_top.mul_top this] },
    { rw [← coe_mul, coe_rpow_of_ne_zero, nnreal.mul_rpow, coe_mul,
          coe_rpow_of_ne_zero hx, coe_rpow_of_ne_zero hy],
      simp [hx, hy] } },
end

lemma mul_rpow_of_ne_top {x y : ennreal} (hx : x ≠ ⊤) (hy : y ≠ ⊤) (z : ℝ) :
  (x * y) ^ z = x^z * y^z :=
begin
  lift x to ℝ≥0 using hx,
  lift y to ℝ≥0 using hy,
  exact coe_mul_rpow x y z
end

lemma mul_rpow_of_ne_zero {x y : ennreal} (hx : x ≠ 0) (hy : y ≠ 0) (z : ℝ) :
  (x * y) ^ z = x ^ z * y ^ z :=
begin
  rcases lt_trichotomy z 0 with H|H|H,
  { cases x; cases y,
    { simp [hx, hy, top_rpow_of_neg, H] },
    { have : y ≠ 0, by simpa using hy,
      simp [hx, hy, top_rpow_of_neg, H, rpow_eq_zero_iff, this] },
    { have : x ≠ 0, by simpa using hx,
      simp [hx, hy, top_rpow_of_neg, H, rpow_eq_zero_iff, this] },
    { have hx' : x ≠ 0, by simpa using hx,
      have hy' : y ≠ 0, by simpa using hy,
      simp only [some_eq_coe],
      rw [← coe_mul, coe_rpow_of_ne_zero, nnreal.mul_rpow, coe_mul,
          coe_rpow_of_ne_zero hx', coe_rpow_of_ne_zero hy'],
      simp [hx', hy'] } },
  { simp [H] },
  { cases x; cases y,
    { simp [hx, hy, top_rpow_of_pos, H] },
    { have : y ≠ 0, by simpa using hy,
      simp [hx, hy, top_rpow_of_pos, H, rpow_eq_zero_iff, this] },
    { have : x ≠ 0, by simpa using hx,
      simp [hx, hy, top_rpow_of_pos, H, rpow_eq_zero_iff, this] },
    { have hx' : x ≠ 0, by simpa using hx,
      have hy' : y ≠ 0, by simpa using hy,
      simp only [some_eq_coe],
      rw [← coe_mul, coe_rpow_of_ne_zero, nnreal.mul_rpow, coe_mul,
          coe_rpow_of_ne_zero hx', coe_rpow_of_ne_zero hy'],
      simp [hx', hy'] } }
end

lemma mul_rpow_of_nonneg (x y : ennreal) {z : ℝ} (hz : 0 ≤ z) :
  (x * y) ^ z = x ^ z * y ^ z :=
begin
  rcases le_iff_eq_or_lt.1 hz with H|H, { simp [← H] },
  by_cases h : x = 0 ∨ y = 0,
  { cases h; simp [h, zero_rpow_of_pos H] },
  push_neg at h,
  exact mul_rpow_of_ne_zero h.1 h.2 z
end

lemma inv_rpow_of_pos {x : ennreal} {y : ℝ} (hy : 0 < y) : (x⁻¹) ^ y = (x ^ y)⁻¹ :=
begin
  by_cases h0 : x = 0,
  { rw [h0, zero_rpow_of_pos hy, inv_zero, top_rpow_of_pos hy], },
  by_cases h_top : x = ⊤,
  { rw [h_top, top_rpow_of_pos hy, inv_top, zero_rpow_of_pos hy], },
  rw ←coe_to_nnreal h_top,
  have h : x.to_nnreal ≠ 0,
  { rw [ne.def, to_nnreal_eq_zero_iff],
    simp [h0, h_top], },
  rw [←coe_inv h, coe_rpow_of_nonneg _ (le_of_lt hy), coe_rpow_of_nonneg _ (le_of_lt hy), ←coe_inv],
  { rw coe_eq_coe,
    exact nnreal.inv_rpow x.to_nnreal y, },
  { simp [h], },
end

lemma rpow_le_rpow {x y : ennreal} {z : ℝ} (h₁ : x ≤ y) (h₂ : 0 ≤ z) : x^z ≤ y^z :=
begin
  rcases le_iff_eq_or_lt.1 h₂ with H|H, { simp [← H, le_refl] },
  cases y, { simp [top_rpow_of_pos H] },
  cases x, { exact (not_top_le_coe h₁).elim },
  simp at h₁,
  simp [coe_rpow_of_nonneg _ h₂, nnreal.rpow_le_rpow h₁ h₂]
end

lemma rpow_lt_rpow {x y : ennreal} {z : ℝ} (h₁ : x < y) (h₂ : 0 < z) : x^z < y^z :=
begin
  cases x, { exact (not_top_lt h₁).elim },
  cases y, { simp [top_rpow_of_pos h₂, coe_rpow_of_nonneg _ (le_of_lt h₂)] },
  simp at h₁,
  simp [coe_rpow_of_nonneg _ (le_of_lt h₂), nnreal.rpow_lt_rpow h₁ h₂]
end

lemma rpow_lt_rpow_of_exponent_lt {x : ennreal} {y z : ℝ} (hx : 1 < x) (hx' : x ≠ ⊤) (hyz : y < z) :
  x^y < x^z :=
begin
  lift x to ℝ≥0 using hx',
  rw [one_lt_coe_iff] at hx,
  simp [coe_rpow_of_ne_zero (ne_of_gt (lt_trans zero_lt_one hx)),
        nnreal.rpow_lt_rpow_of_exponent_lt hx hyz]
end

lemma rpow_le_rpow_of_exponent_le {x : ennreal} {y z : ℝ} (hx : 1 ≤ x) (hyz : y ≤ z) : x^y ≤ x^z :=
begin
  cases x,
  { rcases lt_trichotomy y 0 with Hy|Hy|Hy;
    rcases lt_trichotomy z 0 with Hz|Hz|Hz;
    simp [Hy, Hz, top_rpow_of_neg, top_rpow_of_pos, le_refl];
    linarith },
  { simp only [one_le_coe_iff, some_eq_coe] at hx,
    simp [coe_rpow_of_ne_zero (ne_of_gt (lt_of_lt_of_le zero_lt_one hx)),
          nnreal.rpow_le_rpow_of_exponent_le hx hyz] }
end

lemma rpow_lt_rpow_of_exponent_gt {x : ennreal} {y z : ℝ} (hx0 : 0 < x) (hx1 : x < 1) (hyz : z < y) :
  x^y < x^z :=
begin
  lift x to ℝ≥0 using ne_of_lt (lt_of_lt_of_le hx1 le_top),
  simp at hx0 hx1,
  simp [coe_rpow_of_ne_zero (ne_of_gt hx0), nnreal.rpow_lt_rpow_of_exponent_gt hx0 hx1 hyz]
end

lemma rpow_le_rpow_of_exponent_ge {x : ennreal} {y z : ℝ} (hx1 : x ≤ 1) (hyz : z ≤ y) :
  x^y ≤ x^z :=
begin
  lift x to ℝ≥0 using ne_of_lt (lt_of_le_of_lt hx1 coe_lt_top),
  by_cases h : x = 0,
  { rcases lt_trichotomy y 0 with Hy|Hy|Hy;
    rcases lt_trichotomy z 0 with Hz|Hz|Hz;
    simp [Hy, Hz, h, zero_rpow_of_neg, zero_rpow_of_pos, le_refl];
    linarith },
  { simp at hx1,
    simp [coe_rpow_of_ne_zero h,
          nnreal.rpow_le_rpow_of_exponent_ge (bot_lt_iff_ne_bot.mpr h) hx1 hyz] }
end

lemma rpow_lt_one {x : ennreal} {z : ℝ} (hx : x < 1) (hz : 0 < z) : x^z < 1 :=
begin
  lift x to ℝ≥0 using ne_of_lt (lt_of_lt_of_le hx le_top),
  simp only [coe_lt_one_iff] at hx,
  simp [coe_rpow_of_nonneg _ (le_of_lt hz), nnreal.rpow_lt_one (zero_le x) hx hz],
end

lemma rpow_le_one {x : ennreal} {z : ℝ} (hx : x ≤ 1) (hz : 0 ≤ z) : x^z ≤ 1 :=
begin
  lift x to ℝ≥0 using ne_of_lt (lt_of_le_of_lt hx coe_lt_top),
  simp only [coe_le_one_iff] at hx,
  simp [coe_rpow_of_nonneg _ hz, nnreal.rpow_le_one hx hz],
end

lemma rpow_lt_one_of_one_lt_of_neg {x : ennreal} {z : ℝ} (hx : 1 < x) (hz : z < 0) : x^z < 1 :=
begin
  cases x,
  { simp [top_rpow_of_neg hz, ennreal.zero_lt_one] },
  { simp only [some_eq_coe, one_lt_coe_iff] at hx,
    simp [coe_rpow_of_ne_zero (ne_of_gt (lt_trans zero_lt_one hx)),
          nnreal.rpow_lt_one_of_one_lt_of_neg hx hz] },
end

lemma rpow_le_one_of_one_le_of_neg {x : ennreal} {z : ℝ} (hx : 1 ≤ x) (hz : z < 0) : x^z ≤ 1 :=
begin
  cases x,
  { simp [top_rpow_of_neg hz, ennreal.zero_lt_one] },
  { simp only [one_le_coe_iff, some_eq_coe] at hx,
    simp [coe_rpow_of_ne_zero (ne_of_gt (lt_of_lt_of_le zero_lt_one hx)),
          nnreal.rpow_le_one_of_one_le_of_nonpos hx (le_of_lt hz)] },
end

lemma one_lt_rpow {x : ennreal} {z : ℝ} (hx : 1 < x) (hz : 0 < z) : 1 < x^z :=
begin
  cases x,
  { simp [top_rpow_of_pos hz] },
  { simp only [some_eq_coe, one_lt_coe_iff] at hx,
    simp [coe_rpow_of_nonneg _ (le_of_lt hz), nnreal.one_lt_rpow hx hz] }
end

lemma one_le_rpow {x : ennreal} {z : ℝ} (hx : 1 ≤ x) (hz : 0 < z) : 1 ≤ x^z :=
begin
  cases x,
  { simp [top_rpow_of_pos hz] },
  { simp only [one_le_coe_iff, some_eq_coe] at hx,
    simp [coe_rpow_of_nonneg _ (le_of_lt hz), nnreal.one_le_rpow hx (le_of_lt hz)] },
end

lemma one_lt_rpow_of_pos_of_lt_one_of_neg {x : ennreal} {z : ℝ} (hx1 : 0 < x) (hx2 : x < 1)
  (hz : z < 0) : 1 < x^z :=
begin
  lift x to ℝ≥0 using ne_of_lt (lt_of_lt_of_le hx2 le_top),
  simp only [coe_lt_one_iff, coe_pos] at ⊢ hx1 hx2,
  simp [coe_rpow_of_ne_zero (ne_of_gt hx1), nnreal.one_lt_rpow_of_pos_of_lt_one_of_neg hx1 hx2 hz],
end

lemma one_le_rpow_of_pos_of_le_one_of_neg {x : ennreal} {z : ℝ} (hx1 : 0 < x) (hx2 : x ≤ 1)
  (hz : z < 0) : 1 ≤ x^z :=
begin
  lift x to ℝ≥0 using ne_of_lt (lt_of_le_of_lt hx2 coe_lt_top),
  simp only [coe_le_one_iff, coe_pos] at ⊢ hx1 hx2,
  simp [coe_rpow_of_ne_zero (ne_of_gt hx1),
        nnreal.one_le_rpow_of_pos_of_le_one_of_nonpos hx1 hx2 (le_of_lt hz)],
end

lemma to_nnreal_rpow (x : ennreal) (z : ℝ) : (x.to_nnreal) ^ z = (x ^ z).to_nnreal :=
begin
  rcases lt_trichotomy z 0 with H|H|H,
  { cases x, { simp [H, ne_of_lt] },
    by_cases hx : x = 0,
    { simp [hx, H, ne_of_lt] },
    { simp [coe_rpow_of_ne_zero hx] } },
  { simp [H] },
  { cases x, { simp [H, ne_of_gt] },
    simp [coe_rpow_of_nonneg _ (le_of_lt H)] }
end

lemma to_real_rpow (x : ennreal) (z : ℝ) : (x.to_real) ^ z = (x ^ z).to_real :=
by rw [ennreal.to_real, ennreal.to_real, ←nnreal.coe_rpow, ennreal.to_nnreal_rpow]

end ennreal

section measurability_ennreal

lemma ennreal.measurable_rpow : measurable (λ p : ennreal × ℝ, p.1 ^ p.2) :=
begin
  refine ennreal.measurable_of_measurable_nnreal_prod _ _,
  { simp_rw ennreal.coe_rpow_def,
    refine measurable.ite _ measurable_const nnreal.measurable_rpow.ennreal_coe,
    exact is_measurable.inter (measurable_fst (is_measurable_singleton 0))
      (measurable_snd is_measurable_Iio), },
  { simp_rw ennreal.top_rpow_def,
    refine measurable.ite is_measurable_Ioi measurable_const _,
    exact measurable.ite (is_measurable_singleton 0) measurable_const measurable_const, },
end

lemma measurable.ennreal_rpow {α} [measurable_space α] {f : α → ennreal} (hf : measurable f)
  {g : α → ℝ} (hg : measurable g) :
  measurable (λ a : α, (f a) ^ (g a)) :=
begin
  change measurable ((λ p : ennreal × ℝ, p.1 ^ p.2) ∘ (λ a, (f a, g a))),
  exact ennreal.measurable_rpow.comp (measurable.prod hf hg),
end

lemma ennreal.measurable_rpow_const {y : ℝ} : measurable (λ a : ennreal, a ^ y) :=
begin
  change measurable ((λ p : ennreal × ℝ, p.1 ^ p.2) ∘ (λ a, (a, y))),
  refine ennreal.measurable_rpow.comp (measurable.prod measurable_id _),
  dsimp only,
  exact measurable_const,
end

lemma measurable.ennreal_rpow_const {α} [measurable_space α] {f : α → ennreal} (hf : measurable f)
  {y : ℝ} :
  measurable (λ a : α, (f a) ^ y) :=
hf.ennreal_rpow measurable_const

end measurability_ennreal<|MERGE_RESOLUTION|>--- conflicted
+++ resolved
@@ -584,10 +584,6 @@
     rw [sqrt_eq_zero_of_nonpos (le_of_lt h), rpow_def_of_neg h, this, cos_pi_div_two, mul_zero] }
 end
 
-<<<<<<< HEAD
-lemma continuous_sqrt : continuous sqrt :=
-by rw sqrt_eq_rpow; exact continuous_rpow_of_pos (λa, by norm_num) continuous_id continuous_const
-
 lemma has_strict_deriv_at_sqrt (hx : x ≠ 0) : has_strict_deriv_at sqrt (1 / (2 * sqrt x)) x :=
 begin
   cases hx.lt_or_lt with hx hx,
@@ -602,8 +598,6 @@
 lemma has_deriv_at_sqrt (hx : x ≠ 0) : has_deriv_at sqrt (1 / (2 * sqrt x)) x :=
 (has_strict_deriv_at_sqrt hx).has_deriv_at
 
-=======
->>>>>>> 2a5a0b0e
 end sqrt
 
 end real
