/-
Copyright (c) 2018 Mario Carneiro. All rights reserved.
Released under Apache 2.0 license as described in the file LICENSE.
Authors: Mario Carneiro, Simon Hudon, Scott Morrison, Keeley Hoek
-/
import data.dlist.basic category.basic meta.expr meta.rb_map data.bool tactic.doc_commands
  tactic.derive_inhabited

universe variable u

namespace expr
open tactic

attribute [derive has_reflect] binder_info
attribute [derive decidable_eq] binder_info congr_arg_kind

/-- Given an expr `α` representing a type with numeral structure,
`of_nat α n` creates the `α`-valued numeral expression corresponding to `n`. -/
protected meta def of_nat (α : expr) : ℕ → tactic expr :=
nat.binary_rec
  (tactic.mk_mapp ``has_zero.zero [some α, none])
  (λ b n tac, if n = 0 then mk_mapp ``has_one.one [some α, none] else
    do e ← tac, tactic.mk_app (cond b ``bit1 ``bit0) [e])

/-- Given an expr `α` representing a type with numeral structure,
`of_int α n` creates the `α`-valued numeral expression corresponding to `n`.
The output is either a numeral or the negation of a numeral. -/
protected meta def of_int (α : expr) : ℤ → tactic expr
| (n : ℕ) := expr.of_nat α n
| -[1+ n] := do
  e ← expr.of_nat α (n+1),
  tactic.mk_app ``has_neg.neg [e]

/-- Generates an expression of the form `∃(args), inner`. `args` is assumed to be a list of local
constants. When possible, `p ∧ q` is used instead of `∃(_ : p), q`. -/
meta def mk_exists_lst (args : list expr) (inner : expr) : tactic expr :=
args.mfoldr (λarg i:expr, do
    t ← infer_type arg,
    sort l ← infer_type t,
    return $ if arg.occurs i ∨ l ≠ level.zero
      then (const `Exists [l] : expr) t (i.lambdas [arg])
      else (const `and [] : expr) t i)
  inner

/-- `traverse f e` applies the monadic function `f` to the direct descendants of `e`. -/
meta def traverse {m : Type → Type u} [applicative m]
  {elab elab' : bool} (f : expr elab → m (expr elab')) :
  expr elab → m (expr elab')
 | (var v)  := pure $ var v
 | (sort l) := pure $ sort l
 | (const n ls) := pure $ const n ls
 | (mvar n n' e) := mvar n n' <$> f e
 | (local_const n n' bi e) := local_const n n' bi <$> f e
 | (app e₀ e₁) := app <$> f e₀ <*> f e₁
 | (lam n bi e₀ e₁) := lam n bi <$> f e₀ <*> f e₁
 | (pi n bi e₀ e₁) := pi n bi <$> f e₀ <*> f e₁
 | (elet n e₀ e₁ e₂) := elet n <$> f e₀ <*> f e₁ <*> f e₂
 | (macro mac es) := macro mac <$> list.traverse f es

/-- `mfoldl f a e` folds the monadic function `f` over the subterms of the expression `e`,
with initial value `a`. -/
meta def mfoldl {α : Type} {m} [monad m] (f : α → expr → m α) : α → expr → m α
| x e := prod.snd <$> (state_t.run (e.traverse $ λ e',
    (get >>= monad_lift ∘ flip f e' >>= put) $> e') x : m _)

end expr

namespace interaction_monad
open result

/-- `get_result tac` returns the result state of applying `tac` to the current state.
Note that it does not update the current state. -/
meta def get_result {σ α} (tac : interaction_monad σ α) :
  interaction_monad σ (interaction_monad.result σ α) | s :=
match tac s with
| r@(success _ s') := success r s'
| r@(exception _ _ s') := success r s'
end

end interaction_monad

namespace lean.parser
open lean interaction_monad.result

/-- `emit_command_here str` behaves as if the string `str` were placed as a user command at the
current line. -/
meta def emit_command_here (str : string) : lean.parser string :=
do (_, left) ← with_input command_like str,
   return left

/-- `emit_code_here str` behaves as if the string `str` were placed at the current location in
source code. -/
meta def emit_code_here : string → lean.parser unit
| str := do left ← emit_command_here str,
            if left.length = 0 then return ()
            else emit_code_here left

end lean.parser

namespace format

/-- `join' [a,b,c]` produces the format object `abc`.
It differs from `format.join` by using `format.nil` instead of `""` for the empty list. -/
meta def join' (xs : list format) : format :=
xs.foldl compose nil

/-- `intercalate x [a, b, c]` produces the format object `a.x.b.x.c`,
where `.` represents `format.join`. -/
meta def intercalate (x : format) : list format → format :=
join' ∘ list.intersperse x

end format

namespace tactic
open function

/-- `mk_local_pisn e n` instantiates the first `n` variables of a pi expression `e`,
and returns the new local constants along with the instantiated expression. Fails if `e` does
not begin with at least `n` pi binders. -/
meta def mk_local_pisn : expr → nat → tactic (list expr × expr)
| (expr.pi n bi d b) (c + 1) := do
  p ← mk_local' n bi d,
  (ps, r) ← mk_local_pisn (b.instantiate_var p) c,
  return ((p :: ps), r)
| e 0 := return ([], e)
| _ _ := failed

-- TODO: move to `declaration` namespace in `meta/expr.lean`
/-- `mk_theorem n ls t e` creates a theorem declaration with name `n`, universe parameters named
`ls`, type `t`, and body `e`. -/
meta def mk_theorem (n : name) (ls : list name) (t : expr) (e : expr) : declaration :=
declaration.thm n ls t (task.pure e)

/-- `add_theorem_by n ls type tac` uses `tac` to synthesize a term with type `type`, and adds this
to the environment as a theorem with name `n` and universe parameters `ls`. -/
meta def add_theorem_by (n : name) (ls : list name) (type : expr) (tac : tactic unit) :
  tactic expr :=
do ((), body) ← solve_aux type tac,
   body ← instantiate_mvars body,
   add_decl $ mk_theorem n ls type body,
   return $ expr.const n $ ls.map level.param

/-- `eval_expr' α e` attempts to evaluate the expression `e` in the type `α`.
This is a variant of `eval_expr` in core. Due to unexplained behavior in the VM, in rare
situations the latter will fail but the former will succeed. -/
meta def eval_expr' (α : Type*) [_inst_1 : reflected α] (e : expr) : tactic α :=
mk_app ``id [e] >>= eval_expr α

/-- `mk_fresh_name` returns identifiers starting with underscores,
which are not legal when emitted by tactic programs. `mk_user_fresh_name`
turns the useful source of random names provided by `mk_fresh_name` into
names which are usable by tactic programs.

The returned name has four components which are all strings. -/
meta def mk_user_fresh_name : tactic name :=
do nm ← mk_fresh_name,
   return $ `user__ ++ nm.pop_prefix.sanitize_name ++ `user__

/-- `has_attribute' attr_name decl_name` checks whether `decl_name` has attribute `attr_name`. -/
meta def has_attribute' (attr_name decl_name : name) : tactic bool :=
succeeds (has_attribute attr_name decl_name)

/-- Checks whether the name is a simp lemma -/
meta def is_simp_lemma : name → tactic bool :=
has_attribute' `simp

/-- Checks whether the name is an instance. -/
meta def is_instance : name → tactic bool :=
has_attribute' `instance

/-- `local_decls` returns a dictionary mapping names to their corresponding declarations.
Covers all declarations from the current file. -/
meta def local_decls : tactic (name_map declaration) :=
do e ← tactic.get_env,
   let xs := e.fold native.mk_rb_map
     (λ d s, if environment.in_current_file' e d.to_name
             then s.insert d.to_name d else s),
   pure xs

/-- If `{nm}_{n}` doesn't exist in the environment, returns that, otherwise tries `{nm}_{n+1}` -/
meta def get_unused_decl_name_aux (e : environment) (nm : name) : ℕ → tactic name | n :=
let nm' := nm.append_suffix ("_" ++ to_string n) in
if e.contains nm' then get_unused_decl_name_aux (n+1) else return nm'

/-- Return a name which doesn't already exist in the environment. If `nm` doesn't exist, it
returns that, otherwise it tries `nm_2`, `nm_3`, ... -/
meta def get_unused_decl_name (nm : name) : tactic name :=
get_env >>= λ e, if e.contains nm then get_unused_decl_name_aux e nm 2 else return nm

/--
Returns a pair `(e, t)`, where `e ← mk_const d.to_name`, and `t = d.type`
but with universe params updated to match the fresh universe metavariables in `e`.

This should have the same effect as just
```lean
do e ← mk_const d.to_name,
   t ← infer_type e,
   return (e, t)
```
but is hopefully faster.
-/
meta def decl_mk_const (d : declaration) : tactic (expr × expr) :=
do subst ← d.univ_params.mmap $ λ u, prod.mk u <$> mk_meta_univ,
   let e : expr := expr.const d.to_name (prod.snd <$> subst),
   return (e, d.type.instantiate_univ_params subst)

/-- `mk_local n` creates a dummy local variable with name `n`.
The type of this local constant is a constant with name `n`, so it is very unlikely to be
a meaningful expression. -/
meta def mk_local (n : name) : expr :=
expr.local_const n n binder_info.default (expr.const n [])

/-- `pis loc_consts f` is used to create a pi expression whose body is `f`.
`loc_consts` should be a list of local constants. The function will abstract these local
constants from `f` and bind them with pi binders.

For example, if `a, b` are local constants with types `Ta, Tb`,
``pis [a, b] `(f a b)`` will return the expression
`Π (a : Ta) (b : Tb), f a b`. -/
meta def pis : list expr → expr → tactic expr
| (e@(expr.local_const uniq pp info _) :: es) f := do
  t ← infer_type e,
  f' ← pis es f,
  pure $ expr.pi pp info t (expr.abstract_local f' uniq)
| _ f := pure f

/-- `lambdas loc_consts f` is used to create a lambda expression whose body is `f`.
`loc_consts` should be a list of local constants. The function will abstract these local
constants from `f` and bind them with lambda binders.

For example, if `a, b` are local constants with types `Ta, Tb`,
``lambdas [a, b] `(f a b)`` will return the expression
`λ (a : Ta) (b : Tb), f a b`. -/
meta def lambdas : list expr → expr → tactic expr
| (e@(expr.local_const uniq pp info _) :: es) f := do
  t ← infer_type e,
  f' ← lambdas es f,
  pure $ expr.lam pp info t (expr.abstract_local f' uniq)
| _ f := pure f

/-- `mk_psigma [x,y,z]`, with `[x,y,z]` list of local constants of types `x : tx`,
`y : ty x` and `z : tz x y`, creates an expression of sigma type:
`⟨x,y,z⟩ : Σ' (x : tx) (y : ty x), tz x y`.
-/
meta def mk_psigma : list expr → tactic expr
| [] := mk_const ``punit
| [x@(expr.local_const _ _ _ _)] := pure x
| (x@(expr.local_const _ _ _ _) :: xs) :=
  do y ← mk_psigma xs,
     α ← infer_type x,
     β ← infer_type y,
     t ← lambdas [x] β >>= instantiate_mvars,
     r ← mk_mapp ``psigma.mk [α,t],
     pure $ r x y
| _ := fail "mk_psigma expects a list of local constants"

/-- `elim_gen_prod n e _ ns` with `e` an expression of type `psigma _`, applies `cases` on `e` `n`
times and uses `ns` to name the resulting variables. Returns a triple: list of new variables,
remaining term and unused variable names.
-/
meta def elim_gen_prod : nat → expr → list expr → list name → tactic (list expr × expr × list name)
| 0       e hs ns := return (hs.reverse, e, ns)
| (n + 1) e hs ns := do
  t ← infer_type e,
  if t.is_app_of `eq then return (hs.reverse, e, ns)
  else do
    [(_, [h, h'], _)] ← cases_core e (ns.take 1),
    elim_gen_prod n h' (h :: hs) (ns.drop 1)

private meta def elim_gen_sum_aux : nat → expr → list expr → tactic (list expr × expr)
| 0       e hs := return (hs, e)
| (n + 1) e hs := do
  [(_, [h], _), (_, [h'], _)] ← induction e [],
  swap,
  elim_gen_sum_aux n h' (h::hs)

/-- `elim_gen_sum n e` applies cases on `e` `n` times. `e` is assumed to be a local constant whose
type is a (nested) sum `⊕`. Returns the list of local constants representing the components of `e`.
-/
meta def elim_gen_sum (n : nat) (e : expr) : tactic (list expr) := do
  (hs, h') ← elim_gen_sum_aux n e [],
  gs ← get_goals,
  set_goals $ (gs.take (n+1)).reverse ++ gs.drop (n+1),
  return $ hs.reverse ++ [h']

/-- Given `elab_def`, a tactic to solve the current goal,
`extract_def n trusted elab_def` will create an auxiliary definition named `n` and use it
to close the goal. If `trusted` is false, it will be a meta definition. -/
meta def extract_def (n : name) (trusted : bool) (elab_def : tactic unit) : tactic unit :=
do cxt ← list.map expr.to_implicit_local_const <$> local_context,
   t ← target,
   (eqns,d) ← solve_aux t elab_def,
   d ← instantiate_mvars d,
   t' ← pis cxt t,
   d' ← lambdas cxt d,
   let univ := t'.collect_univ_params,
   add_decl $ declaration.defn n univ t' d' (reducibility_hints.regular 1 tt) trusted,
   applyc n

/-- Attempts to close the goal with `dec_trivial`. -/
meta def exact_dec_trivial : tactic unit := `[exact dec_trivial]

/-- Runs a tactic for a result, reverting the state after completion. -/
meta def retrieve {α} (tac : tactic α) : tactic α :=
λ s, result.cases_on (tac s)
 (λ a s', result.success a s)
 result.exception

/-- Repeat a tactic at least once, calling it recursively on all subgoals,
until it fails. This tactic fails if the first invocation fails. -/
meta def repeat1 (t : tactic unit) : tactic unit := t; repeat t

/-- `iterate_range m n t`: Repeat the given tactic at least `m` times and
at most `n` times or until `t` fails. Fails if `t` does not run at least `m` times. -/
meta def iterate_range : ℕ → ℕ → tactic unit → tactic unit
| 0 0     t := skip
| 0 (n+1) t := try (t >> iterate_range 0 n t)
| (m+1) n t := t >> iterate_range m (n-1) t

/--
Given a tactic `tac` that takes an expression
and returns a new expression and a proof of equality,
use that tactic to change the type of the hypotheses listed in `hs`,
as well as the goal if `tgt = tt`.

Returns `tt` if any types were successfully changed.
-/
meta def replace_at (tac : expr → tactic (expr × expr)) (hs : list expr) (tgt : bool) :
  tactic bool :=
do to_remove ← hs.mfilter $ λ h, do {
    h_type ← infer_type h,
    succeeds $ do
      (new_h_type, pr) ← tac h_type,
      assert h.local_pp_name new_h_type,
      mk_eq_mp pr h >>= tactic.exact },
  goal_simplified ← succeeds $ do {
    guard tgt,
    (new_t, pr) ← target >>= tac,
    replace_target new_t pr },
  to_remove.mmap' (λ h, try (clear h)),
  return (¬ to_remove.empty ∨ goal_simplified)

/-- `revert_after e` reverts all local constants after local constant `e`. -/
meta def revert_after (e : expr) : tactic ℕ := do
  l ← local_context,
  [pos] ← return $ l.indexes_of e | pp e >>= λ s, fail format!"No such local constant {s}",
  let l := l.drop pos.succ, -- all local hypotheses after `e`
  revert_lst l

/-- `generalize' e n` generalizes the target with respect to `e`. It creates a new local constant
with name `n` of the same type as `e` and replaces all occurrences of `e` by `n`.

`generalize'` is similar to `generalize` but also succeeds when `e` does not occur in the
goal, in which case it just calls `assert`.
In contrast to `generalize` it already introduces the generalized variable. -/
meta def generalize' (e : expr) (n : name) : tactic expr :=
(generalize e n >> intro1) <|> note n none e

/-! ### Various tactics related to local definitions (local constants of the form `x : α := t`)
We call `t` the value of `x`. -/

/-- `local_def_value e` returns the value of the expression `e`, assuming that `e` has been defined
  locally using a `let` expression. Otherwise it fails. -/
meta def local_def_value (e : expr) : tactic expr :=
pp e >>= λ s, -- running `pp` here, because we cannot access it in the `type_context` monad.
tactic.unsafe.type_context.run $ do
  lctx <- tactic.unsafe.type_context.get_local_context,
  some ldecl <- return $ lctx.get_local_decl e.local_uniq_name |
    tactic.unsafe.type_context.fail format!"No such hypothesis {s}.",
  some let_val <- return ldecl.value |
    tactic.unsafe.type_context.fail format!"Variable {e} is not a local definition.",
  return let_val

/-- `revert_deps e` reverts all the hypotheses that depend on one of the local
constants `e`, including the local definitions that have `e` in their definition.
This fixes a bug in `revert_kdeps` that does not revert local definitions for which `e` only
appears in the definition. -/
/- We cannot implement it as `revert e >> intro1`, because that would change the local constant in
the context. -/
meta def revert_deps (e : expr) : tactic ℕ := do
  n ← revert_kdeps e,
  l ← local_context,
  [pos] ← return $ l.indexes_of e,
  let l := l.drop pos.succ, -- local hypotheses after `e`
  ls ← l.mfilter $ λ e', try_core (local_def_value e') >>= λ o, return $ o.elim ff $ λ e'',
    e''.has_local_constant e,
  n' ← revert_lst ls,
  return $ n + n'

/-- `is_local_def e` succeeds when `e` is a local definition (a local constant of the form
`e : α := t`) and otherwise fails. -/
meta def is_local_def (e : expr) : tactic unit :=
retrieve $ do revert e, expr.elet _ _ _ _ ← target, skip

/-- `clear_value e` clears the body of the local definition `e`, changing it into a regular
hypothesis. A hypothesis `e : α := t` is changed to `e : α`.
This tactic is called `clearbody` in Coq. -/
meta def clear_value (e : expr) : tactic unit := do
  n ← revert_after e,
  is_local_def e <|>
    pp e >>= λ s, fail format!"Cannot clear the body of {s}. It is not a local definition.",
  let nm := e.local_pp_name,
  (generalize' e nm >> clear e) <|>
    fail format!"Cannot clear the body of {nm}. The resulting goal is not type correct.",
  intron n

/-- A variant of `simplify_bottom_up`. Given a tactic `post` for rewriting subexpressions,
`simp_bottom_up post e` tries to rewrite `e` starting at the leaf nodes. Returns the resulting
expression and a proof of equality. -/
meta def simp_bottom_up' (post : expr → tactic (expr × expr)) (e : expr) (cfg : simp_config := {}) :
  tactic (expr × expr) :=
prod.snd <$> simplify_bottom_up () (λ _, (<$>) (prod.mk ()) ∘ post) e cfg

/-- Caches unary type classes on a type `α : Type.{univ}`. -/
meta structure instance_cache :=
(α : expr)
(univ : level)
(inst : name_map expr)

/-- Creates an `instance_cache` for the type `α`. -/
meta def mk_instance_cache (α : expr) : tactic instance_cache :=
do u ← mk_meta_univ,
   infer_type α >>= unify (expr.sort (level.succ u)),
   u ← get_univ_assignment u,
   return ⟨α, u, mk_name_map⟩

namespace instance_cache

/-- If `n` is the name of a type class with one parameter, `get c n` tries to find an instance of
`n c.α` by checking the cache `c`. If there is no entry in the cache, it tries to find the instance
via type class resolution, and updates the cache. -/
meta def get (c : instance_cache) (n : name) : tactic (instance_cache × expr) :=
match c.inst.find n with
| some i := return (c, i)
| none := do e ← mk_app n [c.α] >>= mk_instance,
  return (⟨c.α, c.univ, c.inst.insert n e⟩, e)
end

open expr
/-- If `e` is a `pi` expression that binds an instance-implicit variable of type `n`,
`append_typeclasses e c l` searches `c` for an instance `p` of type `n` and returns `p :: l`. -/
meta def append_typeclasses : expr → instance_cache → list expr →
  tactic (instance_cache × list expr)
| (pi _ binder_info.inst_implicit (app (const n _) (var _)) body) c l :=
  do (c, p) ← c.get n, return (c, p :: l)
| _ c l := return (c, l)

/-- Creates the application `n c.α p l`, where `p` is a type class instance found in the cache `c`.
-/
meta def mk_app (c : instance_cache) (n : name) (l : list expr) : tactic (instance_cache × expr) :=
do d ← get_decl n,
   (c, l) ← append_typeclasses d.type.binding_body c l,
   return (c, (expr.const n [c.univ]).mk_app (c.α :: l))

end instance_cache

private meta def get_expl_pi_arity_aux : expr → tactic nat
| (expr.pi n bi d b) :=
  do m     ← mk_fresh_name,
     let l := expr.local_const m n bi d,
     new_b ← whnf (expr.instantiate_var b l),
     r     ← get_expl_pi_arity_aux new_b,
     if bi = binder_info.default then
       return (r + 1)
     else
       return r
| e := return 0

/-- Compute the arity of explicit arguments of the given (Pi-)type. -/
meta def get_expl_pi_arity (type : expr) : tactic nat :=
whnf type >>= get_expl_pi_arity_aux

/-- Compute the arity of explicit arguments of the given function. -/
meta def get_expl_arity (fn : expr) : tactic nat :=
infer_type fn >>= get_expl_pi_arity

/-- Auxilliary defintion for `get_pi_binders`. -/
meta def get_pi_binders_aux : list binder → expr → tactic (list binder × expr)
| es (expr.pi n bi d b) :=
  do m ← mk_fresh_name,
     let l := expr.local_const m n bi d,
     let new_b := expr.instantiate_var b l,
     get_pi_binders_aux (⟨n, bi, d⟩::es) new_b
| es e                  := return (es, e)

/-- Get the binders and target of a pi-type. Instantiates bound variables by
local constants. Cf. `pi_binders` in `meta.expr` (which produces open terms).
See also `mk_local_pis` in `init.core.tactic` which does almost the same. -/
meta def get_pi_binders : expr → tactic (list binder × expr) | e :=
do (es, e) ← get_pi_binders_aux [] e, return (es.reverse, e)

/-- Auxilliary definition for `get_pi_binders_dep`. -/
meta def get_pi_binders_dep_aux : ℕ → expr → tactic (list (ℕ × binder) × expr)
| n (expr.pi nm bi d b) :=
 do l ← mk_local' nm bi d,
    (ls, r) ← get_pi_binders_dep_aux (n+1) (expr.instantiate_var b l),
    return (if b.has_var then ls else (n, ⟨nm, bi, d⟩)::ls, r)
| n e                  := return ([], e)

/-- A variant of `get_pi_binders` that only returns the binders that do not occur in later
arguments or in the target. Also returns the argument position of each returned binder. -/
meta def get_pi_binders_dep : expr → tactic (list (ℕ × binder) × expr) :=
get_pi_binders_dep_aux 0

/-- A variation on `assert` where a (possibly incomplete)
proof of the assertion is provided as a parameter.

``(h,gs) ← local_proof `h p tac`` creates a local `h : p` and
use `tac` to (partially) construct a proof for it. `gs` is the
list of remaining goals in the proof of `h`.

The benefits over assert are:
- unlike with ``h ← assert `h p, tac`` , `h` cannot be used by `tac`;
- when `tac` does not complete the proof of `h`, returning the list
  of goals allows one to write a tactic using `h` and with the confidence
  that a proof will not boil over to goals left over from the proof of `h`,
  unlike what would be the case when using `tactic.swap`.
-/
meta def local_proof (h : name) (p : expr) (tac₀ : tactic unit) :
  tactic (expr × list expr) :=
focus1 $
do h' ← assert h p,
   [g₀,g₁] ← get_goals,
   set_goals [g₀], tac₀,
   gs ← get_goals,
   set_goals [g₁],
   return (h', gs)

/-- `var_names e` returns a list of the unique names of the initial pi bindings in `e`. -/
meta def var_names : expr → list name
| (expr.pi n _ _ b) := n :: var_names b
| _ := []

/-- When `struct_n` is the name of a structure type,
`subobject_names struct_n` returns two lists of names `(instances, fields)`.
The names in `instances` are the projections from `struct_n` to the structures that it extends
(assuming it was defined with `old_structure_cmd false`).
The names in `fields` are the standard fields of `struct_n`. -/
meta def subobject_names (struct_n : name) : tactic (list name × list name) :=
do env ← get_env,
   [c] ← pure $ env.constructors_of struct_n | fail "too many constructors",
   vs  ← var_names <$> (mk_const c >>= infer_type),
   fields ← env.structure_fields struct_n,
   return $ fields.partition (λ fn, ↑("_" ++ fn.to_string) ∈ vs)

private meta def expanded_field_list' : name → tactic (dlist $ name × name) | struct_n :=
do (so,fs) ← subobject_names struct_n,
   ts ← so.mmap (λ n, do
     (_, e) ← mk_const (n.update_prefix struct_n) >>= infer_type >>= mk_local_pis,
     expanded_field_list' $ e.get_app_fn.const_name),
   return $ dlist.join ts ++ dlist.of_list (fs.map $ prod.mk struct_n)
open functor function

/-- `expanded_field_list struct_n` produces a list of the names of the fields of the structure
named `struct_n`. These are returned as pairs of names `(prefix, name)`, where the full name
of the projection is `prefix.name`. -/
meta def expanded_field_list (struct_n : name) : tactic (list $ name × name) :=
dlist.to_list <$> expanded_field_list' struct_n

/--
Return a list of all type classes which can be instantiated
for the given expression.
-/
meta def get_classes (e : expr) : tactic (list name) :=
attribute.get_instances `class >>= list.mfilter (λ n,
  succeeds $ mk_app n [e] >>= mk_instance)

open nat

/-- Create a list of `n` fresh metavariables. -/
meta def mk_mvar_list : ℕ → tactic (list expr)
| 0 := pure []
| (succ n) := (::) <$> mk_mvar <*> mk_mvar_list n

/-- Returns the only goal, or fails if there isn't just one goal. -/
meta def get_goal : tactic expr :=
do gs ← get_goals,
   match gs with
   | [a] := return a
   | []  := fail "there are no goals"
   | _   := fail "there are too many goals"
   end

/-- `iterate_at_most_on_all_goals n t`: repeat the given tactic at most `n` times on all goals,
or until it fails. Always succeeds. -/
meta def iterate_at_most_on_all_goals : nat → tactic unit → tactic unit
| 0        tac := trace "maximal iterations reached"
| (succ n) tac := tactic.all_goals $ (do tac, iterate_at_most_on_all_goals n tac) <|> skip

/-- `iterate_at_most_on_subgoals n t`: repeat the tactic `t` at most `n` times on the first
goal and on all subgoals thus produced, or until it fails. Fails iff `t` fails on
current goal. -/
meta def iterate_at_most_on_subgoals : nat → tactic unit → tactic unit
| 0        tac := trace "maximal iterations reached"
| (succ n) tac := focus1 (do tac, iterate_at_most_on_all_goals n tac)

/-- `apply_list l`: try to apply the tactics in the list `l` on the first goal, and
fail if none succeeds -/
meta def apply_list_expr : list expr → tactic unit
| []     := fail "no matching rule"
| (h::t) := do interactive.concat_tags (apply h) <|> apply_list_expr t

/-- constructs a list of expressions given a list of p-expressions, as follows:
- if the p-expression is the name of a theorem, use `i_to_expr_for_apply` on it
- if the p-expression is a user attribute, add all the theorems with this attribute
  to the list.-/
meta def build_list_expr_for_apply : list pexpr → tactic (list expr)
| [] := return []
| (h::t) := do
  tail ← build_list_expr_for_apply t,
  a ← i_to_expr_for_apply h,
  (do l ← attribute.get_instances (expr.const_name a),
      m ← list.mmap mk_const l,
      return (m.append tail))
  <|> return (a::tail)

/--`apply_rules hs n`: apply the list of rules `hs` (given as pexpr) and `assumption` on the
first goal and the resulting subgoals, iteratively, at most `n` times -/
meta def apply_rules (hs : list pexpr) (n : nat) : tactic unit :=
do l ← build_list_expr_for_apply hs,
   iterate_at_most_on_subgoals n (assumption <|> apply_list_expr l)

/-- `replace h p` elaborates the pexpr `p`, clears the existing hypothesis named `h` from the local
context, and adds a new hypothesis named `h`. The type of this hypothesis is the type of `p`.
Fails if there is nothing named `h` in the local context. -/
meta def replace (h : name) (p : pexpr) : tactic unit :=
do h' ← get_local h,
   p ← to_expr p,
   note h none p,
   clear h'

/-- Auxiliary function for `iff_mp` and `iff_mpr`. Takes a name, which should be either `` `iff.mp``
or `` `iff.mpr``. If the passed expression is an iterated function type eventually producing an
`iff`, returns an expression with the `iff` converted to either the forwards or backwards
implication, as requested. -/
meta def mk_iff_mp_app (iffmp : name) : expr → (nat → expr) → option expr
| (expr.pi n bi e t) f := expr.lam n bi e <$> mk_iff_mp_app t (λ n, f (n+1) (expr.var n))
| `(%%a ↔ %%b) f := some $ @expr.const tt iffmp [] a b (f 0)
| _ f := none

/-- `iff_mp_core e ty` assumes that `ty` is the type of `e`.
If `ty` has the shape `Π ..., A ↔ B`, returns an expression whose type is `Π ..., A → B`. -/
meta def iff_mp_core (e ty: expr) : option expr :=
mk_iff_mp_app `iff.mp ty (λ_, e)

/-- `iff_mpr_core e ty` assumes that `ty` is the type of `e`.
If `ty` has the shape `Π ..., A ↔ B`, returns an expression whose type is `Π ..., B → A`. -/
meta def iff_mpr_core (e ty: expr) : option expr :=
mk_iff_mp_app `iff.mpr ty (λ_, e)

/-- Given an expression whose type is (a possibly iterated function producing) an `iff`,
create the expression which is the forward implication. -/
meta def iff_mp (e : expr) : tactic expr :=
do t ← infer_type e,
   iff_mp_core e t <|> fail "Target theorem must have the form `Π x y z, a ↔ b`"

/-- Given an expression whose type is (a possibly iterated function producing) an `iff`,
create the expression which is the reverse implication. -/
meta def iff_mpr (e : expr) : tactic expr :=
do t ← infer_type e,
   iff_mpr_core e t <|> fail "Target theorem must have the form `Π x y z, a ↔ b`"

/--
Attempts to apply `e`, and if that fails, if `e` is an `iff`,
try applying both directions separately.
-/
meta def apply_iff (e : expr) : tactic (list (name × expr)) :=
let ap e := tactic.apply e {new_goals := new_goals.non_dep_only} in
ap e <|> (iff_mp e >>= ap) <|> (iff_mpr e >>= ap)

/-- `symm_apply e cfg` tries `apply e cfg`, and if this fails, calls `symmetry` and tries again. -/
meta def symm_apply (e : expr) (cfg : apply_cfg := {}) : tactic (list (name × expr)) :=
tactic.apply e cfg <|> (symmetry >> tactic.apply e cfg)

/-- `apply_assumption` searches for terms in the local context that can be applied to make progress
on the goal. If the goal is symmetric, it tries each goal in both directions. If this fails, it will
call `exfalso` and repeat. Optional arguments:

* `asms` controls which expressions are applied. Defaults to `local_context`.
* `tac` is called after a successful application. Defaults to `skip`. -/
meta def apply_assumption
  (asms : tactic (list expr) := local_context)
  (tac : tactic unit := skip) : tactic unit :=
do { ctx ← asms,
     ctx.any_of (λ H, symm_apply H >> tac) } <|>
do { exfalso,
     ctx ← asms,
     ctx.any_of (λ H, symm_apply H >> tac) }
<|> fail "assumption tactic failed"

/-- `change_core e none` is equivalent to `change e`. It tries to change the goal to `e` and fails
if this is not a definitional equality.

`change_core e (some h)` assumes `h` is a local constant, and tries to change the type of `h` to `e`
by reverting `h`, changing the goal, and reintroducing hypotheses. -/
meta def change_core (e : expr) : option expr → tactic unit
| none     := tactic.change e
| (some h) :=
  do num_reverted : ℕ ← revert h,
     expr.pi n bi d b ← target,
     tactic.change $ expr.pi n bi e b,
     intron num_reverted

/--
`change_with_at olde newe hyp` replaces occurences of `olde` with `newe` at hypothesis `hyp`,
assuming `olde` and `newe` are defeq when elaborated.
-/
meta def change_with_at (olde newe : pexpr) (hyp : name) : tactic unit :=
do h ← get_local hyp,
   tp ← infer_type h,
   olde ← to_expr olde, newe ← to_expr newe,
   let repl_tp := tp.replace (λ a n, if a = olde then some newe else none),
   change_core repl_tp (some h)

/-- Returns a list of all metavariables in the current partial proof. This can differ from
the list of goals, since the goals can be manually edited. -/
meta def metavariables : tactic (list expr) :=
expr.list_meta_vars <$> result

/-- Fail if the target contains a metavariable. -/
meta def no_mvars_in_target : tactic unit :=
expr.has_meta_var <$> target >>= guardb ∘ bnot

/-- Succeeds only if the current goal is a proposition. -/
meta def propositional_goal : tactic unit :=
do g :: _ ← get_goals,
   is_proof g >>= guardb

/-- Succeeds only if we can construct an instance showing the
  current goal is a subsingleton type. -/
meta def subsingleton_goal : tactic unit :=
do g :: _ ← get_goals,
   ty ← infer_type g >>= instantiate_mvars,
   to_expr ``(subsingleton %%ty) >>= mk_instance >> skip

/--
Succeeds only if the current goal is "terminal",
in the sense that no other goals depend on it
(except possibly through shared metavariables; see `independent_goal`).
-/
meta def terminal_goal : tactic unit :=
propositional_goal <|> subsingleton_goal <|>
do g₀ :: _ ← get_goals,
   mvars ← (λ L, list.erase L g₀) <$> metavariables,
   mvars.mmap' $ λ g, do
     t ← infer_type g >>= instantiate_mvars,
     d ← kdepends_on t g₀,
     monad.whenb d $
       pp t >>= λ s, fail ("The current goal is not terminal: " ++ s.to_string ++ " depends on it.")

/--
Succeeds only if the current goal is "independent", in the sense
that no other goals depend on it, even through shared meta-variables.
-/
meta def independent_goal : tactic unit :=
no_mvars_in_target >> terminal_goal

/-- `triv'` tries to close the first goal with the proof `trivial : true`. Unlike `triv`,
it only unfolds reducible definitions, so it sometimes fails faster. -/
meta def triv' : tactic unit := do c ← mk_const `trivial, exact c reducible

variable {α : Type}

private meta def iterate_aux (t : tactic α) : list α → tactic (list α)
| L := (do r ← t, iterate_aux (r :: L)) <|> return L

/-- Apply a tactic as many times as possible, collecting the results in a list. -/
meta def iterate' (t : tactic α) : tactic (list α) :=
list.reverse <$> iterate_aux t []

/-- Apply a tactic as many times as possible, collecting the results in a list.
Fail if the tactic does not succeed at least once. -/
meta def iterate1 (t : tactic α) : tactic (α × list α) :=
do r ← decorate_ex "iterate1 failed: tactic did not succeed" t,
   L ← iterate' t,
   return (r, L)

/-- Introduces one or more variables and returns the new local constants.
Fails if `intro` cannot be applied. -/
meta def intros1 : tactic (list expr) :=
iterate1 intro1 >>= λ p, return (p.1 :: p.2)

/-- `successes` invokes each tactic in turn, returning the list of successful results. -/
meta def successes (tactics : list (tactic α)) : tactic (list α) :=
list.filter_map id <$> monad.sequence (tactics.map (λ t, try_core t))

/--
Try all the tactics in a list, each time starting at the original `tactic_state`,
returning the list of successful results,
and reverting to the original `tactic_state`.
-/
-- Note this is not the same as `successes`, which keeps track of the evolving `tactic_state`.
meta def try_all {α : Type} (tactics : list (tactic α)) : tactic (list α) :=
λ s, result.success
(tactics.map $
λ t : tactic α,
  match t s with
  | result.success a s' := [a]
  | _ := []
  end).join s

/--
Try all the tactics in a list, each time starting at the original `tactic_state`,
returning the list of successful results sorted by
the value produced by a subsequent execution of the `sort_by` tactic,
and reverting to the original `tactic_state`.
-/
meta def try_all_sorted {α : Type} (tactics : list (tactic α)) (sort_by : tactic ℕ := num_goals) :
  tactic (list α) :=
λ s, result.success
(((tactics.map $
λ t : tactic α,
  match (do a ← t, n ← sort_by, return (a, n)) s with
  | result.success a s' := [a]
  | _ := []
  end).join.qsort (λ p q : α × ℕ, p.2 < q.2)).map (prod.fst)) s

/-- Return target after instantiating metavars and whnf. -/
private meta def target' : tactic expr :=
target >>= instantiate_mvars >>= whnf

/--
Just like `split`, `fsplit` applies the constructor when the type of the target is
an inductive data type with one constructor.
However it does not reorder goals or invoke `auto_param` tactics.
-/
-- FIXME check if we can remove `auto_param := ff`
meta def fsplit : tactic unit :=
do [c] ← target' >>= get_constructors_for |
     fail "fsplit tactic failed, target is not an inductive datatype with only one constructor",
   mk_const c >>= λ e, apply e {new_goals := new_goals.all, auto_param := ff} >> skip

run_cmd add_interactive [`fsplit]

add_tactic_doc
{ name                     := "fsplit",
  category                 := doc_category.tactic,
  decl_names               := [`tactic.interactive.fsplit],
  tags                     := [] }

/-- Calls `injection` on each hypothesis, and then, for each hypothesis on which `injection`
succeeds, clears the old hypothesis. -/
meta def injections_and_clear : tactic unit :=
do l ← local_context,
   results ← successes $ l.map $ λ e, injection e >> clear e,
   when (results.empty) (fail "could not use `injection` then `clear` on any hypothesis")

run_cmd add_interactive [`injections_and_clear]

add_tactic_doc
{ name                     := "injections_and_clear",
  category                 := doc_category.tactic,
  decl_names               := [`tactic.interactive.injections_and_clear],
  tags                     := [] }

/-- Calls `cases` on every local hypothesis, succeeding if
it succeeds on at least one hypothesis. -/
meta def case_bash : tactic unit :=
do l ← local_context,
   r ← successes (l.reverse.map (λ h, cases h >> skip)),
   when (r.empty) failed

/-- Given a proof `pr : t`, adds `h : t` to the current context, where the name `h` is fresh. -/
meta def note_anon (e : expr) : tactic expr :=
do n ← get_unused_name "lh",
   note n none e

/-- `find_local t` returns a local constant with type t, or fails if none exists. -/
meta def find_local (t : pexpr) : tactic expr :=
do t' ← to_expr t,
   prod.snd <$> solve_aux t' assumption

/-- `dependent_pose_core l`: introduce dependent hypotheses, where the proofs depend on the values
of the previous local constants. `l` is a list of local constants and their values. -/
meta def dependent_pose_core (l : list (expr × expr)) : tactic unit := do
  let lc := l.map prod.fst,
  let lm := l.map (λ⟨l, v⟩, (l.local_uniq_name, v)),
  t ← target,
  new_goal ← mk_meta_var (t.pis lc),
  old::other_goals ← get_goals,
  set_goals (old :: new_goal :: other_goals),
  exact ((new_goal.mk_app lc).instantiate_locals lm),
  return ()

/-- Like `mk_local_pis` but translating into weak head normal form before checking if it is a `Π`.
-/
meta def mk_local_pis_whnf : expr → tactic (list expr × expr) | e := do
(expr.pi n bi d b) ← whnf e | return ([], e),
p ← mk_local' n bi d,
(ps, r) ← mk_local_pis (expr.instantiate_var b p),
return ((p :: ps), r)

/-- Changes `(h : ∀xs, ∃a:α, p a) ⊢ g` to `(d : ∀xs, a) (s : ∀xs, p (d xs) ⊢ g`. -/
meta def choose1 (h : expr) (data : name) (spec : name) : tactic expr := do
  t ← infer_type h,
  (ctxt, t) ← mk_local_pis_whnf t,
  `(@Exists %%α %%p) ← whnf t transparency.all |
    fail "expected a term of the shape ∀xs, ∃a, p xs a",
  α_t ← infer_type α,
  expr.sort u ← whnf α_t transparency.all,
  value ← mk_local_def data (α.pis ctxt),
  t' ← head_beta (p.app (value.mk_app ctxt)),
  spec ← mk_local_def spec (t'.pis ctxt),
  dependent_pose_core [
    (value, ((((expr.const `classical.some [u]).app α).app p).app (h.mk_app ctxt)).lambdas ctxt),
    (spec, ((((expr.const `classical.some_spec [u]).app α).app p).app (h.mk_app ctxt)).lambdas ctxt)],
  try (tactic.clear h),
  intro1,
  intro1

/-- Changes `(h : ∀xs, ∃as, p as) ⊢ g` to a list of functions `as`,
and a final hypothesis on `p as`. -/
meta def choose : expr → list name → tactic unit
| h [] := fail "expect list of variables"
| h [n] := do
  cnt ← revert h,
  intro n,
  intron (cnt - 1),
  return ()
| h (n::ns) := do
  v ← get_unused_name >>= choose1 h n,
  choose v ns

/--
Instantiates metavariables that appear in the current goal.
-/
meta def instantiate_mvars_in_target : tactic unit :=
target >>= instantiate_mvars >>= change

/--
Instantiates metavariables in all goals.
-/
meta def instantiate_mvars_in_goals : tactic unit :=
all_goals $ instantiate_mvars_in_target

/-- This makes sure that the execution of the tactic does not change the tactic state.
This can be helpful while using rewrite, apply, or expr munging.
Remember to instantiate your metavariables before you're done! -/
meta def lock_tactic_state {α} (t : tactic α) : tactic α
| s := match t s with
       | result.success a s' := result.success a s
       | result.exception msg pos s' := result.exception msg pos s
end

/-- Similar to `mk_local_pis` but make meta variables instead of
local constants. -/
meta def mk_meta_pis : expr → tactic (list expr × expr)
| (expr.pi n bi d b) := do
  p ← mk_meta_var d,
  (ps, r) ← mk_meta_pis (expr.instantiate_var b p),
  return ((p :: ps), r)
| e := return ([], e)

/--
Hole command used to fill in a structure's field when specifying an instance.

In the following:

```lean
instance : monad id :=
{! !}
```

invoking the hole command "Instance Stub" ("Generate a skeleton for the structure under
construction.") produces:

```lean
instance : monad id :=
{ map := _,
  map_const := _,
  pure := _,
  seq := _,
  seq_left := _,
  seq_right := _,
  bind := _ }
```
-/
@[hole_command] meta def instance_stub : hole_command :=
{ name := "Instance Stub",
  descr := "Generate a skeleton for the structure under construction.",
  action := λ _,
  do tgt ← target >>= whnf,
     let cl := tgt.get_app_fn.const_name,
     env ← get_env,
     fs ← expanded_field_list cl,
     let fs := fs.map prod.snd,
     let fs := format.intercalate (",\n  " : format) $ fs.map (λ fn, format!"{fn} := _"),
     let out := format.to_string format!"{{ {fs} }",
     return [(out,"")] }

add_tactic_doc
{ name                     := "instance_stub",
  category                 := doc_category.hole_cmd,
  decl_names               := [`tactic.instance_stub],
  tags                     := ["instances"] }

/-- Like `resolve_name` except when the list of goals is
empty. In that situation `resolve_name` fails whereas
`resolve_name'` simply proceeds on a dummy goal -/
meta def resolve_name' (n : name) : tactic pexpr :=
do [] ← get_goals | resolve_name n,
   g ← mk_mvar,
   set_goals [g],
   resolve_name n <* set_goals []

private meta def strip_prefix' (n : name) : list string → name → tactic name
| s name.anonymous := pure $ s.foldl (flip name.mk_string) name.anonymous
| s (name.mk_string a p) :=
  do let n' := s.foldl (flip name.mk_string) name.anonymous,
     do { n'' ← tactic.resolve_constant n',
          if n'' = n
            then pure n'
            else strip_prefix' (a :: s) p }
     <|> strip_prefix' (a :: s) p
| s n@(name.mk_numeral a p) := pure $ s.foldl (flip name.mk_string) n

/-- Strips unnecessary prefixes from a name, e.g. if a namespace is open. -/
meta def strip_prefix : name → tactic name
| n@(name.mk_string a a_1) :=
  if (`_private).is_prefix_of n
    then let n' := n.update_prefix name.anonymous in
            n' <$ resolve_name' n' <|> pure n
    else strip_prefix' n [a] a_1
| n := pure n

/-- Used to format return strings for the hole commands `match_stub` and `eqn_stub`. -/
meta def mk_patterns (t : expr) : tactic (list format) :=
do let cl := t.get_app_fn.const_name,
   env ← get_env,
   let fs := env.constructors_of cl,
   fs.mmap $ λ f,
     do { (vs,_) ← mk_const f >>= infer_type >>= mk_local_pis,
          let vs := vs.filter (λ v, v.is_default_local),
          vs ← vs.mmap (λ v,
            do v' ← get_unused_name v.local_pp_name,
               pose v' none `(()),
               pure v' ),
          vs.mmap' $ λ v, get_local v >>= clear,
          let args := list.intersperse (" " : format) $ vs.map to_fmt,
          f ← strip_prefix f,
          if args.empty
            then pure $ format!"| {f} := _\n"
            else pure format!"| ({f} {format.join args}) := _\n" }

/--
Hole command used to generate a `match` expression.

In the following:

```lean
meta def foo (e : expr) : tactic unit :=
{! e !}
```

invoking hole command "Match Stub" ("Generate a list of equations for a `match` expression")
produces:

```lean
meta def foo (e : expr) : tactic unit :=
match e with
| (expr.var a) := _
| (expr.sort a) := _
| (expr.const a a_1) := _
| (expr.mvar a a_1 a_2) := _
| (expr.local_const a a_1 a_2 a_3) := _
| (expr.app a a_1) := _
| (expr.lam a a_1 a_2 a_3) := _
| (expr.pi a a_1 a_2 a_3) := _
| (expr.elet a a_1 a_2 a_3) := _
| (expr.macro a a_1) := _
end
```
-/
@[hole_command] meta def match_stub : hole_command :=
{ name := "Match Stub",
  descr := "Generate a list of equations for a `match` expression.",
  action := λ es,
  do [e] ← pure es | fail "expecting one expression",
     e ← to_expr e,
     t ← infer_type e >>= whnf,
     fs ← mk_patterns t,
     e ← pp e,
     let out := format.to_string format!"match {e} with\n{format.join fs}end\n",
     return [(out,"")] }

add_tactic_doc
{ name                     := "Match Stub",
  category                 := doc_category.hole_cmd,
  decl_names               := [`tactic.match_stub],
  tags                     := [] }

/--
Invoking hole command "Equations Stub" ("Generate a list of equations for a recursive definition")
in the following:

```lean
meta def foo : {! expr → tactic unit !} -- `:=` is omitted
```

produces:

```lean
meta def foo : expr → tactic unit
| (expr.var a) := _
| (expr.sort a) := _
| (expr.const a a_1) := _
| (expr.mvar a a_1 a_2) := _
| (expr.local_const a a_1 a_2 a_3) := _
| (expr.app a a_1) := _
| (expr.lam a a_1 a_2 a_3) := _
| (expr.pi a a_1 a_2 a_3) := _
| (expr.elet a a_1 a_2 a_3) := _
| (expr.macro a a_1) := _
```

A similar result can be obtained by invoking "Equations Stub" on the following:

```lean
meta def foo : expr → tactic unit := -- do not forget to write `:=`!!
{! !}
```

```lean
meta def foo : expr → tactic unit := -- don't forget to erase `:=`!!
| (expr.var a) := _
| (expr.sort a) := _
| (expr.const a a_1) := _
| (expr.mvar a a_1 a_2) := _
| (expr.local_const a a_1 a_2 a_3) := _
| (expr.app a a_1) := _
| (expr.lam a a_1 a_2 a_3) := _
| (expr.pi a a_1 a_2 a_3) := _
| (expr.elet a a_1 a_2 a_3) := _
| (expr.macro a a_1) := _
```

-/
@[hole_command] meta def eqn_stub : hole_command :=
{ name := "Equations Stub",
  descr := "Generate a list of equations for a recursive definition.",
  action := λ es,
  do t ← match es with
         | [t] := to_expr t
         | [] := target
         | _ := fail "expecting one type"
         end,
     e ← whnf t,
     (v :: _,_) ← mk_local_pis e | fail "expecting a Pi-type",
     t' ← infer_type v,
     fs ← mk_patterns t',
     t ← pp t,
     let out :=
         if es.empty then
           format.to_string format!"-- do not forget to erase `:=`!!\n{format.join fs}"
           else format.to_string format!"{t}\n{format.join fs}",
     return [(out,"")] }

add_tactic_doc
{ name                     := "Equations Stub",
  category                 := doc_category.hole_cmd,
  decl_names               := [`tactic.eqn_stub],
  tags                     := [] }

/--
This command lists the constructors that can be used to satisfy the expected type.

Invoking "List Constructors" ("Show the list of constructors of the expected type")
in the following hole:

```lean
def foo : ℤ ⊕ ℕ :=
{! !}
```

produces:

```lean
def foo : ℤ ⊕ ℕ :=
{! sum.inl, sum.inr !}
```

and will display:

```lean
sum.inl : ℤ → ℤ ⊕ ℕ

sum.inr : ℕ → ℤ ⊕ ℕ
```

-/
@[hole_command] meta def list_constructors_hole : hole_command :=
{ name := "List Constructors",
  descr := "Show the list of constructors of the expected type.",
  action := λ es,
  do t ← target >>= whnf,
     (_,t) ← mk_local_pis t,
     let cl := t.get_app_fn.const_name,
     let args := t.get_app_args,
     env ← get_env,
     let cs := env.constructors_of cl,
     ts ← cs.mmap $ λ c,
       do { e ← mk_const c,
            t ← infer_type (e.mk_app args) >>= pp,
            c ← strip_prefix c,
            pure format!"\n{c} : {t}\n" },
     fs ← format.intercalate ", " <$> cs.mmap (strip_prefix >=> pure ∘ to_fmt),
     let out := format.to_string format!"{{! {fs} !}",
     trace (format.join ts).to_string,
     return [(out,"")] }

add_tactic_doc
{ name                     := "List Constructors",
  category                 := doc_category.hole_cmd,
  decl_names               := [`tactic.list_constructors_hole],
  tags                     := [] }

/-- Makes the declaration `classical.prop_decidable` available to type class inference.
This asserts that all propositions are decidable, but does not have computational content. -/
meta def classical : tactic unit :=
do h ← get_unused_name `_inst,
   mk_const `classical.prop_decidable >>= note h none,
   reset_instance_cache

open expr

/-- `mk_comp v e` checks whether `e` is a sequence of nested applications `f (g (h v))`, and if so,
returns the expression `f ∘ g ∘ h`. -/
meta def mk_comp (v : expr) : expr → tactic expr
| (app f e) :=
  if e = v then pure f
  else do
    guard (¬ v.occurs f) <|> fail "bad guard",
    e' ← mk_comp e >>= instantiate_mvars,
    f ← instantiate_mvars f,
    mk_mapp ``function.comp [none,none,none,f,e']
| e :=
  do guard (e = v),
     t ← infer_type e,
     mk_mapp ``id [t]

/--
From a lemma of the shape `∀ x, f (g x) = h x`
derive an auxiliary lemma of the form `f ∘ g = h`
for reasoning about higher-order functions.
-/
meta def mk_higher_order_type : expr → tactic expr
| (pi n bi d b@(pi _ _ _ _)) :=
  do v ← mk_local_def n d,
     let b' := (b.instantiate_var v),
     (pi n bi d ∘ flip abstract_local v.local_uniq_name) <$> mk_higher_order_type b'
| (pi n bi d b) :=
  do v ← mk_local_def n d,
     let b' := (b.instantiate_var v),
     (l,r) ← match_eq b' <|> fail format!"not an equality {b'}",
     l' ← mk_comp v l,
     r' ← mk_comp v r,
     mk_app ``eq [l',r']
 | e := failed

open lean.parser interactive.types

/-- A user attribute that applies to lemmas of the shape `∀ x, f (g x) = h x`.
It derives an auxiliary lemma of the form `f ∘ g = h` for reasoning about higher-order functions.
-/
@[user_attribute]
meta def higher_order_attr : user_attribute unit (option name) :=
{ name := `higher_order,
  parser := optional ident,
  descr :=
"From a lemma of the shape `∀ x, f (g x) = h x` derive an auxiliary lemma of the
form `f ∘ g = h` for reasoning about higher-order functions.",
  after_set := some $ λ lmm _ _,
    do env  ← get_env,
       decl ← env.get lmm,
       let num := decl.univ_params.length,
       let lvls := (list.iota num).map (`l).append_after,
       let l : expr := expr.const lmm $ lvls.map level.param,
       t ← infer_type l >>= instantiate_mvars,
       t' ← mk_higher_order_type t,
       (_,pr) ← solve_aux t' $ do {
         intros, applyc ``_root_.funext, intro1, applyc lmm; assumption },
       pr ← instantiate_mvars pr,
       lmm' ← higher_order_attr.get_param lmm,
       lmm' ← (flip name.update_prefix lmm.get_prefix <$> lmm') <|> pure lmm.add_prime,
       add_decl $ declaration.thm lmm' lvls t' (pure pr),
       copy_attribute `simp lmm lmm',
       copy_attribute `functor_norm lmm lmm' }

add_tactic_doc
{ name                     := "higher_order",
  category                 := doc_category.attr,
  decl_names               := [`tactic.higher_order_attr],
  tags                     := [] }

attribute [higher_order map_comp_pure] map_pure

/--
Use `refine` to partially discharge the goal,
or call `fconstructor` and try again.
-/
private meta def use_aux (h : pexpr) : tactic unit :=
(focus1 (refine h >> done)) <|> (fconstructor >> use_aux)

/-- Similar to `existsi`, `use l` will use entries in `l` to instantiate existential obligations
at the beginning of a target. Unlike `existsi`, the pexprs in `l` are elaborated with respect to
the expected type.

```lean
example : ∃ x : ℤ, x = x :=
by tactic.use ``(42)
```

See the doc string for `tactic.interactive.use` for more information.
 -/
protected meta def use (l : list pexpr) : tactic unit :=
focus1 $ seq (l.mmap' $ λ h, use_aux h <|> fail format!"failed to instantiate goal with {h}")
              instantiate_mvars_in_target

/-- `clear_aux_decl_aux l` clears all expressions in `l` that represent aux decls from the
local context. -/
meta def clear_aux_decl_aux : list expr → tactic unit
| []     := skip
| (e::l) := do cond e.is_aux_decl (tactic.clear e) skip, clear_aux_decl_aux l

/-- `clear_aux_decl` clears all expressions from the local context that represent aux decls. -/
meta def clear_aux_decl : tactic unit :=
local_context >>= clear_aux_decl_aux

/-- `apply_at_aux e et [] h ht` (with `et` the type of `e` and `ht` the type of `h`)
finds a list of expressions `vs` and returns `(e.mk_args (vs ++ [h]), vs)`. -/
meta def apply_at_aux (arg t : expr) : list expr → expr → expr → tactic (expr × list expr)
| vs e (pi n bi d b) :=
  do { v ← mk_meta_var d,
       apply_at_aux (v :: vs) (e v) (b.instantiate_var v) } <|>
  (e arg, vs) <$ unify d t
| vs e _ := failed

/-- `apply_at e h` applies implication `e` on hypothesis `h` and replaces `h` with the result. -/
meta def apply_at (e h : expr) : tactic unit :=
do ht ← infer_type h,
   et ← infer_type e,
   (h', gs') ← apply_at_aux h ht [] e et,
   note h.local_pp_name none h',
   clear h,
   gs' ← gs'.mfilter is_assigned,
   (g :: gs) ← get_goals,
   set_goals (g :: gs' ++ gs)

/-- `symmetry_hyp h` applies `symmetry` on hypothesis `h`. -/
meta def symmetry_hyp (h : expr) (md := semireducible) : tactic unit :=
do tgt   ← infer_type h,
   env   ← get_env,
   let r := get_app_fn tgt,
   match env.symm_for (const_name r) with
   | (some symm) := do s ← mk_const symm,
                       apply_at s h
   | none        := fail "symmetry tactic failed, target is not a relation application with the expected property."
   end

precedence `setup_tactic_parser`:0

/-- `setup_tactic_parser` is a user command that opens the namespaces used in writing
interactive tactics, and declares the local postfix notation `?` for `optional` and `*` for `many`.
It does *not* use the `namespace` command, so it will typically be used after
`namespace tactic.interactive`.
-/
@[user_command]
meta def setup_tactic_parser_cmd (_ : interactive.parse $ tk "setup_tactic_parser") :
  lean.parser unit :=
emit_code_here "
open lean
open lean.parser
open interactive interactive.types

local postfix `?`:9001 := optional
local postfix *:9001 := many .
"
/-- Applies tactic `t`. If it succeeds, revert the state, and return the value. If it fails,
  returns the error message. -/
meta def retrieve_or_report_error {α : Type u} (t : tactic α) : tactic (α ⊕ string) :=
λ s, match t s with
| (interaction_monad.result.success a s') := result.success (sum.inl a) s
| (interaction_monad.result.exception msg' _ s') :=
  result.success (sum.inr (msg'.iget ()).to_string) s
end

/-- This tactic succeeds if `t` succeeds or fails with message `msg` such that `p msg` is `tt`.
-/
meta def succeeds_or_fails_with_msg {α : Type} (t : tactic α) (p : string → bool) : tactic unit :=
do x ← retrieve_or_report_error t,
match x with
| (sum.inl _) := skip
| (sum.inr msg) := if p msg then skip else fail msg
end

add_tactic_doc
{ name                     := "setup_tactic_parser",
  category                 := doc_category.cmd,
  decl_names               := [`tactic.setup_tactic_parser_cmd],
  tags                     := [] }

/-- `trace_error msg t` executes the tactic `t`. If `t` fails, traces `msg` and the failure message
of `t`. -/
meta def trace_error (msg : string) (t : tactic α) : tactic α
| s := match t s with
       | (result.success r s') := result.success r s'
       | (result.exception (some msg') p s') := (trace msg >> trace (msg' ()) >> result.exception (some msg') p) s'
       | (result.exception none p s') := result.exception none p s'
       end

/--
``trace_for `n msg`` traces the message `msg`
<<<<<<< HEAD
only if tracing is enabled for the name `n`. -/
=======
only if tracing is enabled for the name `n`.

Create new names registered for tracing with `declare_trace n`.
Then use `set_option trace.n true/false` to enable or disable tracing for `n`.
-/
>>>>>>> 1b62bcdc
meta def trace_for
  (n : name) {α : Type u} [has_to_tactic_format α] (msg : α) : tactic unit :=
when_tracing n (trace msg)

/--
``trace_state_for `n msg`` prints the tactic state,
preceded by the optional string `msg`,
only if tracing is enabled for the name `n`.
-/
meta def trace_state_for
  (n : name) (msg : string := "") : tactic unit :=
when_tracing n ((if msg = "" then skip else trace msg) >> trace_state)

/--
This combinator is for testing purposes. It succeeds if `t` fails with message `msg`,
and fails otherwise.
-/
meta def success_if_fail_with_msg {α : Type u} (t : tactic α) (msg : string) : tactic unit :=
λ s, match t s with
| (interaction_monad.result.exception msg' _ s') :=
  let expected_msg := (msg'.iget ()).to_string in
  if msg = expected_msg then result.success () s
  else mk_exception format!"failure messages didn't match. Expected:\n{expected_msg}" none s
| (interaction_monad.result.success a s) :=
   mk_exception "success_if_fail_with_msg combinator failed, given tactic succeeded" none s
end

open lean interactive

/-- A type alias for `tactic format`, standing for "pretty print format". -/
meta def pformat := tactic format

/-- `mk` lifts `fmt : format` to the tactic monad (`pformat`). -/
meta def pformat.mk (fmt : format) : pformat := pure fmt

/-- an alias for `pp`. -/
meta def to_pfmt {α} [has_to_tactic_format α] (x : α) : pformat :=
pp x

meta instance pformat.has_to_tactic_format : has_to_tactic_format pformat :=
⟨ id ⟩

meta instance : has_append pformat :=
⟨ λ x y, (++) <$> x <*> y ⟩

meta instance tactic.has_to_tactic_format [has_to_tactic_format α] :
  has_to_tactic_format (tactic α) :=
⟨ λ x, x >>= to_pfmt ⟩

private meta def parse_pformat : string → list char → parser pexpr
| acc []            := pure ``(to_pfmt %%(reflect acc))
| acc ('\n'::s)     :=
do f ← parse_pformat "" s,
   pure ``(to_pfmt %%(reflect acc) ++ pformat.mk format.line ++ %%f)
| acc ('{'::'{'::s) := parse_pformat (acc ++ "{") s
| acc ('{'::s) :=
do (e, s) ← with_input (lean.parser.pexpr 0) s.as_string,
   '}'::s ← return s.to_list | fail "'}' expected",
   f ← parse_pformat "" s,
   pure ``(to_pfmt %%(reflect acc) ++ to_pfmt %%e ++ %%f)
| acc (c::s) := parse_pformat (acc.str c) s

reserve prefix `pformat! `:100

/-- See `format!` in `init/meta/interactive_base.lean`.

The main differences are that `pp` is called instead of `to_fmt` and that we can use
arguments of type `tactic α` in the quotations.

Now, consider the following:
```lean
e ← to_expr ``(3 + 7),
trace format!"{e}"  -- outputs `has_add.add.{0} nat nat.has_add (bit1.{0} nat nat.has_one nat.has_add (has_one.one.{0} nat nat.has_one)) ...`
trace pformat!"{e}" -- outputs `3 + 7`
```

The difference is significant. And now, the following is expressible:

```lean
e ← to_expr ``(3 + 7),
trace pformat!"{e} : {infer_type e}" -- outputs `3 + 7 : ℕ`
```

See also: `trace!` and `fail!`
-/
@[user_notation]
meta def pformat_macro (_ : parse $ tk "pformat!") (s : string) : parser pexpr :=
do e ← parse_pformat "" s.to_list,
   return ``(%%e : pformat)

reserve prefix `fail! `:100

/--
The combination of `pformat` and `fail`.
-/
@[user_notation]
meta def fail_macro (_ : parse $ tk "fail!") (s : string) : parser pexpr :=
do e ← pformat_macro () s,
   pure ``((%%e : pformat) >>= fail)

reserve prefix `trace! `:100
/--
The combination of `pformat` and `fail`.
-/
@[user_notation]
meta def trace_macro (_ : parse $ tk "trace!") (s : string) : parser pexpr :=
do e ← pformat_macro () s,
   pure ``((%%e : pformat) >>= trace)

/-- A hackish way to get the `src` directory of mathlib. -/
meta def get_mathlib_dir : tactic string :=
do e ← get_env,
  s ← e.decl_olean `tactic.reset_instance_cache,
  return $ s.popn_back 17

/-- Checks whether a declaration with the given name is declared in mathlib.
If you want to run this tactic many times, you should use `environment.is_prefix_of_file` instead,
since it is expensive to execute `get_mathlib_dir` many times. -/
meta def is_in_mathlib (n : name) : tactic bool :=
do ml ← get_mathlib_dir, e ← get_env, return $ e.is_prefix_of_file ml n

/--
Runs a tactic by name.
If it is a `tactic string`, return whatever string it returns.
If it is a `tactic unit`, return the name.
(This is mostly used in invoking "self-reporting tactics", e.g. by `tidy` and `hint`.)
-/
meta def name_to_tactic (n : name) : tactic string :=
do d ← get_decl n,
   e ← mk_const n,
   let t := d.type,
   if (t =ₐ `(tactic unit)) then
     (eval_expr (tactic unit) e) >>= (λ t, t >> (name.to_string <$> strip_prefix n))
   else if (t =ₐ `(tactic string)) then
     (eval_expr (tactic string) e) >>= (λ t, t)
   else fail!"name_to_tactic cannot take `{n} as input: its type must be `tactic string` or `tactic unit`"

/-- auxiliary function for apply_under_pis -/
private meta def apply_under_pis_aux (func arg : pexpr) : ℕ → expr → pexpr
| n (expr.pi nm bi tp bd) := expr.pi nm bi (pexpr.of_expr tp) (apply_under_pis_aux (n+1) bd)
| n _ :=
  let vars := ((list.range n).reverse.map (@expr.var ff)),
      bd := vars.foldl expr.app arg.mk_explicit in
  func bd

/--
Assumes `pi_expr` is of the form `Π x1 ... xn, _`.
Creates a pexpr of the form `Π x1 ... xn, func (arg x1 ... xn)`.
All arguments (implicit and explicit) to `arg` should be supplied. -/
meta def apply_under_pis (func arg : pexpr) (pi_expr : expr) : pexpr :=
apply_under_pis_aux func arg 0 pi_expr

/--
Tries to derive instances by unfolding the newly introduced type and applying type class resolution.

For example,
```lean
@[derive ring] def new_int : Type := ℤ
```
adds an instance `ring new_int`, defined to be the instance of `ring ℤ` found by `apply_instance`.

Multiple instances can be added with `@[derive [ring, module ℝ]]`.

This derive handler applies only to declarations made using `def`, and will fail on such a
declaration if it is unable to derive an instance. It is run with higher priority than the built-in
handlers, which will fail on `def`s.
-/
@[derive_handler, priority 2000] meta def delta_instance : derive_handler :=
λ cls new_decl_name,
do env ← get_env,
if env.is_inductive new_decl_name then return ff else
do new_decl_type ← declaration.type <$> get_decl new_decl_name,
   new_decl_pexpr ← resolve_name new_decl_name,
   tgt ← to_expr $ apply_under_pis cls new_decl_pexpr new_decl_type,
   (_, inst) ← solve_aux tgt
     (intros >> reset_instance_cache >> delta_target [new_decl_name]  >> apply_instance >> done),
   inst ← instantiate_mvars inst,
   tgt ← instantiate_mvars tgt,
   nm ← get_unused_decl_name $ new_decl_name ++
     match cls with
     -- the postfix is needed because we can't protect this name. using nm.last directly can
     -- conflict with open namespaces
     | (expr.const nm _) := (nm.last ++ "_1" : string)
     | _ := "inst"
     end,
   add_decl $ mk_definition nm inst.collect_univ_params tgt inst,
   set_basic_attribute `instance nm tt,
   return tt

/-- `find_private_decl n none` finds a private declaration named `n` in any of the imported files.

`find_private_decl n (some m)` finds a private declaration named `n` in the same file where a
declaration named `m` can be found. -/
meta def find_private_decl (n : name) (fr : option name) : tactic name :=
do env ← get_env,
   fn ← option_t.run (do
         fr ← option_t.mk (return fr),
         d ← monad_lift $ get_decl fr,
         option_t.mk (return $ env.decl_olean d.to_name) ),
   let p : string → bool :=
     match fn with
     | (some fn) := λ x, fn = x
     | none := λ _, tt
     end,
   let xs := env.decl_filter_map (λ d,
     do fn ← env.decl_olean d.to_name,
        guard ((`_private).is_prefix_of d.to_name ∧ p fn ∧ d.to_name.update_prefix name.anonymous = n),
        pure d.to_name),
   match xs with
   | [n] := pure n
   | [] := fail "no such private found"
   | _ := fail "many matches found"
   end

open lean.parser interactive

/-- `import_private foo from bar` finds a private declaration `foo` in the same file as `bar`
and creates a local notation to refer to it.

`import_private foo` looks for `foo` in all imported files.

When possible, make `foo` non-private rather than using this feature.
 -/
@[user_command]
meta def import_private_cmd (_ : parse $ tk "import_private") : lean.parser unit :=
do n  ← ident,
   fr ← optional (tk "from" *> ident),
   n ← find_private_decl n fr,
   c ← resolve_constant n,
   d ← get_decl n,
   let c := @expr.const tt c d.univ_levels,
   new_n ← new_aux_decl_name,
   add_decl $ declaration.defn new_n d.univ_params d.type c reducibility_hints.abbrev d.is_trusted,
   let new_not := sformat!"local notation `{n.update_prefix name.anonymous}` := {new_n}",
   emit_command_here $ new_not,
   skip .

add_tactic_doc
{ name                     := "import_private",
  category                 := doc_category.cmd,
  decl_names               := [`tactic.import_private_cmd],
  tags                     := [] }

/--
The command `mk_simp_attribute simp_name "description"` creates a simp set with name `simp_name`.
Lemmas tagged with `@[simp_name]` will be included when `simp with simp_name` is called.
`mk_simp_attribute simp_name none` will use a default description.

Appending the command with `with attr1 attr2 ...` will include all declarations tagged with
`attr1`, `attr2`, ... in the new simp set.

This command is preferred to using ``run_cmd mk_simp_attr `simp_name`` since it adds a doc string
to the attribute that is defined. If you need to create a simp set in a file where this command is
not available, you should use
```lean
run_cmd mk_simp_attr `simp_name
run_cmd add_doc_string `simp_attr.simp_name "Description of the simp set here"
```
-/
@[user_command]
meta def mk_simp_attribute_cmd (_ : parse $ tk "mk_simp_attribute") : lean.parser unit :=
do n ← ident,
   d ← parser.pexpr,
   d ← to_expr ``(%%d : option string),
   descr ← eval_expr (option string) d,
   with_list ← types.with_ident_list <|> return [],
   mk_simp_attr n with_list,
   add_doc_string (name.append `simp_attr n) $ descr.get_or_else $ "simp set for " ++ to_string n

add_tactic_doc
{ name                     := "mk_simp_attribute",
  category                 := doc_category.cmd,
  decl_names               := [`tactic.mk_simp_attribute_cmd],
  tags                     := ["simplification"] }

end tactic<|MERGE_RESOLUTION|>--- conflicted
+++ resolved
@@ -1410,15 +1410,11 @@
 
 /--
 ``trace_for `n msg`` traces the message `msg`
-<<<<<<< HEAD
-only if tracing is enabled for the name `n`. -/
-=======
 only if tracing is enabled for the name `n`.
 
 Create new names registered for tracing with `declare_trace n`.
 Then use `set_option trace.n true/false` to enable or disable tracing for `n`.
 -/
->>>>>>> 1b62bcdc
 meta def trace_for
   (n : name) {α : Type u} [has_to_tactic_format α] (msg : α) : tactic unit :=
 when_tracing n (trace msg)
