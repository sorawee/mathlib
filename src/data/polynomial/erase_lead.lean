/-
Copyright (c) 2020 Damiano Testa. All rights reserved.
Released under Apache 2.0 license as described in the file LICENSE.
Authors: Damiano Testa
-/
import data.polynomial.degree.basic
import data.polynomial.degree.trailing_degree

/-!
# Erase the leading term of a univariate polynomial

## Definition

* `erase_lead f`: the polynomial `f - leading term of f`

`erase_lead` serves as reduction step in an induction, shaving off one monomial from a polynomial.
The definition is set up so that it does not mention subtraction in the definition,
and thus works for polynomials over semirings as well as rings.
-/

noncomputable theory
open_locale classical

open polynomial finsupp finset

namespace polynomial

variables {R : Type*} [semiring R] {f : polynomial R}

/-- `erase_lead f` for a polynomial `f` is the polynomial obtained by
subtracting from `f` the leading term of `f`. -/
def erase_lead (f : polynomial R) : polynomial R :=
finsupp.erase f.nat_degree f

section erase_lead

lemma erase_lead_support (f : polynomial R) :
  f.erase_lead.support = f.support.erase f.nat_degree :=
-- `rfl` fails because LHS uses `nat.decidable_eq` but RHS is classical.
by convert rfl

lemma erase_lead_coeff (i : ℕ) :
  f.erase_lead.coeff i = if i = f.nat_degree then 0 else f.coeff i :=
-- `rfl` fails because LHS uses `nat.decidable_eq` but RHS is classical.
by convert rfl

@[simp] lemma erase_lead_coeff_nat_degree : f.erase_lead.coeff f.nat_degree = 0 :=
finsupp.erase_same

lemma erase_lead_coeff_of_ne (i : ℕ) (hi : i ≠ f.nat_degree) :
  f.erase_lead.coeff i = f.coeff i :=
finsupp.erase_ne hi

@[simp] lemma erase_lead_zero : erase_lead (0 : polynomial R) = 0 :=
finsupp.erase_zero _

@[simp] lemma erase_lead_add_monomial_nat_degree_leading_coeff (f : polynomial R) :
  f.erase_lead + monomial f.nat_degree f.leading_coeff = f :=
begin
  ext i,
  simp only [erase_lead_coeff, coeff_monomial, coeff_add, @eq_comm _ _ i],
  split_ifs with h,
  { subst i, simp only [leading_coeff, zero_add] },
  { exact add_zero _ }
end

@[simp] lemma erase_lead_add_C_mul_X_pow (f : polynomial R) :
  f.erase_lead + (C f.leading_coeff) * X ^ f.nat_degree = f :=
by rw [C_mul_X_pow_eq_monomial, erase_lead_add_monomial_nat_degree_leading_coeff]

@[simp] lemma self_sub_monomial_nat_degree_leading_coeff {R : Type*} [ring R] (f : polynomial R) :
  f - monomial f.nat_degree f.leading_coeff = f.erase_lead :=
(eq_sub_iff_add_eq.mpr (erase_lead_add_monomial_nat_degree_leading_coeff f)).symm

@[simp] lemma self_sub_C_mul_X_pow {R : Type*} [ring R] (f : polynomial R) :
  f - (C f.leading_coeff) * X ^ f.nat_degree = f.erase_lead :=
by rw [C_mul_X_pow_eq_monomial, self_sub_monomial_nat_degree_leading_coeff]

lemma erase_lead_ne_zero (f0 : 2 ≤ f.support.card) : erase_lead f ≠ 0 :=
begin
  rw [ne.def, ← finsupp.card_support_eq_zero, erase_lead_support],
  exact (zero_lt_one.trans_le $ (nat.sub_le_sub_right f0 1).trans
    finset.pred_card_le_card_erase).ne.symm
end

@[simp] lemma nat_degree_not_mem_erase_lead_support : f.nat_degree ∉ (erase_lead f).support :=
by convert not_mem_erase _ _

lemma ne_nat_degree_of_mem_erase_lead_support {a : ℕ} (h : a ∈ (erase_lead f).support) :
  a ≠ f.nat_degree :=
by { rintro rfl, exact nat_degree_not_mem_erase_lead_support h }

lemma erase_lead_support_card_lt (h : f ≠ 0) : (erase_lead f).support.card < f.support.card :=
begin
  rw erase_lead_support,
  exact card_lt_card (erase_ssubset $ nat_degree_mem_support_of_nonzero h)
end

@[simp] lemma erase_lead_monomial (i : ℕ) (r : R) :
  erase_lead (monomial i r) = 0 :=
begin
  by_cases hr : r = 0,
  { subst r, simp only [monomial_zero_right, erase_lead_zero] },
  { rw [erase_lead, nat_degree_monomial _ _ hr, monomial, erase_single] }
end

@[simp] lemma erase_lead_C (r : R) : erase_lead (C r) = 0 :=
erase_lead_monomial _ _

@[simp] lemma erase_lead_X : erase_lead (X : polynomial R) = 0 :=
erase_lead_monomial _ _

@[simp] lemma erase_lead_X_pow (n : ℕ) : erase_lead (X ^ n : polynomial R) = 0 :=
by rw [X_pow_eq_monomial, erase_lead_monomial]

@[simp] lemma erase_lead_C_mul_X_pow (r : R) (n : ℕ) : erase_lead (C r * X ^ n) = 0 :=
by rw [C_mul_X_pow_eq_monomial, erase_lead_monomial]

lemma erase_lead_degree_le : (erase_lead f).degree ≤ f.degree :=
begin
  rw degree_le_iff_coeff_zero,
  intros i hi,
  rw erase_lead_coeff,
  split_ifs with h, { refl },
  apply coeff_eq_zero_of_degree_lt hi
end

lemma erase_lead_nat_degree_le : (erase_lead f).nat_degree ≤ f.nat_degree :=
nat_degree_le_nat_degree erase_lead_degree_le

lemma erase_lead_nat_degree_lt (f0 : 2 ≤ f.support.card) :
  (erase_lead f).nat_degree < f.nat_degree :=
lt_of_le_of_ne erase_lead_nat_degree_le $ ne_nat_degree_of_mem_erase_lead_support $
  nat_degree_mem_support_of_nonzero $ erase_lead_ne_zero f0

lemma C_mul_X_pow_of_card_support_eq_one (h : f.support.card = 1) : f = C f.leading_coeff * X ^ f.nat_degree :=
begin
  conv_lhs { rw ← erase_lead_add_C_mul_X_pow f },
  have fe0 : f.erase_lead = 0,
  { rw [← support_eq_empty, ← card_eq_zero],
    apply nat.eq_zero_of_le_zero (nat.lt_succ_iff.mp _),
    convert erase_lead_support_card_lt _,
    { exact h.symm, },
    { intro f0,
      rw [f0, support_zero, card_empty] at h,
      exact nat.no_confusion h, }, },
  rw [fe0, zero_add],
end

lemma C_mul_X_pow_of_card_support_le_one (h : f.support.card ≤ 1) :
<<<<<<< HEAD
 f = C f.leading_coeff * X ^ f.nat_degree :=
=======
  f = C f.leading_coeff * X ^ f.nat_degree :=
>>>>>>> 3a6cd301
begin
  by_cases f0 : f.support.card = 0,
  { rw [card_eq_zero, support_eq_empty] at f0,
    ext1,
    rw [f0, leading_coeff_zero, C_0, zero_mul], },
<<<<<<< HEAD
  { apply C_mul_X_pow_of_card_support_eq_one,
    exact le_antisymm h (nat.one_le_of_lt (nat.pos_of_ne_zero f0)), },
=======
  { conv_lhs { rw ← erase_lead_add_C_mul_X_pow f },
    have fe0 : f.erase_lead = 0,
    { rw [← support_eq_empty, ← card_eq_zero],
      apply nat.eq_zero_of_le_zero (nat.lt_succ_iff.mp _),
      convert erase_lead_support_card_lt f0,
      apply le_antisymm _ h,
      exact card_le_of_subset (singleton_subset_iff.mpr (nat_degree_mem_support_of_nonzero f0)), },
    rw [fe0, zero_add], },
>>>>>>> 3a6cd301
end

end erase_lead

end polynomial<|MERGE_RESOLUTION|>--- conflicted
+++ resolved
@@ -148,29 +148,14 @@
 end
 
 lemma C_mul_X_pow_of_card_support_le_one (h : f.support.card ≤ 1) :
-<<<<<<< HEAD
- f = C f.leading_coeff * X ^ f.nat_degree :=
-=======
   f = C f.leading_coeff * X ^ f.nat_degree :=
->>>>>>> 3a6cd301
 begin
   by_cases f0 : f.support.card = 0,
   { rw [card_eq_zero, support_eq_empty] at f0,
     ext1,
     rw [f0, leading_coeff_zero, C_0, zero_mul], },
-<<<<<<< HEAD
   { apply C_mul_X_pow_of_card_support_eq_one,
     exact le_antisymm h (nat.one_le_of_lt (nat.pos_of_ne_zero f0)), },
-=======
-  { conv_lhs { rw ← erase_lead_add_C_mul_X_pow f },
-    have fe0 : f.erase_lead = 0,
-    { rw [← support_eq_empty, ← card_eq_zero],
-      apply nat.eq_zero_of_le_zero (nat.lt_succ_iff.mp _),
-      convert erase_lead_support_card_lt f0,
-      apply le_antisymm _ h,
-      exact card_le_of_subset (singleton_subset_iff.mpr (nat_degree_mem_support_of_nonzero f0)), },
-    rw [fe0, zero_add], },
->>>>>>> 3a6cd301
 end
 
 end erase_lead
