/-
Copyright (c) 2017 Johannes Hölzl. All rights reserved.
Released under Apache 2.0 license as described in the file LICENSE.
Author: Johannes Hölzl
-/
import data.equiv.list
import data.set.finite

/-!
# Countable sets
-/
noncomputable theory

open function set encodable

open classical (hiding some)
open_locale classical
universes u v w
variables {α : Type u} {β : Type v} {γ : Type w}

namespace set

/-- A set is countable if there exists an encoding of the set into the natural numbers.
An encoding is an injection with a partial inverse, which can be viewed as a
constructive analogue of countability. (For the most part, theorems about
`countable` will be classical and `encodable` will be constructive.)
-/
def countable (s : set α) : Prop := nonempty (encodable s)

lemma countable_iff_exists_injective {s : set α} :
  countable s ↔ ∃f:s → ℕ, injective f :=
⟨λ ⟨h⟩, by exactI ⟨encode, encode_injective⟩,
 λ ⟨f, h⟩, ⟨⟨f, partial_inv f, partial_inv_left h⟩⟩⟩

/-- A set `s : set α` is countable if and only if there exists a function `α → ℕ` injective
on `s`. -/
lemma countable_iff_exists_inj_on {s : set α} :
  countable s ↔ ∃ f : α → ℕ, inj_on f s :=
countable_iff_exists_injective.trans
⟨λ ⟨f, hf⟩, ⟨λ a, if h : a ∈ s then f ⟨a, h⟩ else 0,
   λ a as b bs h, congr_arg subtype.val $
     hf $ by simpa [as, bs] using h⟩,
 λ ⟨f, hf⟩, ⟨_, inj_on_iff_injective.1 hf⟩⟩

lemma countable_iff_exists_surjective [ne : nonempty α] {s : set α} :
  countable s ↔ ∃f:ℕ → α, s ⊆ range f :=
⟨λ ⟨h⟩, by inhabit α; exactI ⟨λ n, ((decode s n).map subtype.val).iget,
  λ a as, ⟨encode (⟨a, as⟩ : s), by simp [encodek]⟩⟩,
 λ ⟨f, hf⟩, ⟨⟨
  λ x, inv_fun f x.1,
  λ n, if h : f n ∈ s then some ⟨f n, h⟩ else none,
  λ ⟨x, hx⟩, begin
    have := inv_fun_eq (hf hx), dsimp at this ⊢,
    simp [this, hx]
  end⟩⟩⟩

/--
A non-empty set is countable iff there exists a surjection from the
natural numbers onto the subtype induced by the set.
-/
lemma countable_iff_exists_surjective_to_subtype {s : set α} (hs : s.nonempty) :
  countable s ↔ ∃ f : ℕ → s, surjective f :=
have inhabited s, from ⟨classical.choice hs.to_subtype⟩,
have countable s → ∃ f : ℕ → s, surjective f, from assume ⟨h⟩,
  by exactI ⟨λ n, (decode s n).iget, λ a, ⟨encode a, by simp [encodek]⟩⟩,
have (∃ f : ℕ → s, surjective f) → countable s, from assume ⟨f, fsurj⟩,
  ⟨⟨inv_fun f, option.some ∘ f,
    by intro h; simp [(inv_fun_eq (fsurj h) : f (inv_fun f h) = h)]⟩⟩,
by split; assumption

/-- Convert `countable s` to `encodable s` (noncomputable). -/
def countable.to_encodable {s : set α} : countable s → encodable s :=
classical.choice

lemma countable_encodable' (s : set α) [H : encodable s] : countable s :=
⟨H⟩

lemma countable_encodable [encodable α] (s : set α) : countable s :=
⟨by apply_instance⟩

/-- If `s : set α` is a nonempty countable set, then there exists a map
`f : ℕ → α` such that `s = range f`. -/
lemma countable.exists_surjective {s : set α} (hc : countable s) (hs : s.nonempty) :
  ∃f:ℕ → α, s = range f :=
begin
  letI : encodable s := countable.to_encodable hc,
  letI : nonempty s := hs.to_subtype,
  have : countable (univ : set s) := countable_encodable _,
  rcases countable_iff_exists_surjective.1 this with ⟨g, hg⟩,
  have : range g = univ := univ_subset_iff.1 hg,
  use coe ∘ g,
  simp only [range_comp, this, image_univ, subtype.range_coe]
end

@[simp] lemma countable_empty : countable (∅ : set α) :=
⟨⟨λ x, x.2.elim, λ n, none, λ x, x.2.elim⟩⟩

@[simp] lemma countable_singleton (a : α) : countable ({a} : set α) :=
⟨of_equiv _ (equiv.set.singleton a)⟩

lemma countable.mono {s₁ s₂ : set α} (h : s₁ ⊆ s₂) : countable s₂ → countable s₁
| ⟨H⟩ := ⟨@of_inj _ _ H _ (embedding_of_subset _ _ h).2⟩

lemma countable.image {s : set α} (hs : countable s) (f : α → β) : countable (f '' s) :=
let f' : s → f '' s := λ⟨a, ha⟩, ⟨f a, mem_image_of_mem f ha⟩ in
have hf' : surjective f', from assume ⟨b, a, ha, hab⟩, ⟨⟨a, ha⟩, subtype.eq hab⟩,
⟨@encodable.of_inj _ _ hs.to_encodable (surj_inv hf') (injective_surj_inv hf')⟩

lemma countable_range [encodable α] (f : α → β) : countable (range f) :=
by rw ← image_univ; exact (countable_encodable _).image _

<<<<<<< HEAD
lemma exists_seq_supr_eq_top_iff_countable [complete_lattice α] {p : α → Prop} (h : p ⊥) :
=======
lemma exists_seq_supr_eq_top_iff_countable [complete_lattice α] {p : α → Prop} (h : ∃ x, p x) :
>>>>>>> 4111a71e
  (∃ s : ℕ → α, (∀ n, p (s n)) ∧ (⨆ n, s n) = ⊤) ↔
    ∃ S : set α, countable S ∧ (∀ s ∈ S, p s) ∧ Sup S = ⊤ :=
begin
  split,
  { rintro ⟨s, hps, hs⟩,
    refine ⟨range s, countable_range s, forall_range_iff.2 hps, _⟩, rwa Sup_range },
  { rintro ⟨S, hSc, hps, hS⟩,
    rcases eq_empty_or_nonempty S with rfl|hne,
<<<<<<< HEAD
    { rw [Sup_empty] at hS,
      refine ⟨λ n, ⊥, λ n, h, _⟩, rwa supr_bot },
=======
    { rw [Sup_empty] at hS, haveI := subsingleton_of_bot_eq_top hS,
      rcases h with ⟨x, hx⟩, exact ⟨λ n, x, λ n, hx, subsingleton.elim _ _⟩ },
>>>>>>> 4111a71e
    { rcases (countable_iff_exists_surjective_to_subtype hne).1 hSc with ⟨s, hs⟩,
      refine ⟨λ n, s n, λ n, hps _ (s n).coe_prop, _⟩,
      rwa [hs.supr_comp, ← Sup_eq_supr'] } }
end

<<<<<<< HEAD
lemma exists_seq_cover_iff_countable {p : set α → Prop} (h : p ∅) :
=======
lemma exists_seq_cover_iff_countable {p : set α → Prop} (h : ∃ s, p s) :
>>>>>>> 4111a71e
  (∃ s : ℕ → set α, (∀ n, p (s n)) ∧ (⋃ n, s n) = univ) ↔
    ∃ S : set (set α), countable S ∧ (∀ s ∈ S, p s) ∧ ⋃₀ S = univ :=
exists_seq_supr_eq_top_iff_countable h

lemma countable_of_injective_of_countable_image {s : set α} {f : α → β}
  (hf : inj_on f s) (hs : countable (f '' s)) : countable s :=
let ⟨g, hg⟩ := countable_iff_exists_inj_on.1 hs in
countable_iff_exists_inj_on.2 ⟨g ∘ f, hg.comp hf (maps_to_image _ _)⟩

lemma countable_Union {t : α → set β} [encodable α] (ht : ∀a, countable (t a)) :
  countable (⋃a, t a) :=
by haveI := (λ a, (ht a).to_encodable);
   rw Union_eq_range_sigma; apply countable_range

lemma countable.bUnion {s : set α} {t : Π x ∈ s, set β} (hs : countable s) (ht : ∀a∈s, countable (t a ‹_›)) :
  countable (⋃a∈s, t a ‹_›) :=
begin
  rw bUnion_eq_Union,
  haveI := hs.to_encodable,
  exact countable_Union (by simpa using ht)
end

lemma countable.sUnion {s : set (set α)} (hs : countable s) (h : ∀a∈s, countable a) :
  countable (⋃₀ s) :=
by rw sUnion_eq_bUnion; exact hs.bUnion h

lemma countable_Union_Prop {p : Prop} {t : p → set β} (ht : ∀h:p, countable (t h)) :
  countable (⋃h:p, t h) :=
by by_cases p; simp [h, ht]

lemma countable.union {s₁ s₂ : set α} (h₁ : countable s₁) (h₂ : countable s₂) : countable (s₁ ∪ s₂) :=
by rw union_eq_Union; exact
countable_Union (bool.forall_bool.2 ⟨h₂, h₁⟩)

lemma countable.insert {s : set α} (a : α) (h : countable s) : countable (insert a s) :=
by { rw [set.insert_eq], exact (countable_singleton _).union h }

lemma finite.countable {s : set α} : finite s → countable s
| ⟨h⟩ := nonempty_of_trunc (by exactI trunc_encodable_of_fintype s)

/-- The set of finite subsets of a countable set is countable. -/
lemma countable_set_of_finite_subset {s : set α} : countable s →
  countable {t | finite t ∧ t ⊆ s} | ⟨h⟩ :=
begin
  resetI,
  refine countable.mono _ (countable_range
    (λ t : finset s, {a | ∃ h:a ∈ s, subtype.mk a h ∈ t})),
  rintro t ⟨⟨ht⟩, ts⟩, resetI,
  refine ⟨finset.univ.map (embedding_of_subset _ _ ts),
    set.ext $ λ a, _⟩,
  suffices : a ∈ s ∧ a ∈ t ↔ a ∈ t, by simpa,
  exact ⟨and.right, λ h, ⟨ts h, h⟩⟩
end

lemma countable_pi {π : α → Type*} [fintype α] {s : Πa, set (π a)} (hs : ∀a, countable (s a)) :
  countable {f : Πa, π a | ∀a, f a ∈ s a} :=
countable.mono
  (show {f : Πa, π a | ∀a, f a ∈ s a} ⊆ range (λf : Πa, s a, λa, (f a).1), from
    assume f hf, ⟨λa, ⟨f a, hf a⟩, funext $ assume a, rfl⟩) $
have trunc (encodable (Π (a : α), s a)), from
  @encodable.fintype_pi α _ _ _ (assume a, (hs a).to_encodable),
trunc.induction_on this $ assume h,
@countable_range _ _ h _

lemma countable_prod {s : set α} {t : set β} (hs : countable s) (ht : countable t) :
  countable (set.prod s t) :=
begin
  haveI : encodable s := hs.to_encodable,
  haveI : encodable t := ht.to_encodable,
  haveI : encodable (s × t) := by apply_instance,
  have : range (λp, ⟨p.1, p.2⟩ : s × t → α × β) = set.prod s t,
  { ext ⟨x, y⟩,
    simp only [exists_prop, set.mem_range, set_coe.exists, prod.mk.inj_iff,
               set.prod_mk_mem_set_prod_eq, subtype.coe_mk, prod.exists],
    split,
    { rintros ⟨x', x's, y', y't, x'x, y'y⟩,
      simp [x'x.symm, y'y.symm, x's, y't] },
    { rintros ⟨xs, yt⟩,
      exact ⟨x, xs, y, yt, rfl, rfl⟩ }},
  rw ← this,
  exact countable_range _
end

section enumerate

/-- Enumerate elements in a countable set.-/
def enumerate_countable {s : set α} (h : countable s) (default : α) : ℕ → α :=
assume n, match @encodable.decode s (h.to_encodable) n with
        | (some y) := y
        | (none)   := default
        end

lemma subset_range_enumerate {s : set α} (h : countable s) (default : α) :
   s ⊆ range (enumerate_countable h default) :=
assume x hx,
⟨@encodable.encode s h.to_encodable ⟨x, hx⟩,
by simp [enumerate_countable, encodable.encodek]⟩

end enumerate

end set

lemma finset.countable_to_set (s : finset α) : set.countable (↑s : set α) :=
s.finite_to_set.countable<|MERGE_RESOLUTION|>--- conflicted
+++ resolved
@@ -109,11 +109,7 @@
 lemma countable_range [encodable α] (f : α → β) : countable (range f) :=
 by rw ← image_univ; exact (countable_encodable _).image _
 
-<<<<<<< HEAD
-lemma exists_seq_supr_eq_top_iff_countable [complete_lattice α] {p : α → Prop} (h : p ⊥) :
-=======
 lemma exists_seq_supr_eq_top_iff_countable [complete_lattice α] {p : α → Prop} (h : ∃ x, p x) :
->>>>>>> 4111a71e
   (∃ s : ℕ → α, (∀ n, p (s n)) ∧ (⨆ n, s n) = ⊤) ↔
     ∃ S : set α, countable S ∧ (∀ s ∈ S, p s) ∧ Sup S = ⊤ :=
 begin
@@ -122,23 +118,14 @@
     refine ⟨range s, countable_range s, forall_range_iff.2 hps, _⟩, rwa Sup_range },
   { rintro ⟨S, hSc, hps, hS⟩,
     rcases eq_empty_or_nonempty S with rfl|hne,
-<<<<<<< HEAD
-    { rw [Sup_empty] at hS,
-      refine ⟨λ n, ⊥, λ n, h, _⟩, rwa supr_bot },
-=======
     { rw [Sup_empty] at hS, haveI := subsingleton_of_bot_eq_top hS,
       rcases h with ⟨x, hx⟩, exact ⟨λ n, x, λ n, hx, subsingleton.elim _ _⟩ },
->>>>>>> 4111a71e
     { rcases (countable_iff_exists_surjective_to_subtype hne).1 hSc with ⟨s, hs⟩,
       refine ⟨λ n, s n, λ n, hps _ (s n).coe_prop, _⟩,
       rwa [hs.supr_comp, ← Sup_eq_supr'] } }
 end
 
-<<<<<<< HEAD
-lemma exists_seq_cover_iff_countable {p : set α → Prop} (h : p ∅) :
-=======
 lemma exists_seq_cover_iff_countable {p : set α → Prop} (h : ∃ s, p s) :
->>>>>>> 4111a71e
   (∃ s : ℕ → set α, (∀ n, p (s n)) ∧ (⋃ n, s n) = univ) ↔
     ∃ S : set (set α), countable S ∧ (∀ s ∈ S, p s) ∧ ⋃₀ S = univ :=
 exists_seq_supr_eq_top_iff_countable h
