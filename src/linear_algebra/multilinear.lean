--- conflicted
+++ resolved
@@ -80,12 +80,6 @@
 
 instance : has_coe_to_fun (multilinear_map R M₁ M₂) := ⟨_, to_fun⟩
 
-<<<<<<< HEAD
-@[simp] lemma coe_mk {f : (Πi, M₁ i) → M₂} {h}
-  {h' : ∀(m : Πi, M₁ i) (i : ι) (c : R) (x : M₁ i), f (update m i (c • x)) = c • f (update m i x)} :
-  (multilinear_map.mk f h h' : (Πi, M₁ i) → M₂) = f :=
-rfl
-=======
 initialize_simps_projections multilinear_map (to_fun → apply)
 
 @[simp] lemma to_fun_eq_coe : f.to_fun = f := rfl
@@ -101,7 +95,6 @@
 
 theorem coe_inj ⦃f g : multilinear_map R M₁ M₂⦄ (h : ⇑f = g) : f = g :=
 by cases f; cases g; cases h; refl
->>>>>>> 159542ad
 
 @[ext] theorem ext {f f' : multilinear_map R M₁ M₂} (H : ∀ x, f x = f' x) : f = f' :=
 coe_inj (funext H)
@@ -758,13 +751,7 @@
 all the `m i` (multiplied by a fixed reference element `z` in the target module). See also
 `mk_pi_algebra` for a more general version. -/
 protected def mk_pi_ring [fintype ι] (z : M₂) : multilinear_map R (λ(i : ι), R) M₂ :=
-<<<<<<< HEAD
-{ to_fun := λm, (∏ i, m i) • z,
-  map_add'  := λ m i x y, by simp [finset.prod_update_of_mem, add_mul, add_smul],
-  map_smul' := λ m i c x, by simp [finset.prod_update_of_mem, smul_smul, mul_assoc] }
-=======
 (multilinear_map.mk_pi_algebra R ι R).smul_right z
->>>>>>> 159542ad
 
 variables {R ι}
 
@@ -1044,7 +1031,6 @@
   left_inv  := multilinear_map.curry_uncurry_right,
   right_inv := multilinear_map.uncurry_curry_right }
 
-<<<<<<< HEAD
 /- The most general version of curryfication for multilinear maps goes as follows. Consider
 a finset `s` of `fin n`, of cardinal `k`. Then a multilinear map in `n` variables can be
 seen as a multilinear map in `k` variables, taking values in multilinear maps in `n - k` variables,
@@ -1076,8 +1062,6 @@
 
 }
 
-end currying
-=======
 end currying
 
 section submodule
@@ -1111,5 +1095,4 @@
 
 end multilinear_map
 
-end submodule
->>>>>>> 159542ad
+end submodule