/-
Copyright (c) 2020 Sébastien Gouëzel. All rights reserved.
Released under Apache 2.0 license as described in the file LICENSE.
Authors: Sébastien Gouëzel
-/
import linear_algebra.basic
import tactic.omega
import data.fintype.sort

/-!
# Multilinear maps

We define multilinear maps as maps from `Π(i : ι), M₁ i` to `M₂` which are linear in each
coordinate. Here, `M₁ i` and `M₂` are modules over a ring `R`, and `ι` is an arbitrary type
(although some statements will require it to be a fintype). This space, denoted by
`multilinear_map R M₁ M₂`, inherits a module structure by pointwise addition and multiplication.

## Main definitions

* `multilinear_map R M₁ M₂` is the space of multilinear maps from `Π(i : ι), M₁ i` to `M₂`.
* `f.map_smul` is the multiplicativity of the multilinear map `f` along each coordinate.
* `f.map_add` is the additivity of the multilinear map `f` along each coordinate.
* `f.map_smul_univ` expresses the multiplicativity of `f` over all coordinates at the same time,
  writing `f (λi, c i • m i)` as `(∏ i, c i) • f m`.
* `f.map_add_univ` expresses the additivity of `f` over all coordinates at the same time, writing
  `f (m + m')` as the sum over all subsets `s` of `ι` of `f (s.piecewise m m')`.
* `f.map_sum` expresses `f (Σ_{j₁} g₁ j₁, ..., Σ_{jₙ} gₙ jₙ)` as the sum of
  `f (g₁ (r 1), ..., gₙ (r n))` where `r` ranges over all possible functions.

We also register isomorphisms corresponding to currying or uncurrying variables, transforming a
multilinear function `f` on `n+1` variables into a linear function taking values in multilinear
functions in `n` variables, and into a multilinear function in `n` variables taking values in linear
functions. These operations are called `f.curry_left` and `f.curry_right` respectively
(with inverses `f.uncurry_left` and `f.uncurry_right`). These operations induce linear equivalences
between spaces of multilinear functions in `n+1` variables and spaces of linear functions into
multilinear functions in `n` variables (resp. multilinear functions in `n` variables taking values
in linear functions), called respectively `multilinear_curry_left_equiv` and
`multilinear_curry_right_equiv`.

## Implementation notes

Expressing that a map is linear along the `i`-th coordinate when all other coordinates are fixed
can be done in two (equivalent) different ways:
* fixing a vector `m : Π(j : ι - i), M₁ j.val`, and then choosing separately the `i`-th coordinate
* fixing a vector `m : Πj, M₁ j`, and then modifying its `i`-th coordinate
The second way is more artificial as the value of `m` at `i` is not relevant, but it has the
advantage of avoiding subtype inclusion issues. This is the definition we use, based on
`function.update` that allows to change the value of `m` at `i`.
-/

open function fin set
open_locale big_operators

universes u v v' v₁ v₂ v₃ w u'
variables {R : Type u} {ι : Type u'} {n : ℕ}
{M : fin n.succ → Type v} {M₁ : ι → Type v₁} {M₂ : Type v₂} {M₃ : Type v₃} {M' : Type v'}
[decidable_eq ι]

/-- Multilinear maps over the ring `R`, from `Πi, M₁ i` to `M₂` where `M₁ i` and `M₂` are modules
over `R`. -/
structure multilinear_map (R : Type u) {ι : Type u'} (M₁ : ι → Type v) (M₂ : Type w)
  [decidable_eq ι] [semiring R] [∀i, add_comm_monoid (M₁ i)] [add_comm_monoid M₂] [∀i, semimodule R (M₁ i)]
  [semimodule R M₂] :=
(to_fun : (Πi, M₁ i) → M₂)
(map_add' : ∀(m : Πi, M₁ i) (i : ι) (x y : M₁ i),
  to_fun (update m i (x + y)) = to_fun (update m i x) + to_fun (update m i y))
(map_smul' : ∀(m : Πi, M₁ i) (i : ι) (c : R) (x : M₁ i),
  to_fun (update m i (c • x)) = c • to_fun (update m i x))

namespace multilinear_map

section semiring

variables [semiring R]
[∀i, add_comm_monoid (M i)] [∀i, add_comm_monoid (M₁ i)] [add_comm_monoid M₂] [add_comm_monoid M₃]
[add_comm_monoid M']
[∀i, semimodule R (M i)] [∀i, semimodule R (M₁ i)] [semimodule R M₂] [semimodule R M₃] [semimodule R M']
(f f' : multilinear_map R M₁ M₂)

instance : has_coe_to_fun (multilinear_map R M₁ M₂) := ⟨_, to_fun⟩

@[ext] theorem ext {f f' : multilinear_map R M₁ M₂} (H : ∀ x, f x = f' x) : f = f' :=
by cases f; cases f'; congr'; exact funext H

@[simp] lemma map_add (m : Πi, M₁ i) (i : ι) (x y : M₁ i) :
  f (update m i (x + y)) = f (update m i x) + f (update m i y) :=
f.map_add' m i x y

@[simp] lemma map_smul (m : Πi, M₁ i) (i : ι) (c : R) (x : M₁ i) :
  f (update m i (c • x)) = c • f (update m i x) :=
f.map_smul' m i c x

lemma map_coord_zero {m : Πi, M₁ i} (i : ι) (h : m i = 0) : f m = 0 :=
begin
  have : (0 : R) • (0 : M₁ i) = 0, by simp,
  rw [← update_eq_self i m, h, ← this, f.map_smul, zero_smul]
end

@[simp] lemma map_zero [nonempty ι] : f 0 = 0 :=
begin
  obtain ⟨i, _⟩ : ∃i:ι, i ∈ set.univ := set.exists_mem_of_nonempty ι,
  exact map_coord_zero f i rfl
end

instance : has_add (multilinear_map R M₁ M₂) :=
⟨λf f', ⟨λx, f x + f' x, λm i x y, by simp [add_left_comm, add_assoc], λm i c x, by simp [smul_add]⟩⟩

@[simp] lemma add_apply (m : Πi, M₁ i) : (f + f') m = f m + f' m := rfl

instance : has_zero (multilinear_map R M₁ M₂) :=
⟨⟨λ _, 0, λm i x y, by simp, λm i c x, by simp⟩⟩

instance : inhabited (multilinear_map R M₁ M₂) := ⟨0⟩

@[simp] lemma zero_apply (m : Πi, M₁ i) : (0 : multilinear_map R M₁ M₂) m = 0 := rfl

instance : add_comm_monoid (multilinear_map R M₁ M₂) :=
by refine {zero := 0, add := (+), ..};
   intros; ext; simp [add_comm, add_left_comm]

@[simp] lemma sum_apply {α : Type*} (f : α → multilinear_map R M₁ M₂)
  (m : Πi, M₁ i) : ∀ {s : finset α}, (∑ a in s, f a) m = ∑ a in s, f a m :=
begin
  classical,
  apply finset.induction,
  { rw finset.sum_empty, simp },
  { assume a s has H, rw finset.sum_insert has, simp [H, has] }
end

/-- If `f` is a multilinear map, then `f.to_linear_map m i` is the linear map obtained by fixing all
coordinates but `i` equal to those of `m`, and varying the `i`-th coordinate. -/
def to_linear_map (m : Πi, M₁ i) (i : ι) : M₁ i →ₗ[R] M₂ :=
{ to_fun    := λx, f (update m i x),
  map_add'  := λx y, by simp,
  map_smul' := λc x, by simp }

/-- The cartesian product of two multilinear maps, as a multilinear map. -/
def prod (f : multilinear_map R M₁ M₂) (g : multilinear_map R M₁ M₃) :
  multilinear_map R M₁ (M₂ × M₃) :=
{ to_fun    := λ m, (f m, g m),
  map_add'  := λ m i x y, by simp,
  map_smul' := λ m i c x, by simp }

/-- Given a multilinear map `f` on `n` variables (parameterized by `fin n`) and a subset `s` of `k`
of these variables, one gets a new multilinear map on `fin k` by varying these variables, and fixing
the other ones equal to a given value `z`. It is denoted by `f.restr s hk z`, where `hk` is a
proof that the cardinality of `s` is `k`. The implicit identification between `fin k` and `s` that
we use is the canonical (increasing) bijection. -/
noncomputable def restr {k n : ℕ} (f : multilinear_map R (λ i : fin n, M') M₂) (s : finset (fin n))
  (hk : s.card = k) (z : M') :
  multilinear_map R (λ i : fin k, M') M₂ :=
{ to_fun    := λ v, f (λ j, if h : j ∈ s then v ((s.mono_equiv_of_fin hk).symm ⟨j, h⟩) else z),
  map_add'  := λ v i x y,
    by { erw [dite_comp_equiv_update, dite_comp_equiv_update, dite_comp_equiv_update], simp },
  map_smul' := λ v i c x, by { erw [dite_comp_equiv_update, dite_comp_equiv_update], simp } }
variable {R}

/-- In the specific case of multilinear maps on spaces indexed by `fin (n+1)`, where one can build
an element of `Π(i : fin (n+1)), M i` using `cons`, one can express directly the additivity of a
multilinear map along the first variable. -/
lemma cons_add (f : multilinear_map R M M₂) (m : Π(i : fin n), M i.succ) (x y : M 0) :
  f (cons (x+y) m) = f (cons x m) + f (cons y m) :=
by rw [← update_cons_zero x m (x+y), f.map_add, update_cons_zero, update_cons_zero]

/-- In the specific case of multilinear maps on spaces indexed by `fin (n+1)`, where one can build
an element of `Π(i : fin (n+1)), M i` using `cons`, one can express directly the multiplicativity
of a multilinear map along the first variable. -/
lemma cons_smul (f : multilinear_map R M M₂) (m : Π(i : fin n), M i.succ) (c : R) (x : M 0) :
  f (cons (c • x) m) = c • f (cons x m) :=
by rw [← update_cons_zero x m (c • x), f.map_smul, update_cons_zero]

/-- In the specific case of multilinear maps on spaces indexed by `fin (n+1)`, where one can build
an element of `Π(i : fin (n+1)), M i` using `snoc`, one can express directly the additivity of a
multilinear map along the first variable. -/
lemma snoc_add (f : multilinear_map R M M₂) (m : Π(i : fin n), M i.cast_succ) (x y : M (last n)) :
  f (snoc m (x+y)) = f (snoc m x) + f (snoc m y) :=
by rw [← update_snoc_last x m (x+y), f.map_add, update_snoc_last, update_snoc_last]

/-- In the specific case of multilinear maps on spaces indexed by `fin (n+1)`, where one can build
an element of `Π(i : fin (n+1)), M i` using `cons`, one can express directly the multiplicativity
of a multilinear map along the first variable. -/
lemma snoc_smul (f : multilinear_map R M M₂)
  (m : Π(i : fin n), M i.cast_succ) (c : R) (x : M (last n)) :
  f (snoc m (c • x)) = c • f (snoc m x) :=
by rw [← update_snoc_last x m (c • x), f.map_smul, update_snoc_last]

section

variables {M₁' : ι → Type*} [Π i, add_comm_monoid (M₁' i)] [Π i, semimodule R (M₁' i)]

<<<<<<< HEAD
/-- Compose a multilinear map with a collection of linear maps: apply `f i` to `m i` before feeding
the resulting vector to `g`. -/
=======
/-- If `g` is a multilinear map and `f` is a collection of linear maps,
then `g (f₁ m₁, ..., fₙ mₙ)` is again a multilinear map, that we call
`g.comp_linear_map f`. -/
>>>>>>> de20b63e
def comp_linear_map (g : multilinear_map R M₁' M₂) (f : Π i, M₁ i →ₗ[R] M₁' i) :
  multilinear_map R M₁ M₂ :=
{ to_fun := λ m, g $ λ i, f i (m i),
  map_add' := λ m i x y,
<<<<<<< HEAD
    begin
      have : ∀ j z, f j (update m i z j) = update (λ k, f k (m k)) i (f i z) j :=
        λ j z, function.apply_update (λ k, f k) _ _ _ _,
      simp [this]
    end,
  map_smul' := λ m i c x,
    begin
      have : ∀ j z, f j (update m i z j) = update (λ k, f k (m k)) i (f i z) j :=
        λ j z, function.apply_update (λ k, f k) _ _ _ _,
      simp [this]
    end }
=======
    have ∀ j z, f j (update m i z j) = update (λ k, f k (m k)) i (f i z) j :=
      λ j z, function.apply_update (λ k, f k) _ _ _ _,
    by simp [this],
  map_smul' := λ m i c x,
    have ∀ j z, f j (update m i z j) = update (λ k, f k (m k)) i (f i z) j :=
      λ j z, function.apply_update (λ k, f k) _ _ _ _,
    by simp [this] }
>>>>>>> de20b63e

@[simp] lemma comp_linear_map_apply (g : multilinear_map R M₁' M₂) (f : Π i, M₁ i →ₗ[R] M₁' i)
  (m : Π i, M₁ i) :
  g.comp_linear_map f m = g (λ i, f i (m i)) :=
rfl

end

/-- If one adds to a vector `m'` another vector `m`, but only for coordinates in a finset `t`, then
the image under a multilinear map `f` is the sum of `f (s.piecewise m m')` along all subsets `s` of
`t`. This is mainly an auxiliary statement to prove the result when `t = univ`, given in
`map_add_univ`, although it can be useful in its own right as it does not require the index set `ι`
to be finite.-/
lemma map_piecewise_add (m m' : Πi, M₁ i) (t : finset ι) :
  f (t.piecewise (m + m') m') = ∑ s in t.powerset, f (s.piecewise m m') :=
begin
  revert m',
  refine finset.induction_on t (by simp) _,
  assume i t hit Hrec m',
  have A : (insert i t).piecewise (m + m') m' = update (t.piecewise (m + m') m') i (m i + m' i) :=
    t.piecewise_insert _ _ _,
  have B : update (t.piecewise (m + m') m') i (m' i) = t.piecewise (m + m') m',
  { ext j,
    by_cases h : j = i,
    { rw h, simp [hit] },
    { simp [h] } },
  let m'' := update m' i (m i),
  have C : update (t.piecewise (m + m') m') i (m i) = t.piecewise (m + m'') m'',
  { ext j,
    by_cases h : j = i,
    { rw h, simp [m'', hit] },
    { by_cases h' : j ∈ t; simp [h, hit, m'', h'] } },
  rw [A, f.map_add, B, C, finset.sum_powerset_insert hit, Hrec, Hrec, add_comm],
  congr' 1,
  apply finset.sum_congr rfl (λs hs, _),
  have : (insert i s).piecewise m m' = s.piecewise m m'',
  { ext j,
    by_cases h : j = i,
    { rw h, simp [m'', finset.not_mem_of_mem_powerset_of_not_mem hs hit] },
    { by_cases h' : j ∈ s; simp [h, m'', h'] } },
  rw this
end

/-- Additivity of a multilinear map along all coordinates at the same time,
writing `f (m + m')` as the sum  of `f (s.piecewise m m')` over all sets `s`. -/
lemma map_add_univ [fintype ι] (m m' : Πi, M₁ i) :
  f (m + m') = ∑ s : finset ι, f (s.piecewise m m') :=
by simpa using f.map_piecewise_add m m' finset.univ

section apply_sum

variables {α : ι → Type*} [fintype ι] (g : Π i, α i → M₁ i) (A : Π i, finset (α i))

open_locale classical
open fintype finset

/-- If `f` is multilinear, then `f (Σ_{j₁ ∈ A₁} g₁ j₁, ..., Σ_{jₙ ∈ Aₙ} gₙ jₙ)` is the sum of
`f (g₁ (r 1), ..., gₙ (r n))` where `r` ranges over all functions with `r 1 ∈ A₁`, ...,
`r n ∈ Aₙ`. This follows from multilinearity by expanding successively with respect to each
coordinate. Here, we give an auxiliary statement tailored for an inductive proof. Use instead
`map_sum_finset`. -/
lemma map_sum_finset_aux {n : ℕ} (h : ∑ i, (A i).card = n) :
  f (λ i, ∑ j in A i, g i j) = ∑ r in pi_finset A, f (λ i, g i (r i)) :=
begin
  induction n using nat.strong_induction_on with n IH generalizing A,
  -- If one of the sets is empty, then all the sums are zero
  by_cases Ai_empty : ∃ i, A i = ∅,
  { rcases Ai_empty with ⟨i, hi⟩,
    have : ∑ j in A i, g i j = 0, by convert sum_empty,
    rw f.map_coord_zero i this,
    have : pi_finset A = ∅,
    { apply finset.eq_empty_of_forall_not_mem (λ r hr, _),
      have : r i ∈ A i := mem_pi_finset.mp hr i,
      rwa hi at this },
    convert sum_empty.symm },
  push_neg at Ai_empty,
  -- Otherwise, if all sets are at most singletons, then they are exactly singletons and the result
  -- is again straightforward
  by_cases Ai_singleton : ∀ i, (A i).card ≤ 1,
  { have Ai_card : ∀ i, (A i).card = 1,
    { assume i,
      have : finset.card (A i) ≠ 0, by simp [finset.card_eq_zero, Ai_empty i],
      have : finset.card (A i) ≤ 1 := Ai_singleton i,
      omega },
    have : ∀ (r : Π i, α i), r ∈ pi_finset A → f (λ i, g i (r i)) = f (λ i, ∑ j in A i, g i j),
    { assume r hr,
      unfold_coes,
      congr' with i,
      have : ∀ j ∈ A i, g i j = g i (r i),
      { assume j hj,
        congr,
        apply finset.card_le_one_iff.1 (Ai_singleton i) hj,
        exact mem_pi_finset.mp hr i },
      simp only [finset.sum_congr rfl this, finset.mem_univ, finset.sum_const, Ai_card i,
                 one_nsmul] },
    simp only [sum_congr rfl this, Ai_card, card_pi_finset, prod_const_one, one_nsmul,
               sum_const] },
  -- Remains the interesting case where one of the `A i`, say `A i₀`, has cardinality at least 2.
  -- We will split into two parts `B i₀` and `C i₀` of smaller cardinality, let `B i = C i = A i`
  -- for `i ≠ i₀`, apply the inductive assumption to `B` and `C`, and add up the corresponding
  -- parts to get the sum for `A`.
  push_neg at Ai_singleton,
  obtain ⟨i₀, hi₀⟩ : ∃ i, 1 < (A i).card := Ai_singleton,
  obtain ⟨j₁, j₂, hj₁, hj₂, j₁_ne_j₂⟩ : ∃ j₁ j₂, (j₁ ∈ A i₀) ∧ (j₂ ∈ A i₀) ∧ j₁ ≠ j₂ :=
    finset.one_lt_card_iff.1 hi₀,
  let B := function.update A i₀ (A i₀ \ {j₂}),
  let C := function.update A i₀ {j₂},
  have B_subset_A : ∀ i, B i ⊆ A i,
  { assume i,
    by_cases hi : i = i₀,
    { rw hi, simp only [B, sdiff_subset, update_same]},
    { simp only [hi, B, update_noteq, ne.def, not_false_iff, finset.subset.refl] } },
  have C_subset_A : ∀ i, C i ⊆ A i,
  { assume i,
    by_cases hi : i = i₀,
    { rw hi, simp only [C, hj₂, finset.singleton_subset_iff, update_same] },
    { simp only [hi, C, update_noteq, ne.def, not_false_iff, finset.subset.refl] } },
  -- split the sum at `i₀` as the sum over `B i₀` plus the sum over `C i₀`, to use additivity.
  have A_eq_BC : (λ i, ∑ j in A i, g i j) =
    function.update (λ i, ∑ j in A i, g i j) i₀ (∑ j in B i₀, g i₀ j + ∑ j in C i₀, g i₀ j),
  { ext i,
    by_cases hi : i = i₀,
    { rw [hi],
      simp only [function.update_same],
      have : A i₀ = B i₀ ∪ C i₀,
      { simp only [B, C, function.update_same, finset.sdiff_union_self_eq_union],
        symmetry,
        simp only [hj₂, finset.singleton_subset_iff, union_eq_left_iff_subset] },
      rw this,
      apply finset.sum_union,
      apply finset.disjoint_right.2 (λ j hj, _),
      have : j = j₂, by { dsimp [C] at hj, simpa using hj },
      rw this,
      dsimp [B],
      simp only [mem_sdiff, eq_self_iff_true, not_true, not_false_iff, finset.mem_singleton,
                 update_same, and_false] },
    { simp [hi] } },
  have Beq : function.update (λ i, ∑ j in A i, g i j) i₀ (∑ j in B i₀, g i₀ j) =
    (λ i, ∑ j in B i, g i j),
  { ext i,
    by_cases hi : i = i₀,
    { rw hi, simp only [update_same] },
    { simp only [hi, B, update_noteq, ne.def, not_false_iff] } },
  have Ceq : function.update (λ i, ∑ j in A i, g i j) i₀ (∑ j in C i₀, g i₀ j) =
    (λ i, ∑ j in C i, g i j),
  { ext i,
    by_cases hi : i = i₀,
    { rw hi, simp only [update_same] },
    { simp only [hi, C, update_noteq, ne.def, not_false_iff] } },
  -- Express the inductive assumption for `B`
  have Brec : f (λ i, ∑ j in B i, g i j) = ∑ r in pi_finset B, f (λ i, g i (r i)),
  { have : ∑ i, finset.card (B i) < ∑ i, finset.card (A i),
    { refine finset.sum_lt_sum (λ i hi, finset.card_le_of_subset (B_subset_A i))
        ⟨i₀, finset.mem_univ _, _⟩,
      have : {j₂} ⊆ A i₀, by simp [hj₂],
      simp only [B, finset.card_sdiff this, function.update_same, finset.card_singleton],
      exact nat.pred_lt (ne_of_gt (lt_trans nat.zero_lt_one hi₀)) },
    rw h at this,
    exact IH _ this B rfl },
  -- Express the inductive assumption for `C`
  have Crec : f (λ i, ∑ j in C i, g i j) = ∑ r in pi_finset C, f (λ i, g i (r i)),
  { have : ∑ i, finset.card (C i) < ∑ i, finset.card (A i) :=
      finset.sum_lt_sum (λ i hi, finset.card_le_of_subset (C_subset_A i))
        ⟨i₀, finset.mem_univ _, by simp [C, hi₀]⟩,
    rw h at this,
    exact IH _ this C rfl },
  have D : disjoint (pi_finset B) (pi_finset C),
  { have : disjoint (B i₀) (C i₀), by simp [B, C],
    exact pi_finset_disjoint_of_disjoint B C this },
  have pi_BC : pi_finset A = pi_finset B ∪ pi_finset C,
  { apply finset.subset.antisymm,
    { assume r hr,
      by_cases hri₀ : r i₀ = j₂,
      { apply finset.mem_union_right,
        apply mem_pi_finset.2 (λ i, _),
        by_cases hi : i = i₀,
        { have : r i₀ ∈ C i₀, by simp [C, hri₀],
          convert this },
        { simp [C, hi, mem_pi_finset.1 hr i] } },
      { apply finset.mem_union_left,
        apply mem_pi_finset.2 (λ i, _),
        by_cases hi : i = i₀,
        { have : r i₀ ∈ B i₀,
            by simp [B, hri₀, mem_pi_finset.1 hr i₀],
          convert this },
        { simp [B, hi, mem_pi_finset.1 hr i] } } },
    { exact finset.union_subset (pi_finset_subset _ _ (λ i, B_subset_A i))
        (pi_finset_subset _ _ (λ i, C_subset_A i)) } },
  rw A_eq_BC,
  simp only [multilinear_map.map_add, Beq, Ceq, Brec, Crec, pi_BC],
  rw ← finset.sum_union D,
end

/-- If `f` is multilinear, then `f (Σ_{j₁ ∈ A₁} g₁ j₁, ..., Σ_{jₙ ∈ Aₙ} gₙ jₙ)` is the sum of
`f (g₁ (r 1), ..., gₙ (r n))` where `r` ranges over all functions with `r 1 ∈ A₁`, ...,
`r n ∈ Aₙ`. This follows from multilinearity by expanding successively with respect to each
coordinate. -/
lemma map_sum_finset :
  f (λ i, ∑ j in A i, g i j) = ∑ r in pi_finset A, f (λ i, g i (r i)) :=
f.map_sum_finset_aux _ _ rfl

/-- If `f` is multilinear, then `f (Σ_{j₁} g₁ j₁, ..., Σ_{jₙ} gₙ jₙ)` is the sum of
`f (g₁ (r 1), ..., gₙ (r n))` where `r` ranges over all functions `r`. This follows from
multilinearity by expanding successively with respect to each coordinate. -/
lemma map_sum [∀ i, fintype (α i)] :
  f (λ i, ∑ j, g i j) = ∑ r : Π i, α i, f (λ i, g i (r i)) :=
f.map_sum_finset g (λ i, finset.univ)

end apply_sum

end semiring

section comm_semiring

variables [comm_semiring R] [∀i, add_comm_monoid (M₁ i)] [∀i, add_comm_monoid (M i)] [add_comm_monoid M₂]
[∀i, semimodule R (M i)] [∀i, semimodule R (M₁ i)] [semimodule R M₂]
(f f' : multilinear_map R M₁ M₂)

/-- If one multiplies by `c i` the coordinates in a finset `s`, then the image under a multilinear
map is multiplied by `∏ i in s, c i`. This is mainly an auxiliary statement to prove the result when
`s = univ`, given in `map_smul_univ`, although it can be useful in its own right as it does not
require the index set `ι` to be finite. -/
lemma map_piecewise_smul (c : ι → R) (m : Πi, M₁ i) (s : finset ι) :
  f (s.piecewise (λi, c i • m i) m) = (∏ i in s, c i) • f m :=
begin
  refine s.induction_on (by simp) _,
  assume j s j_not_mem_s Hrec,
  have A : function.update (s.piecewise (λi, c i • m i) m) j (m j) =
           s.piecewise (λi, c i • m i) m,
  { ext i,
    by_cases h : i = j,
    { rw h, simp [j_not_mem_s] },
    { simp [h] } },
  rw [s.piecewise_insert, f.map_smul, A, Hrec],
  simp [j_not_mem_s, mul_smul]
end

/-- Multiplicativity of a multilinear map along all coordinates at the same time,
writing `f (λi, c i • m i)` as `(∏ i, c i) • f m`. -/
lemma map_smul_univ [fintype ι] (c : ι → R) (m : Πi, M₁ i) :
  f (λi, c i • m i) = (∏ i, c i) • f m :=
by simpa using map_piecewise_smul f c m finset.univ

instance : has_scalar R (multilinear_map R M₁ M₂) := ⟨λ c f,
  ⟨λ m, c • f m, λm i x y, by simp [smul_add], λl i x d, by simp [smul_smul, mul_comm]⟩⟩

@[simp] lemma smul_apply (c : R) (m : Πi, M₁ i) : (c • f) m = c • f m := rfl

variables (R ι)

/-- The canonical multilinear map on `R^ι` when `ι` is finite, associating to `m` the product of
all the `m i` (multiplied by a fixed reference element `z` in the target module) -/
protected def mk_pi_ring [fintype ι] (z : M₂) : multilinear_map R (λ(i : ι), R) M₂ :=
{ to_fun := λm, (∏ i, m i) • z,
  map_add'  := λ m i x y, by simp [finset.prod_update_of_mem, add_mul, add_smul],
  map_smul' := λ m i c x, by { rw [smul_eq_mul],
    simp [finset.prod_update_of_mem, smul_smul, mul_assoc] } }

variables {R ι}

@[simp] lemma mk_pi_ring_apply [fintype ι] (z : M₂) (m : ι → R) :
  (multilinear_map.mk_pi_ring R ι z : (ι → R) → M₂) m = (∏ i, m i) • z := rfl

lemma mk_pi_ring_apply_one_eq_self [fintype ι]  (f : multilinear_map R (λ(i : ι), R) M₂) :
  multilinear_map.mk_pi_ring R ι (f (λi, 1)) = f :=
begin
  ext m,
  have : m = (λi, m i • 1), by { ext j, simp },
  conv_rhs { rw [this, f.map_smul_univ] },
  refl
end

end comm_semiring

section ring

variables [ring R] [∀i, add_comm_group (M₁ i)] [add_comm_group M₂]
[∀i, semimodule R (M₁ i)] [semimodule R M₂]
(f : multilinear_map R M₁ M₂)

@[simp] lemma map_sub (m : Πi, M₁ i) (i : ι) (x y : M₁ i) :
  f (update m i (x - y)) = f (update m i x) - f (update m i y) :=
by { simp only [map_add, add_left_inj, sub_eq_add_neg, (neg_one_smul R y).symm, map_smul], simp }

instance : has_neg (multilinear_map R M₁ M₂) :=
⟨λ f, ⟨λ m, - f m, λm i x y, by simp [add_comm], λm i c x, by simp⟩⟩

@[simp] lemma neg_apply (m : Πi, M₁ i) : (-f) m = - (f m) := rfl

instance : add_comm_group (multilinear_map R M₁ M₂) :=
by refine {zero := 0, add := (+), neg := has_neg.neg, ..};
   intros; ext; simp [add_comm, add_left_comm]

end ring

section comm_ring

variables [comm_ring R] [∀i, add_comm_group (M₁ i)] [add_comm_group M₂]
[∀i, semimodule R (M₁ i)] [semimodule R M₂]

variables (R ι M₁ M₂)

/-- The space of multilinear maps is a module over `R`, for the pointwise addition and scalar
multiplication. -/
instance semimodule : semimodule R (multilinear_map R M₁ M₂) :=
semimodule.of_core $ by refine { smul := (•), ..};
  intros; ext; simp [smul_add, add_smul, smul_smul]

-- This instance should not be needed!
instance semimodule_ring : semimodule R (multilinear_map R (λ (i : ι), R) M₂) :=
multilinear_map.semimodule _ _ (λ (i : ι), R) _

/-- When `ι` is finite, multilinear maps on `R^ι` with values in `M₂` are in bijection with `M₂`,
as such a multilinear map is completely determined by its value on the constant vector made of ones.
We register this bijection as a linear equivalence in `multilinear_map.pi_ring_equiv`. -/
protected def pi_ring_equiv [fintype ι]  : M₂ ≃ₗ[R] (multilinear_map R (λ(i : ι), R) M₂) :=
{ to_fun    := λ z, multilinear_map.mk_pi_ring R ι z,
  inv_fun   := λ f, f (λi, 1),
  map_add'  := λ z z', by { ext m, simp [smul_add] },
  map_smul' := λ c z, by { ext m, simp [smul_smul, mul_comm] },
  left_inv  := λ z, by simp,
  right_inv := λ f, f.mk_pi_ring_apply_one_eq_self }

end comm_ring

end multilinear_map

namespace linear_map
variables [ring R] [∀i, add_comm_group (M₁ i)] [add_comm_group M₂] [add_comm_group M₃]
[∀i, module R (M₁ i)] [module R M₂] [module R M₃]

/-- Composing a multilinear map with a linear map gives again a multilinear map. -/
def comp_multilinear_map (g : M₂ →ₗ[R] M₃) (f : multilinear_map R M₁ M₂) : multilinear_map R M₁ M₃ :=
{ to_fun    := λ m, g (f m),
  map_add'  := λ m i x y, by simp,
  map_smul' := λ m i c x, by simp }

end linear_map

section currying
/-!
### Currying

We associate to a multilinear map in `n+1` variables (i.e., based on `fin n.succ`) two
curried functions, named `f.curry_left` (which is a linear map on `E 0` taking values
in multilinear maps in `n` variables) and `f.curry_right` (wich is a multilinear map in `n`
variables taking values in linear maps on `E 0`). In both constructions, the variable that is
singled out is `0`, to take advantage of the operations `cons` and `tail` on `fin n`.
The inverse operations are called `uncurry_left` and `uncurry_right`.

We also register linear equiv versions of these correspondences, in
`multilinear_curry_left_equiv` and `multilinear_curry_right_equiv`.
-/
open multilinear_map

variables {R M M₂}
[comm_ring R] [∀i, add_comm_group (M i)] [add_comm_group M'] [add_comm_group M₂]
[∀i, module R (M i)] [module R M'] [module R M₂]

/-! #### Left currying -/

/-- Given a linear map `f` from `M 0` to multilinear maps on `n` variables,
construct the corresponding multilinear map on `n+1` variables obtained by concatenating
the variables, given by `m ↦ f (m 0) (tail m)`-/
def linear_map.uncurry_left
  (f : M 0 →ₗ[R] (multilinear_map R (λ(i : fin n), M i.succ) M₂)) :
  multilinear_map R M M₂ :=
{ to_fun := λm, f (m 0) (tail m),
  map_add' := λm i x y, begin
    by_cases h : i = 0,
    { revert x y,
      rw h,
      assume x y,
      rw [update_same, update_same, update_same, f.map_add, add_apply,
          tail_update_zero, tail_update_zero, tail_update_zero] },
    { rw [update_noteq (ne.symm h), update_noteq (ne.symm h), update_noteq (ne.symm h)],
      revert x y,
      rw ← succ_pred i h,
      assume x y,
      rw [tail_update_succ, map_add, tail_update_succ, tail_update_succ] }
  end,
  map_smul' := λm i c x, begin
    by_cases h : i = 0,
    { revert x,
      rw h,
      assume x,
      rw [update_same, update_same, tail_update_zero, tail_update_zero,
          ← smul_apply, f.map_smul] },
    { rw [update_noteq (ne.symm h), update_noteq (ne.symm h)],
      revert x,
      rw ← succ_pred i h,
      assume x,
      rw [tail_update_succ, tail_update_succ, map_smul] }
  end }

@[simp] lemma linear_map.uncurry_left_apply
  (f : M 0 →ₗ[R] (multilinear_map R (λ(i : fin n), M i.succ) M₂)) (m : Πi, M i) :
  f.uncurry_left m = f (m 0) (tail m) := rfl

/-- Given a multilinear map `f` in `n+1` variables, split the first variable to obtain
a linear map into multilinear maps in `n` variables, given by `x ↦ (m ↦ f (cons x m))`. -/
def multilinear_map.curry_left
  (f : multilinear_map R M M₂) :
  M 0 →ₗ[R] (multilinear_map R (λ(i : fin n), M i.succ) M₂) :=
{ to_fun := λx,
  { to_fun    := λm, f (cons x m),
    map_add'  := λm i y y', by simp,
    map_smul' := λm i y c, by simp },
  map_add' := λx y, by { ext m, exact cons_add f m x y },
  map_smul' := λc x, by { ext m, exact cons_smul f m c x } }

@[simp] lemma multilinear_map.curry_left_apply
  (f : multilinear_map R M M₂) (x : M 0) (m : Π(i : fin n), M i.succ) :
  f.curry_left x m = f (cons x m) := rfl

@[simp] lemma linear_map.curry_uncurry_left
  (f : M 0 →ₗ[R] (multilinear_map R (λ(i : fin n), M i.succ) M₂)) :
  f.uncurry_left.curry_left = f :=
begin
  ext m x,
  simp only [tail_cons, linear_map.uncurry_left_apply, multilinear_map.curry_left_apply],
  rw cons_zero
end

@[simp] lemma multilinear_map.uncurry_curry_left
  (f : multilinear_map R M M₂) :
  f.curry_left.uncurry_left = f :=
by { ext m, simp }

variables (R M M₂)

/-- The space of multilinear maps on `Π(i : fin (n+1)), M i` is canonically isomorphic to
the space of linear maps from `M 0` to the space of multilinear maps on
`Π(i : fin n), M i.succ `, by separating the first variable. We register this isomorphism as a
linear isomorphism in `multilinear_curry_left_equiv R M M₂`.

The direct and inverse maps are given by `f.uncurry_left` and `f.curry_left`. Use these
unless you need the full framework of linear equivs. -/
def multilinear_curry_left_equiv :
  (M 0 →ₗ[R] (multilinear_map R (λ(i : fin n), M i.succ) M₂)) ≃ₗ[R] (multilinear_map R M M₂) :=
{ to_fun    := linear_map.uncurry_left,
  map_add'  := λf₁ f₂, by { ext m, refl },
  map_smul' := λc f, by { ext m, refl },
  inv_fun   := multilinear_map.curry_left,
  left_inv  := linear_map.curry_uncurry_left,
  right_inv := multilinear_map.uncurry_curry_left }

variables {R M M₂}

/-! #### Right currying -/

/-- Given a multilinear map `f` in `n` variables to the space of linear maps from `M (last n)` to
`M₂`, construct the corresponding multilinear map on `n+1` variables obtained by concatenating
the variables, given by `m ↦ f (init m) (m (last n))`-/
def multilinear_map.uncurry_right
  (f : (multilinear_map R (λ(i : fin n), M i.cast_succ) (M (last n) →ₗ[R] M₂))) :
  multilinear_map R M M₂ :=
{ to_fun := λm, f (init m) (m (last n)),
  map_add' := λm i x y, begin
    by_cases h : i.val < n,
    { have : last n ≠ i := ne.symm (ne_of_lt h),
      rw [update_noteq this, update_noteq this, update_noteq this],
      revert x y,
      rw  [(cast_succ_cast_lt i h).symm],
      assume x y,
      rw [init_update_cast_succ, map_add, init_update_cast_succ, init_update_cast_succ,
          linear_map.add_apply] },
    { revert x y,
      rw eq_last_of_not_lt h,
      assume x y,
      rw [init_update_last, init_update_last, init_update_last,
          update_same, update_same, update_same, linear_map.map_add] }
  end,
  map_smul' := λm i c x, begin
    by_cases h : i.val < n,
    { have : last n ≠ i := ne.symm (ne_of_lt h),
      rw [update_noteq this, update_noteq this],
      revert x,
      rw  [(cast_succ_cast_lt i h).symm],
      assume x,
      rw [init_update_cast_succ, init_update_cast_succ, map_smul, linear_map.smul_apply] },
    { revert x,
      rw eq_last_of_not_lt h,
      assume x,
      rw [update_same, update_same, init_update_last, init_update_last,
          linear_map.map_smul] }
  end }

@[simp] lemma multilinear_map.uncurry_right_apply
  (f : (multilinear_map R (λ(i : fin n), M i.cast_succ) ((M (last n)) →ₗ[R] M₂))) (m : Πi, M i) :
  f.uncurry_right m = f (init m) (m (last n)) := rfl

/-- Given a multilinear map `f` in `n+1` variables, split the last variable to obtain
a multilinear map in `n` variables taking values in linear maps from `M (last n)` to `M₂`, given by
`m ↦ (x ↦ f (snoc m x))`. -/
def multilinear_map.curry_right (f : multilinear_map R M M₂) :
  multilinear_map R (λ(i : fin n), M (fin.cast_succ i)) ((M (last n)) →ₗ[R] M₂) :=
{ to_fun := λm,
  { to_fun    := λx, f (snoc m x),
    map_add'  := λx y, by rw f.snoc_add,
    map_smul' := λc x, by rw f.snoc_smul },
  map_add' := λm i x y, begin
    ext z,
    change f (snoc (update m i (x + y)) z)
      = f (snoc (update m i x) z) + f (snoc (update m i y) z),
    rw [snoc_update, snoc_update, snoc_update, f.map_add]
  end,
  map_smul' := λm i c x, begin
    ext z,
    change f (snoc (update m i (c • x)) z) = c • f (snoc (update m i x) z),
    rw [snoc_update, snoc_update, f.map_smul]
  end }

@[simp] lemma multilinear_map.curry_right_apply
  (f : multilinear_map R M M₂) (m : Π(i : fin n), M i.cast_succ) (x : M (last n)) :
  f.curry_right m x = f (snoc m x) := rfl

@[simp] lemma multilinear_map.curry_uncurry_right
  (f : (multilinear_map R (λ(i : fin n), M i.cast_succ) ((M (last n)) →ₗ[R] M₂))) :
  f.uncurry_right.curry_right = f :=
begin
  ext m x,
  simp only [snoc_last, multilinear_map.curry_right_apply, multilinear_map.uncurry_right_apply],
  rw init_snoc
end

@[simp] lemma multilinear_map.uncurry_curry_right
  (f : multilinear_map R M M₂) : f.curry_right.uncurry_right = f :=
by { ext m, simp }

variables (R M M₂)

/-- The space of multilinear maps on `Π(i : fin (n+1)), M i` is canonically isomorphic to
the space of linear maps from the space of multilinear maps on `Π(i : fin n), M i.cast_succ` to the
space of linear maps on `M (last n)`, by separating the last variable. We register this isomorphism
as a linear isomorphism in `multilinear_curry_right_equiv R M M₂`.

The direct and inverse maps are given by `f.uncurry_right` and `f.curry_right`. Use these
unless you need the full framework of linear equivs. -/
def multilinear_curry_right_equiv :
  (multilinear_map R (λ(i : fin n), M i.cast_succ) ((M (last n)) →ₗ[R] M₂))
  ≃ₗ[R] (multilinear_map R M M₂) :=
{ to_fun    := multilinear_map.uncurry_right,
  map_add'  := λf₁ f₂, by { ext m, refl },
  map_smul' := λc f, by { ext m, rw [smul_apply], refl },
  inv_fun   := multilinear_map.curry_right,
  left_inv  := multilinear_map.curry_uncurry_right,
  right_inv := multilinear_map.uncurry_curry_right }

end currying<|MERGE_RESOLUTION|>--- conflicted
+++ resolved
@@ -188,31 +188,13 @@
 
 variables {M₁' : ι → Type*} [Π i, add_comm_monoid (M₁' i)] [Π i, semimodule R (M₁' i)]
 
-<<<<<<< HEAD
-/-- Compose a multilinear map with a collection of linear maps: apply `f i` to `m i` before feeding
-the resulting vector to `g`. -/
-=======
 /-- If `g` is a multilinear map and `f` is a collection of linear maps,
 then `g (f₁ m₁, ..., fₙ mₙ)` is again a multilinear map, that we call
 `g.comp_linear_map f`. -/
->>>>>>> de20b63e
 def comp_linear_map (g : multilinear_map R M₁' M₂) (f : Π i, M₁ i →ₗ[R] M₁' i) :
   multilinear_map R M₁ M₂ :=
 { to_fun := λ m, g $ λ i, f i (m i),
   map_add' := λ m i x y,
-<<<<<<< HEAD
-    begin
-      have : ∀ j z, f j (update m i z j) = update (λ k, f k (m k)) i (f i z) j :=
-        λ j z, function.apply_update (λ k, f k) _ _ _ _,
-      simp [this]
-    end,
-  map_smul' := λ m i c x,
-    begin
-      have : ∀ j z, f j (update m i z j) = update (λ k, f k (m k)) i (f i z) j :=
-        λ j z, function.apply_update (λ k, f k) _ _ _ _,
-      simp [this]
-    end }
-=======
     have ∀ j z, f j (update m i z j) = update (λ k, f k (m k)) i (f i z) j :=
       λ j z, function.apply_update (λ k, f k) _ _ _ _,
     by simp [this],
@@ -220,7 +202,6 @@
     have ∀ j z, f j (update m i z j) = update (λ k, f k (m k)) i (f i z) j :=
       λ j z, function.apply_update (λ k, f k) _ _ _ _,
     by simp [this] }
->>>>>>> de20b63e
 
 @[simp] lemma comp_linear_map_apply (g : multilinear_map R M₁' M₂) (f : Π i, M₁ i →ₗ[R] M₁' i)
   (m : Π i, M₁ i) :
