--- conflicted
+++ resolved
@@ -15,21 +15,13 @@
 variables {α : Type*} {β : Type*} {γ : Type*}
 
 /-- Basic hypothesis to talk about a topological additive monoid or a topological additive
-<<<<<<< HEAD
-semigroup. A topological additive monoid over α, for example, is obtained by requiring both the
-=======
 semigroup. A topological additive monoid over `α`, for example, is obtained by requiring both the
->>>>>>> a971a88f
 instances `add_monoid α` and `has_continuous_add α`. -/
 class has_continuous_add (α : Type*) [topological_space α] [has_add α] : Prop :=
 (continuous_add : continuous (λp:α×α, p.1 + p.2))
 
 /-- Basic hypothesis to talk about a topological monoid or a topological semigroup.
-<<<<<<< HEAD
-A topological monoid over α, for example, is obtained by requiring both the instances `monoid α` and
-=======
 A topological monoid over `α`, for example, is obtained by requiring both the instances `monoid α` and
->>>>>>> a971a88f
 `has_continuous_mul α`. -/
 @[to_additive]
 class has_continuous_mul (α : Type*) [topological_space α] [has_mul α] : Prop :=
@@ -90,11 +82,6 @@
 ⟨((continuous_fst.comp continuous_fst).mul (continuous_fst.comp continuous_snd)).prod_mk
  ((continuous_snd.comp continuous_fst).mul (continuous_snd.comp continuous_snd))⟩
 
-<<<<<<< HEAD
-attribute [instance] prod.has_continuous_mul
-
-=======
->>>>>>> a971a88f
 end has_continuous_mul
 
 section has_continuous_mul
