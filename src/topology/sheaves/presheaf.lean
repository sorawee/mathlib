/-
Copyright (c) 2018 Scott Morrison. All rights reserved.
Released under Apache 2.0 license as described in the file LICENSE.
Authors: Scott Morrison, Mario Carneiro, Reid Barton
-/
import topology.category.Top.opens
import category_theory.whiskering
import category_theory.limits.functor_category

/-!
# Presheaves on a topological space

We define `presheaf C X` simply as `(opens X)ᵒᵖ ⥤ C`,
and inherit the category structure with natural transformations as morphisms.

We define
* `pushforward {X Y : Top.{v}} (f : X ⟶ Y) (ℱ : X.presheaf C) : Y.presheaf C`
with notation `f _* ℱ`
and for `ℱ : X.presheaf C` provide the natural isomorphisms
* `pushforward.id : (𝟙 X) _* ℱ ≅ ℱ``
* `pushforward.comp : (f ≫ g) _* ℱ ≅ g _* (f _* ℱ)`
along with their `@[simp]` lemmas.
-/

universes v u

open category_theory
open category_theory.limits
open topological_space
open opposite

variables (C : Type u) [category.{v} C]

namespace Top

@[derive category]
def presheaf (X : Top.{v}) := (opens X)ᵒᵖ ⥤ C

<<<<<<< HEAD
instance category_presheaf (X : Top.{v}) : category (X.presheaf C) :=
by dsimp [presheaf]; apply_instance

instance (X : Top.{v}) {J : Type v} [small_category J] [has_limits_of_shape.{v} J C] :
  has_limits_of_shape.{v} J (X.presheaf C) :=
by { dsimp [presheaf], apply_instance }

instance (X : Top.{v}) {J : Type v} [small_category J] [has_colimits_of_shape.{v} J C] :
  has_colimits_of_shape.{v} J (X.presheaf C) :=
by { dsimp [presheaf], apply_instance }

=======
>>>>>>> 0967f841
namespace presheaf
variables {C}

def pushforward {X Y : Top.{v}} (f : X ⟶ Y) (ℱ : X.presheaf C) : Y.presheaf C :=
(opens.map f).op ⋙ ℱ

infix ` _* `: 80 := pushforward

@[simp] lemma pushforward_obj {X Y : Top.{v}} (f : X ⟶ Y) (ℱ : X.presheaf C) (U : (opens Y)ᵒᵖ) :
  (f _* ℱ).obj U = ℱ.obj ((opens.map f).op.obj U) := rfl

def pushforward_map {X Y : Top.{v}} (f : X ⟶ Y) {ℱ 𝒢 : X.presheaf C} (α : ℱ ⟶ 𝒢) : f _* ℱ ⟶ f _* 𝒢 :=
whisker_left (opens.map f).op α

def pushforward_eq {X Y : Top.{v}} {f g : X ⟶ Y} (h : f = g) (ℱ : X.presheaf C) :
  f _* ℱ ≅ g _* ℱ :=
iso_whisker_right (nat_iso.op (opens.map_iso f g h).symm) ℱ
lemma pushforward_eq_eq {X Y : Top.{v}} {f g : X ⟶ Y} (h₁ h₂ : f = g) (ℱ : X.presheaf C) :
  ℱ.pushforward_eq h₁ = ℱ.pushforward_eq h₂ :=
rfl

namespace pushforward
variables {X : Top.{v}} (ℱ : X.presheaf C)

def id : (𝟙 X) _* ℱ ≅ ℱ :=
(iso_whisker_right (nat_iso.op (opens.map_id X).symm) ℱ) ≪≫ functor.left_unitor _

@[simp] lemma id_hom_app' (U) (p) :
  (id ℱ).hom.app (op ⟨U, p⟩) = ℱ.map (𝟙 (op ⟨U, p⟩)) :=
by { dsimp [id], simp, }

local attribute [tidy] tactic.op_induction'

@[simp, priority 990] lemma id_hom_app (U) :
  (id ℱ).hom.app U = ℱ.map (eq_to_hom (opens.op_map_id_obj U)) := by tidy

@[simp] lemma id_inv_app' (U) (p) : (id ℱ).inv.app (op ⟨U, p⟩) = ℱ.map (𝟙 (op ⟨U, p⟩)) :=
by { dsimp [id], simp, }

def comp {Y Z : Top.{v}} (f : X ⟶ Y) (g : Y ⟶ Z) : (f ≫ g) _* ℱ ≅ g _* (f _* ℱ) :=
iso_whisker_right (nat_iso.op (opens.map_comp f g).symm) ℱ

@[simp] lemma comp_hom_app {Y Z : Top.{v}} (f : X ⟶ Y) (g : Y ⟶ Z) (U) : (comp ℱ f g).hom.app U = 𝟙 _ :=
begin
  dsimp [pushforward, comp],
  tidy,
end

@[simp] lemma comp_inv_app {Y Z : Top.{v}} (f : X ⟶ Y) (g : Y ⟶ Z) (U) : (comp ℱ f g).inv.app U = 𝟙 _ :=
begin
  dsimp [pushforward, comp],
  tidy,
end

end pushforward

end presheaf

end Top<|MERGE_RESOLUTION|>--- conflicted
+++ resolved
@@ -36,10 +36,6 @@
 @[derive category]
 def presheaf (X : Top.{v}) := (opens X)ᵒᵖ ⥤ C
 
-<<<<<<< HEAD
-instance category_presheaf (X : Top.{v}) : category (X.presheaf C) :=
-by dsimp [presheaf]; apply_instance
-
 instance (X : Top.{v}) {J : Type v} [small_category J] [has_limits_of_shape.{v} J C] :
   has_limits_of_shape.{v} J (X.presheaf C) :=
 by { dsimp [presheaf], apply_instance }
@@ -48,8 +44,6 @@
   has_colimits_of_shape.{v} J (X.presheaf C) :=
 by { dsimp [presheaf], apply_instance }
 
-=======
->>>>>>> 0967f841
 namespace presheaf
 variables {C}
 
