--- conflicted
+++ resolved
@@ -4,11 +4,8 @@
 Authors: Scott Morrison, Mario Carneiro, Reid Barton
 -/
 import topology.category.Top.opens
-<<<<<<< HEAD
 import category_theory.whiskering
 import category_theory.limits.functor_category
-=======
->>>>>>> 6f9da356
 
 universes v u
 
