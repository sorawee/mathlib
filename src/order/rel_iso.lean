--- conflicted
+++ resolved
@@ -313,26 +313,11 @@
 { to_fun := f,
   inj' := strict_mono.injective h,
   map_rel_iff' := λ a b, h.le_iff_le.symm }
-<<<<<<< HEAD
-
-end order_embedding
-=======
->>>>>>> 2a5a0b0e
 
 @[simp] lemma coe_of_strict_mono {α β} [linear_order α] [preorder β] {f : α → β}
   (h : strict_mono f) : ⇑(of_strict_mono f h) = f := rfl
 
-<<<<<<< HEAD
-/-- The inclusion map `fin m → fin n` is an order embedding. -/
-def fin_fin.rel_embedding {m n} (h : m ≤ n) : (fin m) ↪o (fin n) :=
-⟨⟨fin.cast_le h, fin.cast_le_injective h⟩, by rintros ⟨a, ha⟩ ⟨b, hb⟩; refl⟩
-
-/-- The ordering on `fin n` is a well order. -/
-instance fin.lt.is_well_order (n) : is_well_order (fin n) (<) :=
-(fin.val.rel_embedding n).is_well_order
-=======
 end order_embedding
->>>>>>> 2a5a0b0e
 
 /-- A relation isomorphism is an equivalence that is also a relation embedding. -/
 structure rel_iso {α β : Type*} (r : α → α → Prop) (s : β → β → Prop) extends α ≃ β :=
@@ -519,11 +504,8 @@
 protected lemma injective (e : α ≃o β) : injective e := e.to_equiv.injective
 protected lemma surjective (e : α ≃o β) : surjective e := e.to_equiv.surjective
 
-<<<<<<< HEAD
-=======
 @[simp] lemma range_eq (e : α ≃o β) : set.range e = set.univ := e.surjective.range_eq
 
->>>>>>> 2a5a0b0e
 @[simp] lemma apply_eq_iff_eq (e : α ≃o β) {x y : α} : e x = e y ↔ x = y :=
 e.to_equiv.apply_eq_iff_eq
 
@@ -536,8 +518,6 @@
 @[simp] lemma symm_apply_apply (e : α ≃o β) (x : α) : e.symm (e x) = x :=
 e.to_equiv.symm_apply_apply x
 
-<<<<<<< HEAD
-=======
 open set
 
 @[simp] lemma preimage_Iic (e : α ≃o β) (b : β) : e ⁻¹' (Iic b) = Iic (e.symm b) :=
@@ -564,7 +544,6 @@
 @[simp] lemma preimage_Ioo (e : α ≃o β) (a b : β) : e ⁻¹' (Ioo a b) = Ioo (e.symm a) (e.symm b) :=
 by simp [← Ioi_inter_Iio]
 
->>>>>>> 2a5a0b0e
 /-- To show that `f : α → β`, `g : β → α` make up an order isomorphism of linear orders,
     it suffices to prove `cmp a (g b) = cmp (f a) b`. --/
 def of_cmp_eq_cmp {α β} [linear_order α] [linear_order β] (f : α → β) (g : β → α)
@@ -576,13 +555,6 @@
   right_inv := by { intro, rw [←cmp_eq_eq_iff, ←h, cmp_self_eq_eq] },
   map_rel_iff' := by { intros, apply le_iff_le_of_cmp_eq_cmp, convert h _ _, apply gf } }
 
-<<<<<<< HEAD
-/-- A strictly monotone surjective function from a linear order is an order isomorphism. -/
-noncomputable def of_strict_mono_surjective {α β} [linear_order α] [preorder β] (f : α → β)
-  (h_mono : strict_mono f) (h_surj : surjective f) : α ≃o β :=
-{ to_equiv := equiv.of_bijective f ⟨h_mono.injective, h_surj⟩,
-  .. order_embedding.of_strict_mono f h_mono }
-=======
 /-- Order isomorphism between two equal sets. -/
 def set_congr (s t : set α) (h : s = t) : s ≃o t :=
 { to_equiv := equiv.set_congr h,
@@ -592,7 +564,6 @@
 def set.univ : (set.univ : set α) ≃o α :=
 { to_equiv := equiv.set.univ α,
   map_rel_iff' := λ x y, iff.rfl }
->>>>>>> 2a5a0b0e
 
 end order_iso
 
