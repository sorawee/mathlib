--- conflicted
+++ resolved
@@ -147,7 +147,7 @@
 (intermediate_field.top_equiv).transfer_galois
 
 instance is_galois_bot : is_galois F (⊥ : intermediate_field F E) :=
-(is_galois_of_alg_equiv intermediate_field.bot_equiv).mpr (is_galois.self F)
+intermediate_field.bot_equiv.transfer_galois.mpr (is_galois.self F)
 
 end is_galois_tower
 
@@ -326,82 +326,15 @@
   (h : fintype.card (E ≃ₐ[F] E) = findim F E) : is_galois F E :=
 begin
   apply of_fixed_field_eq_bot,
-<<<<<<< HEAD
-  have ne : findim (intermediate_field.fixed_field (⊤ : subgroup (E ≃ₐ[F] E))) E ≠ 0 :=
-    (ne_of_lt findim_pos).symm,
-  rw [←intermediate_field.findim_eq_one_iff, ←mul_left_inj' ne, findim_mul_findim, ←h, one_mul,
-      intermediate_field.findim_fixed_field_eq_card],
-  apply fintype.card_congr,
-  exact { to_fun := λ g, ⟨g, subgroup.mem_top g⟩, inv_fun := coe,
-          left_inv := λ g, rfl, right_inv := λ _, by { ext, refl } },
-=======
   have p : 0 < findim (intermediate_field.fixed_field (⊤ : subgroup (E ≃ₐ[F] E))) E := findim_pos,
   rw [←intermediate_field.findim_eq_one_iff, ←mul_left_inj' (ne_of_lt p).symm, findim_mul_findim,
       ←h, one_mul, intermediate_field.findim_fixed_field_eq_card],
   exact fintype.card_congr { to_fun := λ g, ⟨g, subgroup.mem_top g⟩, inv_fun := coe,
     left_inv := λ g, rfl, right_inv := λ _, by { ext, refl } },
->>>>>>> fd9268cb
 end
 
 variables {F} {E} {p : polynomial F}
 
-<<<<<<< HEAD
-def equiv_of_alg_equiv (C : Type*) [field C] [algebra F C] {D : Type*} [field D] [algebra F D]
-  (ϕ : D ≃ₐ[F] E) : (D →ₐ[F] C) ≃ (E →ₐ[F] C) :=
-{ to_fun := λ f, f.comp ϕ.symm.to_alg_hom,
-  inv_fun := λ f, f.comp ϕ.to_alg_hom,
-  left_inv := λ f,
-    by { simp only [alg_hom.comp_assoc, to_alg_hom_eq_coe, symm_comp, alg_hom.comp_id] },
-  right_inv := λ f,
-    by { simp only [alg_hom.comp_assoc, to_alg_hom_eq_coe, comp_symm, alg_hom.comp_id] } }
-
-lemma of_separable_splitting_field_aux [hFE : finite_dimensional F E]
-  (sp : p.is_splitting_field F E) (hp : p.separable) (K : intermediate_field F E) {x : E}
-  (hx : x ∈ (p.map (algebra_map F E)).roots) :
-fintype.card ((↑K⟮x⟯ : intermediate_field F E) →ₐ[F] E) = fintype.card (K →ₐ[F] E) * findim K K⟮x⟯ :=
-begin
-  have key_equiv : ((↑K⟮x⟯ : intermediate_field F E) →ₐ[F] E) ≃
-    Σ (f : K →ₐ[F] E), @alg_hom K K⟮x⟯ E _ _ _ _ (ring_hom.to_algebra f) :=
-  equiv.trans (equiv_of_alg_equiv E (intermediate_field.lift2_alg_equiv K⟮x⟯))
-    (intermediate_field.pawugbsjagb.alg_hom_equiv_sigma_subalgebra F K K⟮x⟯ E),
-  haveI : Π (f : K →ₐ[F] E), fintype (@alg_hom K K⟮x⟯ E _ _ _ _ (ring_hom.to_algebra f)) := by
-  { intro f,
-    apply fintype.of_injective (sigma.mk f) (λ _ _ H, eq_of_heq ((sigma.mk.inj H).2)),
-    exact fintype.of_equiv ((↑K⟮x⟯ : intermediate_field F E) →ₐ[F] E) key_equiv },
-  have h : is_integral K x := is_integral_of_is_scalar_tower x (is_integral_of_noetherian hFE x),
-  rw [intermediate_field.adjoin.findim h, fintype.card_congr key_equiv, fintype.card_sigma],
-  apply finset.sum_const_nat,
-  intros f hf,
-  have p_ne_zero : p ≠ 0,
-  { intro p_eq_zero,
-    rwa [p_eq_zero, polynomial.map_zero, polynomial.roots_zero] at hx },
-  have h_dvd : (minimal_polynomial h) ∣ p.map (algebra_map F K),
-  { apply minimal_polynomial.dvd,
-    rw [polynomial.aeval_def, polynomial.eval₂_map, ←is_scalar_tower.algebra_map_eq F K E,
-        ←polynomial.eval_map, ←polynomial.is_root],
-    exact (polynomial.mem_roots (polynomial.map_ne_zero p_ne_zero)).mp hx },
-  rw ← @intermediate_field.card_alg_hom_adjoin_integral K _ E _ _ x E _ (ring_hom.to_algebra f) h
-    (polynomial.separable.of_dvd ((polynomial.separable_map (algebra_map F K)).mpr hp) h_dvd),
-  { apply fintype.card_congr, refl },
-  { refine polynomial.splits_of_splits_of_dvd _ (polynomial.map_ne_zero p_ne_zero) _ h_dvd,
-    rw [←polynomial.splits_id_iff_splits, polynomial.map_map, ←is_scalar_tower.algebra_map_eq,
-      polynomial.splits_id_iff_splits],
-    exact sp.splits },
-end
-
-lemma of_separable_splitting_field (sp : p.is_splitting_field F E) (hp : p.separable) :
-  is_galois F E :=
-begin
-  haveI hFE : finite_dimensional F E := polynomial.is_splitting_field.finite_dimensional E p,
-  let p' := (p.map (algebra_map F E)),
-  let s := p'.roots.to_finset,
-  have adjoin_root : (intermediate_field.adjoin F ↑s).to_subalgebra =
-    (⊤ : intermediate_field F E).to_subalgebra,
-  { rw [intermediate_field.top_to_subalgebra, eq_top_iff, ←sp.adjoin_roots],
-    exact algebra.adjoin_le (intermediate_field.subset_adjoin F ↑s) },
-  replace adjoin_root : intermediate_field.adjoin F ↑s = (⊤ : intermediate_field F E),
-  { exact intermediate_field.ext (subalgebra.ext_iff.mp adjoin_root) },
-=======
 lemma of_separable_splitting_field_aux [hFE : finite_dimensional F E]
   [sp : p.is_splitting_field F E] (hp : p.separable) (K : intermediate_field F E) {x : E}
   (hx : x ∈ (p.map (algebra_map F E)).roots) :
@@ -440,40 +373,22 @@
   have adjoin_root := intermediate_field.ext (subalgebra.ext_iff.mp (eq.trans (top_le_iff.mp
     (eq.trans_le sp.adjoin_roots.symm (intermediate_field.algebra_adjoin_le_adjoin F ↑s)))
     intermediate_field.top_to_subalgebra.symm)),
->>>>>>> fd9268cb
   let P : intermediate_field F E → Prop := λ K, fintype.card (K →ₐ[F] E) = findim F K,
   suffices : P (intermediate_field.adjoin F ↑s),
   { rw adjoin_root at this,
     apply of_card_aut_eq_findim,
     rw ← eq.trans this (linear_equiv.findim_eq intermediate_field.top_equiv.to_linear_equiv),
-<<<<<<< HEAD
-    apply fintype.card_congr,
-    apply equiv.trans (alg_equiv_equiv_alg_hom F E),
-    exact equiv_of_alg_equiv E intermediate_field.top_equiv.symm },
-  have base : P ⊥,
-  { have h : is_integral F (0 : E) := is_integral_zero,
-    have key := intermediate_field.card_alg_hom_adjoin_integral F h,
-=======
     exact fintype.card_congr (equiv.trans (alg_equiv_equiv_alg_hom F E)
       (alg_equiv.arrow_congr intermediate_field.top_equiv.symm alg_equiv.refl)) },
   apply intermediate_field.induction_on_adjoin_finset s P,
   { have key := intermediate_field.card_alg_hom_adjoin_integral F
       (show is_integral F (0 : E), by exact is_integral_zero),
->>>>>>> fd9268cb
     rw [minimal_polynomial.zero, polynomial.nat_degree_X] at key,
     specialize key polynomial.separable_X (polynomial.splits_X (algebra_map F E)),
     rw [←@subalgebra.findim_bot F E _ _ _, ←intermediate_field.bot_to_subalgebra] at key,
     refine eq.trans _ key,
     apply fintype.card_congr,
     rw intermediate_field.adjoin_zero },
-<<<<<<< HEAD
-  apply intermediate_field.induction_on_adjoin_finset s P base,
-  intros K x hx hK,
-  simp only [P] at *,
-  rw [of_separable_splitting_field_aux sp hp K (multiset.mem_to_finset.mp hx), hK, findim_mul_findim],
-  exact (linear_equiv.findim_eq (intermediate_field.lift2_alg_equiv K⟮x⟯).to_linear_equiv).symm,
-end
-=======
   intros K x hx hK,
   simp only [P] at *,
   rw [of_separable_splitting_field_aux hp K (multiset.mem_to_finset.mp hx),
@@ -482,6 +397,5 @@
 end
 
 end is_galois
->>>>>>> fd9268cb
 
 end galois_equivalent_definitions