/-
Copyright (c) 2020 Kenny Lau. All rights reserved.
Released under Apache 2.0 license as described in the file LICENSE.
Authors: Kenny Lau.
-/

import algebra.polynomial.big_operators
import field_theory.minimal_polynomial
import field_theory.splitting_field
import field_theory.tower
<<<<<<< HEAD
import ring_theory.algebraic
=======
import algebra.squarefree
>>>>>>> 24340238

/-!

# Separable polynomials

We define a polynomial to be separable if it is coprime with its derivative. We prove basic
properties about separable polynomials here.

## Main definitions

* `polynomial.separable f`: a polynomial `f` is separable iff it is coprime with its derivative.
* `polynomial.expand R p f`: expand the polynomial `f` with coefficients in a
  commutative semiring `R` by a factor of p, so `expand R p (∑ aₙ xⁿ)` is `∑ aₙ xⁿᵖ`.
* `polynomial.contract p f`: the opposite of `expand`, so it sends `∑ aₙ xⁿᵖ` to `∑ aₙ xⁿ`.

-/

universes u v w
open_locale classical big_operators
open finset

namespace polynomial

section comm_semiring

variables {R : Type u} [comm_semiring R] {S : Type v} [comm_semiring S]

/-- A polynomial is separable iff it is coprime with its derivative. -/
def separable (f : polynomial R) : Prop :=
is_coprime f f.derivative

lemma separable_def (f : polynomial R) :
  f.separable ↔ is_coprime f f.derivative :=
iff.rfl

lemma separable_def' (f : polynomial R) :
  f.separable ↔ ∃ a b : polynomial R, a * f + b * f.derivative = 1 :=
iff.rfl

lemma separable_one : (1 : polynomial R).separable :=
is_coprime_one_left

lemma separable_X_add_C (a : R) : (X + C a).separable :=
by { rw [separable_def, derivative_add, derivative_X, derivative_C, add_zero],
  exact is_coprime_one_right }

lemma separable_X : (X : polynomial R).separable :=
by { rw [separable_def, derivative_X], exact is_coprime_one_right }

lemma separable_C (r : R) : (C r).separable ↔ is_unit r :=
by rw [separable_def, derivative_C, is_coprime_zero_right, is_unit_C]

lemma separable.of_mul_left {f g : polynomial R} (h : (f * g).separable) : f.separable :=
begin
  have := h.of_mul_left_left, rw derivative_mul at this,
  exact is_coprime.of_mul_right_left (is_coprime.of_add_mul_left_right this)
end

lemma separable.of_mul_right {f g : polynomial R} (h : (f * g).separable) : g.separable :=
by { rw mul_comm at h, exact h.of_mul_left }

lemma separable.of_dvd {f g : polynomial R} (hf : f.separable) (hfg : g ∣ f) : g.separable :=
by { rcases hfg with ⟨f', rfl⟩, exact separable.of_mul_left hf }

lemma separable_gcd_left {F : Type*} [field F] {f : polynomial F}
  (hf : f.separable) (g : polynomial F) : (euclidean_domain.gcd f g).separable :=
separable.of_dvd hf (euclidean_domain.gcd_dvd_left f g)

lemma separable_gcd_right {F : Type*} [field F] {g : polynomial F}
  (f : polynomial F) (hg : g.separable) : (euclidean_domain.gcd f g).separable :=
separable.of_dvd hg (euclidean_domain.gcd_dvd_right f g)

lemma separable.is_coprime {f g : polynomial R} (h : (f * g).separable) : is_coprime f g :=
begin
  have := h.of_mul_left_left, rw derivative_mul at this,
  exact is_coprime.of_mul_right_right (is_coprime.of_add_mul_left_right this)
end

theorem separable.of_pow' {f : polynomial R} :
  ∀ {n : ℕ} (h : (f ^ n).separable), is_unit f ∨ (f.separable ∧ n = 1) ∨ n = 0
| 0     := λ h, or.inr $ or.inr rfl
| 1     := λ h, or.inr $ or.inl ⟨pow_one f ▸ h, rfl⟩
| (n+2) := λ h, or.inl $ is_coprime_self.1 h.is_coprime.of_mul_right_left

theorem separable.of_pow {f : polynomial R} (hf : ¬is_unit f) {n : ℕ} (hn : n ≠ 0)
  (hfs : (f ^ n).separable) : f.separable ∧ n = 1 :=
(hfs.of_pow'.resolve_left hf).resolve_right hn

theorem separable.map {p : polynomial R} (h : p.separable) {f : R →+* S} : (p.map f).separable :=
let ⟨a, b, H⟩ := h in ⟨a.map f, b.map f,
by rw [derivative_map, ← map_mul, ← map_mul, ← map_add, H, map_one]⟩

variables (R) (p q : ℕ)

/-- Expand the polynomial by a factor of p, so `∑ aₙ xⁿ` becomes `∑ aₙ xⁿᵖ`. -/
noncomputable def expand : polynomial R →ₐ[R] polynomial R :=
{ commutes' := λ r, eval₂_C _ _,
  .. (eval₂_ring_hom C (X ^ p) : polynomial R →+* polynomial R) }

lemma coe_expand : (expand R p : polynomial R → polynomial R) = eval₂ C (X ^ p) := rfl

variables {R}

lemma expand_eq_sum {f : polynomial R} :
  expand R p f = f.sum (λ e a, C a * (X ^ p) ^ e) :=
by { dsimp [expand, eval₂], refl, }

@[simp] lemma expand_C (r : R) : expand R p (C r) = C r := eval₂_C _ _
@[simp] lemma expand_X : expand R p X = X ^ p := eval₂_X _ _
@[simp] lemma expand_monomial (r : R) : expand R p (monomial q r) = monomial (q * p) r :=
by simp_rw [monomial_eq_smul_X, alg_hom.map_smul, alg_hom.map_pow, expand_X, mul_comm, pow_mul]

theorem expand_expand (f : polynomial R) : expand R p (expand R q f) = expand R (p * q) f :=
polynomial.induction_on f (λ r, by simp_rw expand_C)
  (λ f g ihf ihg, by simp_rw [alg_hom.map_add, ihf, ihg])
  (λ n r ih, by simp_rw [alg_hom.map_mul, expand_C, alg_hom.map_pow, expand_X,
    alg_hom.map_pow, expand_X, pow_mul])

theorem expand_mul (f : polynomial R) : expand R (p * q) f = expand R p (expand R q f) :=
(expand_expand p q f).symm

@[simp] theorem expand_one (f : polynomial R) : expand R 1 f = f :=
polynomial.induction_on f
  (λ r, by rw expand_C)
  (λ f g ihf ihg, by rw [alg_hom.map_add, ihf, ihg])
  (λ n r ih, by rw [alg_hom.map_mul, expand_C, alg_hom.map_pow, expand_X, pow_one])

theorem expand_pow (f : polynomial R) : expand R (p ^ q) f = (expand R p ^[q] f) :=
nat.rec_on q (by rw [pow_zero, expand_one, function.iterate_zero, id]) $ λ n ih,
by rw [function.iterate_succ_apply', pow_succ, expand_mul, ih]

theorem derivative_expand (f : polynomial R) :
  (expand R p f).derivative = expand R p f.derivative * (p * X ^ (p - 1)) :=
by rw [coe_expand, derivative_eval₂_C, derivative_pow, derivative_X, mul_one]

theorem coeff_expand {p : ℕ} (hp : 0 < p) (f : polynomial R) (n : ℕ) :
  (expand R p f).coeff n = if p ∣ n then f.coeff (n / p) else 0 :=
begin
  simp only [expand_eq_sum],
  simp_rw [coeff_sum, ← pow_mul, C_mul_X_pow_eq_monomial, coeff_monomial, finsupp.sum],
  split_ifs with h,
  { rw [finset.sum_eq_single (n/p), nat.mul_div_cancel' h, if_pos rfl], refl,
    { intros b hb1 hb2, rw if_neg, intro hb3, apply hb2, rw [← hb3, nat.mul_div_cancel_left b hp] },
    { intro hn, rw finsupp.not_mem_support_iff.1 hn, split_ifs; refl } },
  { rw finset.sum_eq_zero, intros k hk, rw if_neg, exact λ hkn, h ⟨k, hkn.symm⟩, },
end

@[simp] theorem coeff_expand_mul {p : ℕ} (hp : 0 < p) (f : polynomial R) (n : ℕ) :
  (expand R p f).coeff (n * p) = f.coeff n :=
by rw [coeff_expand hp, if_pos (dvd_mul_left _ _), nat.mul_div_cancel _ hp]

@[simp] theorem coeff_expand_mul' {p : ℕ} (hp : 0 < p) (f : polynomial R) (n : ℕ) :
  (expand R p f).coeff (p * n) = f.coeff n :=
by rw [mul_comm, coeff_expand_mul hp]

theorem expand_eq_map_domain (p : ℕ) (f : polynomial R) :
  expand R p f = f.map_domain (*p) :=
polynomial.induction_on' f (λ p q hp hq, by simp [*, finsupp.map_domain_add]) $
  λ n a, by simp_rw [expand_monomial, monomial_def, finsupp.map_domain_single]

theorem expand_inj {p : ℕ} (hp : 0 < p) {f g : polynomial R} :
  expand R p f = expand R p g ↔ f = g :=
⟨λ H, ext $ λ n, by rw [← coeff_expand_mul hp, H, coeff_expand_mul hp], congr_arg _⟩

theorem expand_eq_zero {p : ℕ} (hp : 0 < p) {f : polynomial R} : expand R p f = 0 ↔ f = 0 :=
by rw [← (expand R p).map_zero, expand_inj hp, alg_hom.map_zero]

theorem expand_eq_C {p : ℕ} (hp : 0 < p) {f : polynomial R} {r : R} :
  expand R p f = C r ↔ f = C r :=
by rw [← expand_C, expand_inj hp, expand_C]

theorem nat_degree_expand (p : ℕ) (f : polynomial R) :
  (expand R p f).nat_degree = f.nat_degree * p :=
begin
  cases p.eq_zero_or_pos with hp hp,
  { rw [hp, coe_expand, pow_zero, mul_zero, ← C_1, eval₂_hom, nat_degree_C] },
  by_cases hf : f = 0,
  { rw [hf, alg_hom.map_zero, nat_degree_zero, zero_mul] },
  have hf1 : expand R p f ≠ 0 := mt (expand_eq_zero hp).1 hf,
  rw [← with_bot.coe_eq_coe, ← degree_eq_nat_degree hf1],
  refine le_antisymm ((degree_le_iff_coeff_zero _ _).2 $ λ n hn, _) _,
  { rw coeff_expand hp, split_ifs with hpn,
    { rw coeff_eq_zero_of_nat_degree_lt, contrapose! hn,
      rw [with_bot.coe_le_coe, ← nat.div_mul_cancel hpn], exact nat.mul_le_mul_right p hn },
    { refl } },
  { refine le_degree_of_ne_zero _,
    rw [coeff_expand_mul hp, ← leading_coeff], exact mt leading_coeff_eq_zero.1 hf }
end

theorem map_expand {p : ℕ} (hp : 0 < p) {f : R →+* S} {q : polynomial R} :
  map f (expand R p q) = expand S p (map f q) :=
by { ext, rw [coeff_map, coeff_expand hp, coeff_expand hp], split_ifs; simp, }

end comm_semiring

section comm_ring

variables {R : Type u} [comm_ring R]

lemma separable_X_sub_C {x : R} : separable (X - C x) :=
by simpa only [sub_eq_add_neg, C_neg] using separable_X_add_C (-x)

lemma separable.mul {f g : polynomial R} (hf : f.separable) (hg : g.separable)
  (h : is_coprime f g) : (f * g).separable :=
by { rw [separable_def, derivative_mul], exact ((hf.mul_right h).add_mul_left_right _).mul_left
  ((h.symm.mul_right hg).mul_add_right_right _) }

lemma separable_prod' {ι : Sort*} {f : ι → polynomial R} {s : finset ι} :
  (∀x∈s, ∀y∈s, x ≠ y → is_coprime (f x) (f y)) → (∀x∈s, (f x).separable) →
  (∏ x in s, f x).separable :=
finset.induction_on s (λ _ _, separable_one) $ λ a s has ih h1 h2, begin
  simp_rw [finset.forall_mem_insert, forall_and_distrib] at h1 h2, rw prod_insert has,
  exact h2.1.mul (ih h1.2.2 h2.2) (is_coprime.prod_right $ λ i his, h1.1.2 i his $
    ne.symm $ ne_of_mem_of_not_mem his has)
end

lemma separable_prod {ι : Sort*} [fintype ι] {f : ι → polynomial R}
  (h1 : pairwise (is_coprime on f)) (h2 : ∀ x, (f x).separable) : (∏ x, f x).separable :=
separable_prod' (λ x hx y hy hxy, h1 x y hxy) (λ x hx, h2 x)

lemma separable.inj_of_prod_X_sub_C [nontrivial R] {ι : Sort*} {f : ι → R} {s : finset ι}
  (hfs : (∏ i in s, (X - C (f i))).separable)
  {x y : ι} (hx : x ∈ s) (hy : y ∈ s) (hfxy : f x = f y) : x = y :=
begin
  by_contra hxy,
  rw [← insert_erase hx, prod_insert (not_mem_erase _ _),
      ← insert_erase (mem_erase_of_ne_of_mem (ne.symm hxy) hy),
      prod_insert (not_mem_erase _ _), ← mul_assoc, hfxy, ← pow_two] at hfs,
  cases (hfs.of_mul_left.of_pow (by exact not_is_unit_X_sub_C) two_ne_zero).2
end

lemma separable.injective_of_prod_X_sub_C [nontrivial R] {ι : Sort*} [fintype ι] {f : ι → R}
  (hfs : (∏ i, (X - C (f i))).separable) : function.injective f :=
λ x y hfxy, hfs.inj_of_prod_X_sub_C (mem_univ _) (mem_univ _) hfxy

lemma is_unit_of_self_mul_dvd_separable {p q : polynomial R}
  (hp : p.separable) (hq : q * q ∣ p) : is_unit q :=
begin
  obtain ⟨p, rfl⟩ := hq,
  apply is_coprime_self.mp,
  have : is_coprime (q * (q * p)) (q * (q.derivative * p + q.derivative * p + q * p.derivative)),
  { simp only [← mul_assoc, mul_add],
    convert hp,
    rw [derivative_mul, derivative_mul],
    ring },
  exact is_coprime.of_mul_right_left (is_coprime.of_mul_left_left this)
end

end comm_ring

section integral_domain

variables (R : Type u) [integral_domain R]

theorem is_local_ring_hom_expand {p : ℕ} (hp : 0 < p) :
  is_local_ring_hom (↑(expand R p) : polynomial R →+* polynomial R) :=
begin
  refine ⟨λ f hf1, _⟩, rw ← coe_fn_coe_base at hf1,
  have hf2 := eq_C_of_degree_eq_zero (degree_eq_zero_of_is_unit hf1),
  rw [coeff_expand hp, if_pos (dvd_zero _), p.zero_div] at hf2,
  rw [hf2, is_unit_C] at hf1, rw expand_eq_C hp at hf2, rwa [hf2, is_unit_C]
end

end integral_domain

section field

variables {F : Type u} [field F] {K : Type v} [field K]

theorem separable_iff_derivative_ne_zero {f : polynomial F} (hf : irreducible f) :
  f.separable ↔ f.derivative ≠ 0 :=
⟨λ h1 h2, hf.1 $ is_coprime_zero_right.1 $ h2 ▸ h1,
λ h, is_coprime_of_dvd (mt and.right h) $ λ g hg1 hg2 ⟨p, hg3⟩ hg4,
let ⟨u, hu⟩ := (hf.2 _ _ hg3).resolve_left hg1 in
have f ∣ f.derivative, by { conv_lhs { rw [hg3, ← hu] }, rwa units.mul_right_dvd },
not_lt_of_le (nat_degree_le_of_dvd this h) $ nat_degree_derivative_lt h⟩

theorem separable_map (f : F →+* K) {p : polynomial F} : (p.map f).separable ↔ p.separable :=
by simp_rw [separable_def, derivative_map, is_coprime_map]

section char_p

variables (p : ℕ) [hp : fact p.prime]
include hp

/-- The opposite of `expand`: sends `∑ aₙ xⁿᵖ` to `∑ aₙ xⁿ`. -/
noncomputable def contract (f : polynomial F) : polynomial F :=
⟨f.support.preimage (*p) $ λ _ _ _ _, (nat.mul_left_inj hp.pos).1,
λ n, f.coeff (n * p),
λ n, by { rw [finset.mem_preimage, finsupp.mem_support_iff], refl }⟩

theorem coeff_contract (f : polynomial F) (n : ℕ) : (contract p f).coeff n = f.coeff (n * p) := rfl

theorem of_irreducible_expand {f : polynomial F} (hf : irreducible (expand F p f)) :
  irreducible f :=
@@of_irreducible_map _ _ _ (is_local_ring_hom_expand F hp.pos) hf

theorem of_irreducible_expand_pow {f : polynomial F} {n : ℕ} :
  irreducible (expand F (p ^ n) f) → irreducible f :=
nat.rec_on n (λ hf, by rwa [pow_zero, expand_one] at hf) $ λ n ih hf,
ih $ of_irreducible_expand p $ by rwa [expand_expand]

variables [HF : char_p F p]
include HF

theorem expand_char (f : polynomial F) :
  map (frobenius F p) (expand F p f) = f ^ p :=
begin
  refine f.induction_on' (λ a b ha hb, _) (λ n a, _),
  { rw [alg_hom.map_add, map_add, ha, hb, add_pow_char], },
  { rw [expand_monomial, map_monomial, single_eq_C_mul_X, single_eq_C_mul_X,
        mul_pow, ← C.map_pow, frobenius_def],
    ring_exp }
end

theorem map_expand_pow_char (f : polynomial F) (n : ℕ) :
   map ((frobenius F p) ^ n) (expand F (p ^ n) f) = f ^ (p ^ n) :=
begin
  induction n, {simp [ring_hom.one_def]},
  symmetry,
  rw [pow_succ', pow_mul, ← n_ih, ← expand_char, pow_succ, ring_hom.mul_def, ← map_map, mul_comm,
      expand_mul, ← map_expand (nat.prime.pos hp)],
end

theorem expand_contract {f : polynomial F} (hf : f.derivative = 0) :
  expand F p (contract p f) = f :=
begin
  ext n, rw [coeff_expand hp.pos, coeff_contract], split_ifs with h,
  { rw nat.div_mul_cancel h },
  { cases n, { exact absurd (dvd_zero p) h },
    have := coeff_derivative f n, rw [hf, coeff_zero, zero_eq_mul] at this, cases this, { rw this },
    rw [← nat.cast_succ, char_p.cast_eq_zero_iff F p] at this,
    exact absurd this h }
end

theorem separable_or {f : polynomial F} (hf : irreducible f) : f.separable ∨
  ¬f.separable ∧ ∃ g : polynomial F, irreducible g ∧ expand F p g = f :=
if H : f.derivative = 0 then or.inr
  ⟨by rw [separable_iff_derivative_ne_zero hf, not_not, H],
  contract p f,
  by haveI := is_local_ring_hom_expand F hp.pos; exact
    of_irreducible_map ↑(expand F p) (by rwa ← expand_contract p H at hf),
  expand_contract p H⟩
else or.inl $ (separable_iff_derivative_ne_zero hf).2 H

theorem exists_separable_of_irreducible {f : polynomial F} (hf : irreducible f) (hf0 : f ≠ 0) :
  ∃ (n : ℕ) (g : polynomial F), g.separable ∧ expand F (p ^ n) g = f :=
begin
  generalize hn : f.nat_degree = N, unfreezingI { revert f },
  apply nat.strong_induction_on N, intros N ih f hf hf0 hn,
  rcases separable_or p hf with h | ⟨h1, g, hg, hgf⟩,
  { refine ⟨0, f, h, _⟩, rw [pow_zero, expand_one] },
  { cases N with N,
    { rw [nat_degree_eq_zero_iff_degree_le_zero, degree_le_zero_iff] at hn,
      rw [hn, separable_C, is_unit_iff_ne_zero, not_not] at h1,
      rw [h1, C_0] at hn, exact absurd hn hf0 },
    have hg1 : g.nat_degree * p = N.succ,
    { rwa [← nat_degree_expand, hgf] },
    have hg2 : g.nat_degree ≠ 0,
    { intro this, rw [this, zero_mul] at hg1, cases hg1 },
    have hg3 : g.nat_degree < N.succ,
    { rw [← mul_one g.nat_degree, ← hg1],
      exact nat.mul_lt_mul_of_pos_left hp.one_lt (nat.pos_of_ne_zero hg2) },
    have hg4 : g ≠ 0,
    { rintro rfl, exact hg2 nat_degree_zero },
    rcases ih _ hg3 hg hg4 rfl with ⟨n, g, hg5, rfl⟩, refine ⟨n+1, g, hg5, _⟩,
    rw [← hgf, expand_expand, pow_succ] }
end

theorem is_unit_or_eq_zero_of_separable_expand {f : polynomial F} (n : ℕ)
  (hf : (expand F (p ^ n) f).separable) : is_unit f ∨ n = 0 :=
begin
  rw or_iff_not_imp_right, intro hn,
  have hf2 : (expand F (p ^ n) f).derivative = 0,
  { by rw [derivative_expand, nat.cast_pow, char_p.cast_eq_zero,
      zero_pow (nat.pos_of_ne_zero hn), zero_mul, mul_zero] },
  rw [separable_def, hf2, is_coprime_zero_right, is_unit_iff] at hf, rcases hf with ⟨r, hr, hrf⟩,
  rw [eq_comm, expand_eq_C (pow_pos hp.pos _)] at hrf,
  rwa [hrf, is_unit_C]
end

theorem unique_separable_of_irreducible {f : polynomial F} (hf : irreducible f) (hf0 : f ≠ 0)
  (n₁ : ℕ) (g₁ : polynomial F) (hg₁ : g₁.separable) (hgf₁ : expand F (p ^ n₁) g₁ = f)
  (n₂ : ℕ) (g₂ : polynomial F) (hg₂ : g₂.separable) (hgf₂ : expand F (p ^ n₂) g₂ = f) :
  n₁ = n₂ ∧ g₁ = g₂ :=
begin
  revert g₁ g₂, wlog hn : n₁ ≤ n₂ := le_total n₁ n₂ using [n₁ n₂, n₂ n₁] tactic.skip,
  unfreezingI { intros, rw le_iff_exists_add at hn, rcases hn with ⟨k, rfl⟩,
    rw [← hgf₁, pow_add, expand_mul, expand_inj (pow_pos hp.pos n₁)] at hgf₂, subst hgf₂,
    subst hgf₁,
    rcases is_unit_or_eq_zero_of_separable_expand p k hg₁ with h | rfl,
    { rw is_unit_iff at h, rcases h with ⟨r, hr, rfl⟩,
      simp_rw expand_C at hf, exact absurd (is_unit_C.2 hr) hf.1 },
    { rw [add_zero, pow_zero, expand_one], split; refl } },
  exact λ g₁ g₂ hg₁ hgf₁ hg₂ hgf₂, let ⟨hn, hg⟩ :=
    this g₂ g₁ hg₂ hgf₂ hg₁ hgf₁ in ⟨hn.symm, hg.symm⟩
end

end char_p

lemma separable_prod_X_sub_C_iff' {ι : Sort*} {f : ι → F} {s : finset ι} :
  (∏ i in s, (X - C (f i))).separable ↔ (∀ (x ∈ s) (y ∈ s), f x = f y → x = y) :=
⟨λ hfs x hx y hy hfxy, hfs.inj_of_prod_X_sub_C hx hy hfxy,
λ H, by { rw ← prod_attach, exact separable_prod' (λ x hx y hy hxy,
    @pairwise_coprime_X_sub _ _ { x // x ∈ s } (λ x, f x)
      (λ x y hxy, subtype.eq $ H x.1 x.2 y.1 y.2 hxy) _ _ hxy)
  (λ _ _, separable_X_sub_C) }⟩

lemma separable_prod_X_sub_C_iff {ι : Sort*} [fintype ι] {f : ι → F} :
  (∏ i, (X - C (f i))).separable ↔ function.injective f :=
separable_prod_X_sub_C_iff'.trans $ by simp_rw [mem_univ, true_implies_iff]

section splits

open_locale big_operators

variables {i : F →+* K}

lemma not_unit_X_sub_C (a : F) : ¬ is_unit (X - C a) :=
λ h, have one_eq_zero : (1 : with_bot ℕ) = 0, by simpa using degree_eq_zero_of_is_unit h,
one_ne_zero (option.some_injective _ one_eq_zero)

lemma nodup_of_separable_prod {s : multiset F}
  (hs : separable (multiset.map (λ a, X - C a) s).prod) : s.nodup :=
begin
  rw multiset.nodup_iff_ne_cons_cons,
  rintros a t rfl,
  refine not_unit_X_sub_C a (is_unit_of_self_mul_dvd_separable hs _),
  simpa only [multiset.map_cons, multiset.prod_cons] using mul_dvd_mul_left _ (dvd_mul_right _ _)
end

lemma multiplicity_le_one_of_separable {p q : polynomial F} (hq : ¬ is_unit q)
  (hsep : separable p) : multiplicity q p ≤ 1 :=
begin
  contrapose! hq,
  apply is_unit_of_self_mul_dvd_separable hsep,
  rw ← pow_two,
  apply multiplicity.pow_dvd_of_le_multiplicity,
  exact_mod_cast (enat.add_one_le_of_lt hq)
end

lemma separable.squarefree {p : polynomial F}  (hsep : separable p) : squarefree p :=
begin
  rw multiplicity.squarefree_iff_multiplicity_le_one p,
  intro f,
  by_cases hunit : is_unit f,
  { exact or.inr hunit },
  exact or.inl (multiplicity_le_one_of_separable hunit hsep)
end

/--If `n ≠ 0` in `F`, then ` X ^ n - a` is separable for any `a ≠ 0`. -/
lemma separable_X_pow_sub_C {n : ℕ} (a : F) (hn : (n : F) ≠ 0) (ha : a ≠ 0) :
  separable (X ^ n - C a) :=
begin
  cases nat.eq_zero_or_pos n with hzero hpos,
  { exfalso,
    rw hzero at hn,
    exact hn (refl 0) },
  apply (separable_def' (X ^ n - C a)).2,
  use [-C (a⁻¹), (C ((a⁻¹) * (↑n)⁻¹) *  X)],
  have mul_pow_sub : X * X ^ (n - 1) = X ^ n,
  { nth_rewrite 0 [←pow_one X],
    rw pow_mul_pow_sub X (nat.succ_le_iff.mpr hpos) },
  rw [derivative_sub, derivative_C, sub_zero, derivative_pow X n, derivative_X, mul_one],
  have hcalc : C (a⁻¹ * (↑n)⁻¹) * (↑n * (X ^ n)) = C a⁻¹ * (X ^ n),
  { calc C (a⁻¹ * (↑n)⁻¹) * (↑n * (X ^ n))
       = C a⁻¹ * C ((↑n)⁻¹) * (C ↑n * (X ^ n)) : by rw [C_mul, C_eq_nat_cast]
   ... = C a⁻¹ * (C ((↑n)⁻¹) * C ↑n) * (X ^ n) : by ring
   ... = C a⁻¹ * C ((↑n)⁻¹ * ↑n) * (X ^ n) : by rw [← C_mul]
   ... = C a⁻¹ * C 1 * (X ^ n) : by field_simp [hn]
   ... = C a⁻¹ * (X ^ n) : by rw [C_1, mul_one] },
  calc -C a⁻¹ * (X ^ n - C a) + C (a⁻¹ * (↑n)⁻¹) * X * (↑n * X ^ (n - 1))
      = -C a⁻¹ * (X ^ n - C a) + C (a⁻¹ * (↑n)⁻¹) * (↑n * (X * X ^ (n - 1))) : by ring
  ... = -C a⁻¹ * (X ^ n - C a) + C a⁻¹ * (X ^ n) : by rw [mul_pow_sub, hcalc]
  ... = C a⁻¹ * C a : by ring
  ... = (1 : polynomial F) : by rw [← C_mul, inv_mul_cancel ha, C_1]
end

/--If `n ≠ 0` in `F`, then ` X ^ n - a` is squarefree for any `a ≠ 0`. -/
lemma squarefree_X_pow_sub_C {n : ℕ} (a : F) (hn : (n : F) ≠ 0) (ha : a ≠ 0) :
  squarefree (X ^ n - C a) :=
(separable_X_pow_sub_C a hn ha).squarefree

lemma root_multiplicity_le_one_of_separable {p : polynomial F} (hp : p ≠ 0)
  (hsep : separable p) (x : F) : root_multiplicity x p ≤ 1 :=
begin
  rw [root_multiplicity_eq_multiplicity, dif_neg hp, ← enat.coe_le_coe, enat.coe_get],
  exact multiplicity_le_one_of_separable (not_unit_X_sub_C _) hsep
end

lemma count_roots_le_one {p : polynomial F} (hsep : separable p) (x : F) :
  p.roots.count x ≤ 1 :=
begin
  by_cases hp : p = 0,
  { simp [hp] },
  rw count_roots hp,
  exact root_multiplicity_le_one_of_separable hp hsep x
end

lemma nodup_roots {p : polynomial F} (hsep : separable p) :
  p.roots.nodup :=
multiset.nodup_iff_count_le_one.mpr (count_roots_le_one hsep)

lemma eq_prod_roots_of_separable {p : polynomial F} {i : F →+* K}
  (hsep : separable p) (hsplit : splits i p) :
  p.map i = C (i p.leading_coeff) * ((p.map i).roots.map (λ (a : K), X - C a)).prod :=
begin
  by_cases p_eq_zero : p = 0,
  { rw [p_eq_zero, map_zero, leading_coeff_zero, i.map_zero, C.map_zero, zero_mul] },

  obtain ⟨s, hs⟩ := exists_multiset_of_splits i hsplit,
  have map_ne_zero : p.map i ≠ 0 := map_ne_zero (p_eq_zero),
  have prod_ne_zero : C (i p.leading_coeff) * (multiset.map (λ a, X - C a) s).prod ≠ 0 :=
    by rwa hs at map_ne_zero,

  have map_sep : separable (map i p) := (separable_map i).mpr hsep,
  rw hs at map_sep,

  have nodup_s : s.nodup := nodup_of_separable_prod (separable.of_mul_right map_sep),
  have nodup_map_s : (s.map (λ a, X - C a)).nodup :=
    multiset.nodup_map (λ a b h, C_inj.mp (sub_right_inj.mp h)) nodup_s,
  have ne_zero_of_mem : ∀ (p : polynomial K), p ∈ s.map (λ a, X - C a) → p ≠ 0,
  { intros p mem,
    obtain ⟨a, _, rfl⟩ := multiset.mem_map.mp mem,
    apply X_sub_C_ne_zero },
  have map_bind_roots_eq : (s.map (λ a, X - C a)).bind (λ a, a.roots) = s,
  { refine multiset.induction_on s (by rw [multiset.map_zero, multiset.zero_bind]) _,
    intros a s ih,
    rw [multiset.map_cons, multiset.cons_bind, ih, roots_X_sub_C,
        multiset.cons_add, zero_add] },

  rw [hs, roots_mul prod_ne_zero, roots_C, zero_add,
      roots_multiset_prod _ ne_zero_of_mem,
      map_bind_roots_eq]
end

lemma eq_X_sub_C_of_separable_of_root_eq {x : F} {h : polynomial F} (h_ne_zero : h ≠ 0)
  (h_sep : h.separable) (h_root : h.eval x = 0) (h_splits : splits i h)
  (h_roots : ∀ y ∈ (h.map i).roots, y = i x) : h = (C (leading_coeff h)) * (X - C x) :=
begin
  apply polynomial.eq_X_sub_C_of_splits_of_single_root i h_splits,
  apply finset.mk.inj,
  { change _ = {i x},
    rw finset.eq_singleton_iff_unique_mem,
    split,
    { apply finset.mem_mk.mpr,
      rw mem_roots (show h.map i ≠ 0, by exact map_ne_zero h_ne_zero),
      rw [is_root.def,←eval₂_eq_eval_map,eval₂_hom,h_root],
      exact ring_hom.map_zero i },
    { exact h_roots } },
  { exact nodup_roots (separable.map h_sep) },
end

end splits

end field

end polynomial

open polynomial

theorem irreducible.separable {F : Type u} [field F] [char_zero F] {f : polynomial F}
  (hf : irreducible f) (hf0 : f ≠ 0) : f.separable :=
begin
  rw [separable_iff_derivative_ne_zero hf, ne, ← degree_eq_bot, degree_derivative_eq], rintro ⟨⟩,
  rw [nat.pos_iff_ne_zero, ne, nat_degree_eq_zero_iff_degree_le_zero, degree_le_zero_iff],
  refine λ hf1, hf.1 _, rw [hf1, is_unit_C, is_unit_iff_ne_zero],
  intro hf2, rw [hf2, C_0] at hf1, exact absurd hf1 hf0
end

section field_extension

variables (F K : Type*) [field F] [field K] [algebra F K]

/-- Typeclass for separable field extension: `K` is a separable field extension of `F` iff
the minimal polynomial of every `x : K` exists and is separable. -/
@[class] def is_separable : Prop :=
∀ x : K, ∃ H : is_integral F x, (minimal_polynomial H).separable

<<<<<<< HEAD
section
variables {K} [h : is_separable F K]
include h

lemma is_separable.is_integral (x : K) : is_integral F x :=
let ⟨H, _⟩ := h x in H

lemma is_separable.is_algebraic (x : K) : is_algebraic F x :=
let ⟨int, _⟩ := h x in int.is_algebraic F

/-- Given that `K` is separable over `F`, give the minimal polynomial of `x : K` over `F`. -/
noncomputable def is_separable.minimal_polynomial (x : K) : polynomial F :=
minimal_polynomial (is_separable.is_integral F x)

lemma is_separable.minimal_polynomial_separable (x : K) :
  (is_separable.minimal_polynomial F x).separable :=
let ⟨_, s⟩ := (h x) in s

end

/-- An algebraic field extension of characteristic zero is separable. -/
instance is_separable_of_char_zero [char_zero F] [alg : algebra.is_algebraic F K] :
  is_separable F K :=
λ x, have int : is_integral F x := (is_algebraic_iff_is_integral _).mp (alg x),
⟨int, irreducible.separable (minimal_polynomial.irreducible int) (minimal_polynomial.ne_zero int)⟩

end field_extension
=======
instance is_separable_self (F : Type*) [field F] : is_separable F F :=
λ x, ⟨is_integral_algebra_map, by { rw minimal_polynomial.eq_X_sub_C, exact separable_X_sub_C }⟩
>>>>>>> 24340238

section is_separable_tower
variables {F E : Type*} (K : Type*) [field F] [field K] [field E] [algebra F K] [algebra F E]
  [algebra K E] [is_scalar_tower F K E]

lemma is_separable_tower_top_of_is_separable (h : is_separable F E) : is_separable K E :=
λ x, Exists.cases_on (h x) (λ hx hs, ⟨is_integral_of_is_scalar_tower x hx,
  hs.map.of_dvd (minimal_polynomial.dvd_map_of_is_scalar_tower K hx)⟩)

lemma is_separable_tower_bot_of_is_separable (h : is_separable F E) : is_separable F K :=
begin
  intro x,
  obtain ⟨hx, hs⟩ := h (algebra_map K E x),
  have hx' : is_integral F x := is_integral_tower_bot_of_is_integral_field hx,
  obtain ⟨q, hq⟩ := minimal_polynomial.dvd hx'
    (is_scalar_tower.aeval_eq_zero_of_aeval_algebra_map_eq_zero_field
      (minimal_polynomial.aeval hx)),
  use hx',
  apply polynomial.separable.of_mul_left,
  rw ← hq,
  exact hs,
end

lemma is_separable.of_alg_hom {E' : Type*} [field E'] [algebra F E']
  (f : E →ₐ[F] E') (h : is_separable F E') : is_separable F E :=
begin
  letI : algebra E E' := ring_hom.to_algebra f.to_ring_hom,
  haveI : is_scalar_tower F E E' := is_scalar_tower.of_algebra_map_eq (λ x, (f.commutes x).symm),
  exact is_separable_tower_bot_of_is_separable E h,
end

end is_separable_tower<|MERGE_RESOLUTION|>--- conflicted
+++ resolved
@@ -5,14 +5,10 @@
 -/
 
 import algebra.polynomial.big_operators
+import algebra.squarefree
 import field_theory.minimal_polynomial
 import field_theory.splitting_field
 import field_theory.tower
-<<<<<<< HEAD
-import ring_theory.algebraic
-=======
-import algebra.squarefree
->>>>>>> 24340238
 
 /-!
 
@@ -592,7 +588,9 @@
 @[class] def is_separable : Prop :=
 ∀ x : K, ∃ H : is_integral F x, (minimal_polynomial H).separable
 
-<<<<<<< HEAD
+instance is_separable_self (F : Type*) [field F] : is_separable F F :=
+λ x, ⟨is_integral_algebra_map, by { rw minimal_polynomial.eq_X_sub_C, exact separable_X_sub_C }⟩
+
 section
 variables {K} [h : is_separable F K]
 include h
@@ -620,10 +618,6 @@
 ⟨int, irreducible.separable (minimal_polynomial.irreducible int) (minimal_polynomial.ne_zero int)⟩
 
 end field_extension
-=======
-instance is_separable_self (F : Type*) [field F] : is_separable F F :=
-λ x, ⟨is_integral_algebra_map, by { rw minimal_polynomial.eq_X_sub_C, exact separable_X_sub_C }⟩
->>>>>>> 24340238
 
 section is_separable_tower
 variables {F E : Type*} (K : Type*) [field F] [field K] [field E] [algebra F K] [algebra F E]
